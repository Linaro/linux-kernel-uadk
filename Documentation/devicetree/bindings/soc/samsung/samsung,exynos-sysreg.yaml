# SPDX-License-Identifier: GPL-2.0-only OR BSD-2-Clause
%YAML 1.2
---
$id: http://devicetree.org/schemas/soc/samsung/samsung,exynos-sysreg.yaml#
$schema: http://devicetree.org/meta-schemas/core.yaml#

title: Samsung Exynos SoC series System Registers (SYSREG)

maintainers:
  - Krzysztof Kozlowski <krzk@kernel.org>

properties:
  compatible:
    oneOf:
      - items:
          - enum:
              - google,gs101-apm-sysreg
<<<<<<< HEAD
=======
              - google,gs101-hsi2-sysreg
>>>>>>> 0c383648
              - google,gs101-peric0-sysreg
              - google,gs101-peric1-sysreg
              - samsung,exynos3-sysreg
              - samsung,exynos4-sysreg
              - samsung,exynos5-sysreg
              - samsung,exynosautov920-peric0-sysreg
              - samsung,exynosautov920-peric1-sysreg
              - tesla,fsd-cam-sysreg
              - tesla,fsd-fsys0-sysreg
              - tesla,fsd-fsys1-sysreg
              - tesla,fsd-peric-sysreg
          - const: syscon
      - items:
          - enum:
              - samsung,exynos5433-cam0-sysreg
              - samsung,exynos5433-cam1-sysreg
              - samsung,exynos5433-disp-sysreg
              - samsung,exynos5433-fsys-sysreg
          - const: samsung,exynos5433-sysreg
          - const: syscon
      - items:
          - enum:
              - samsung,exynos5433-sysreg
              - samsung,exynos850-sysreg
              - samsung,exynosautov9-sysreg
          - const: syscon
        deprecated: true
      - items:
          - enum:
              - samsung,exynos850-cmgp-sysreg
              - samsung,exynos850-peri-sysreg
          - const: samsung,exynos850-sysreg
          - const: syscon
      - items:
          - enum:
              - samsung,exynosautov9-fsys2-sysreg
              - samsung,exynosautov9-peric0-sysreg
              - samsung,exynosautov9-peric1-sysreg
          - const: samsung,exynosautov9-sysreg
          - const: syscon

  reg:
    maxItems: 1

  clocks:
    maxItems: 1

required:
  - compatible
  - reg

allOf:
  - if:
      properties:
        compatible:
          contains:
            enum:
<<<<<<< HEAD
=======
              - google,gs101-hsi2-sysreg
>>>>>>> 0c383648
              - google,gs101-peric0-sysreg
              - google,gs101-peric1-sysreg
              - samsung,exynos850-cmgp-sysreg
              - samsung,exynos850-peri-sysreg
              - samsung,exynos850-sysreg
    then:
      required:
        - clocks
    else:
      properties:
        clocks: false

additionalProperties: false

examples:
  - |
    system-controller@10010000 {
        compatible = "samsung,exynos4-sysreg", "syscon";
        reg = <0x10010000 0x400>;
    };<|MERGE_RESOLUTION|>--- conflicted
+++ resolved
@@ -15,10 +15,7 @@
       - items:
           - enum:
               - google,gs101-apm-sysreg
-<<<<<<< HEAD
-=======
               - google,gs101-hsi2-sysreg
->>>>>>> 0c383648
               - google,gs101-peric0-sysreg
               - google,gs101-peric1-sysreg
               - samsung,exynos3-sysreg
@@ -76,10 +73,7 @@
         compatible:
           contains:
             enum:
-<<<<<<< HEAD
-=======
               - google,gs101-hsi2-sysreg
->>>>>>> 0c383648
               - google,gs101-peric0-sysreg
               - google,gs101-peric1-sysreg
               - samsung,exynos850-cmgp-sysreg
