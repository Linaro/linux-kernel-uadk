--- conflicted
+++ resolved
@@ -299,8 +299,6 @@
 		panic("Impossible to ioremap at91_matrix_base\n");
 }
 
-<<<<<<< HEAD
-=======
 #if defined(CONFIG_OF)
 static struct of_device_id rstc_ids[] = {
 	{ .compatible = "atmel,at91sam9260-rstc", .data = at91sam9_alt_restart },
@@ -445,7 +443,6 @@
 }
 #endif
 
->>>>>>> 7d1206bc
 void __init at91_initialize(unsigned long main_clock)
 {
 	at91_boot_soc.ioremap_registers();
