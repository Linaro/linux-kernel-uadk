/* SPDX-License-Identifier: GPL-2.0-only */
/*
 * Copyright (C) 2012,2013 - ARM Ltd
 * Author: Marc Zyngier <marc.zyngier@arm.com>
 *
 * Derived from arch/arm/include/asm/kvm_host.h:
 * Copyright (C) 2012 - Virtual Open Systems and Columbia University
 * Author: Christoffer Dall <c.dall@virtualopensystems.com>
 */

#ifndef __ARM64_KVM_HOST_H__
#define __ARM64_KVM_HOST_H__

#include <linux/arm-smccc.h>
#include <linux/bitmap.h>
#include <linux/types.h>
#include <linux/jump_label.h>
#include <linux/kvm_types.h>
#include <linux/percpu.h>
#include <linux/psci.h>
#include <asm/arch_gicv3.h>
#include <asm/barrier.h>
#include <asm/cpufeature.h>
#include <asm/cputype.h>
#include <asm/daifflags.h>
#include <asm/fpsimd.h>
#include <asm/kvm.h>
#include <asm/kvm_asm.h>
#include <asm/thread_info.h>

#define __KVM_HAVE_ARCH_INTC_INITIALIZED

#define KVM_HALT_POLL_NS_DEFAULT 500000

#include <kvm/arm_vgic.h>
#include <kvm/arm_arch_timer.h>
#include <kvm/arm_pmu.h>

#define KVM_MAX_VCPUS VGIC_V3_MAX_CPUS

#define KVM_VCPU_MAX_FEATURES 7

#define KVM_REQ_SLEEP \
	KVM_ARCH_REQ_FLAGS(0, KVM_REQUEST_WAIT | KVM_REQUEST_NO_WAKEUP)
#define KVM_REQ_IRQ_PENDING	KVM_ARCH_REQ(1)
#define KVM_REQ_VCPU_RESET	KVM_ARCH_REQ(2)
#define KVM_REQ_RECORD_STEAL	KVM_ARCH_REQ(3)
#define KVM_REQ_RELOAD_GICv4	KVM_ARCH_REQ(4)
#define KVM_REQ_RELOAD_PMU	KVM_ARCH_REQ(5)

#define KVM_DIRTY_LOG_MANUAL_CAPS   (KVM_DIRTY_LOG_MANUAL_PROTECT_ENABLE | \
				     KVM_DIRTY_LOG_INITIALLY_SET)

/*
 * Mode of operation configurable with kvm-arm.mode early param.
 * See Documentation/admin-guide/kernel-parameters.txt for more information.
 */
enum kvm_mode {
	KVM_MODE_DEFAULT,
	KVM_MODE_PROTECTED,
	KVM_MODE_NONE,
};
enum kvm_mode kvm_get_mode(void);

DECLARE_STATIC_KEY_FALSE(userspace_irqchip_in_use);

extern unsigned int kvm_sve_max_vl;
int kvm_arm_init_sve(void);

u32 __attribute_const__ kvm_target_cpu(void);
int kvm_reset_vcpu(struct kvm_vcpu *vcpu);
void kvm_arm_vcpu_destroy(struct kvm_vcpu *vcpu);

struct kvm_vmid {
	/* The VMID generation used for the virt. memory system */
	u64    vmid_gen;
	u32    vmid;
};

struct kvm_s2_mmu {
	struct kvm_vmid vmid;

	/*
	 * stage2 entry level table
	 *
	 * Two kvm_s2_mmu structures in the same VM can point to the same
	 * pgd here.  This happens when running a guest using a
	 * translation regime that isn't affected by its own stage-2
	 * translation, such as a non-VHE hypervisor running at vEL2, or
	 * for vEL1/EL0 with vHCR_EL2.VM == 0.  In that case, we use the
	 * canonical stage-2 page tables.
	 */
	phys_addr_t	pgd_phys;
	struct kvm_pgtable *pgt;

	/* The last vcpu id that ran on each physical CPU */
	int __percpu *last_vcpu_ran;

	struct kvm_arch *arch;
};

struct kvm_arch_memory_slot {
};

struct kvm_arch {
	struct kvm_s2_mmu mmu;

	/* VTCR_EL2 value for this VM */
	u64    vtcr;

	/* The maximum number of vCPUs depends on the used GIC model */
	int max_vcpus;

	/* Interrupt controller */
	struct vgic_dist	vgic;

	/* Mandated version of PSCI */
	u32 psci_version;

	/*
	 * If we encounter a data abort without valid instruction syndrome
	 * information, report this to user space.  User space can (and
	 * should) opt in to this feature if KVM_CAP_ARM_NISV_TO_USER is
	 * supported.
	 */
	bool return_nisv_io_abort_to_user;

	/*
	 * VM-wide PMU filter, implemented as a bitmap and big enough for
	 * up to 2^10 events (ARMv8.0) or 2^16 events (ARMv8.1+).
	 */
	unsigned long *pmu_filter;
	unsigned int pmuver;

	u8 pfr0_csv2;
	u8 pfr0_csv3;

	/* Memory Tagging Extension enabled for the guest */
	bool mte_enabled;
};

struct kvm_vcpu_fault_info {
	u32 esr_el2;		/* Hyp Syndrom Register */
	u64 far_el2;		/* Hyp Fault Address Register */
	u64 hpfar_el2;		/* Hyp IPA Fault Address Register */
	u64 disr_el1;		/* Deferred [SError] Status Register */
};

enum vcpu_sysreg {
	__INVALID_SYSREG__,   /* 0 is reserved as an invalid value */
	MPIDR_EL1,	/* MultiProcessor Affinity Register */
	CSSELR_EL1,	/* Cache Size Selection Register */
	SCTLR_EL1,	/* System Control Register */
	ACTLR_EL1,	/* Auxiliary Control Register */
	CPACR_EL1,	/* Coprocessor Access Control */
	ZCR_EL1,	/* SVE Control */
	TTBR0_EL1,	/* Translation Table Base Register 0 */
	TTBR1_EL1,	/* Translation Table Base Register 1 */
	TCR_EL1,	/* Translation Control Register */
	ESR_EL1,	/* Exception Syndrome Register */
	AFSR0_EL1,	/* Auxiliary Fault Status Register 0 */
	AFSR1_EL1,	/* Auxiliary Fault Status Register 1 */
	FAR_EL1,	/* Fault Address Register */
	MAIR_EL1,	/* Memory Attribute Indirection Register */
	VBAR_EL1,	/* Vector Base Address Register */
	CONTEXTIDR_EL1,	/* Context ID Register */
	TPIDR_EL0,	/* Thread ID, User R/W */
	TPIDRRO_EL0,	/* Thread ID, User R/O */
	TPIDR_EL1,	/* Thread ID, Privileged */
	AMAIR_EL1,	/* Aux Memory Attribute Indirection Register */
	CNTKCTL_EL1,	/* Timer Control Register (EL1) */
	PAR_EL1,	/* Physical Address Register */
	MDSCR_EL1,	/* Monitor Debug System Control Register */
	MDCCINT_EL1,	/* Monitor Debug Comms Channel Interrupt Enable Reg */
	DISR_EL1,	/* Deferred Interrupt Status Register */

	/* Performance Monitors Registers */
	PMCR_EL0,	/* Control Register */
	PMSELR_EL0,	/* Event Counter Selection Register */
	PMEVCNTR0_EL0,	/* Event Counter Register (0-30) */
	PMEVCNTR30_EL0 = PMEVCNTR0_EL0 + 30,
	PMCCNTR_EL0,	/* Cycle Counter Register */
	PMEVTYPER0_EL0,	/* Event Type Register (0-30) */
	PMEVTYPER30_EL0 = PMEVTYPER0_EL0 + 30,
	PMCCFILTR_EL0,	/* Cycle Count Filter Register */
	PMCNTENSET_EL0,	/* Count Enable Set Register */
	PMINTENSET_EL1,	/* Interrupt Enable Set Register */
	PMOVSSET_EL0,	/* Overflow Flag Status Set Register */
	PMUSERENR_EL0,	/* User Enable Register */

	/* Pointer Authentication Registers in a strict increasing order. */
	APIAKEYLO_EL1,
	APIAKEYHI_EL1,
	APIBKEYLO_EL1,
	APIBKEYHI_EL1,
	APDAKEYLO_EL1,
	APDAKEYHI_EL1,
	APDBKEYLO_EL1,
	APDBKEYHI_EL1,
	APGAKEYLO_EL1,
	APGAKEYHI_EL1,

	ELR_EL1,
	SP_EL1,
	SPSR_EL1,

	CNTVOFF_EL2,
	CNTV_CVAL_EL0,
	CNTV_CTL_EL0,
	CNTP_CVAL_EL0,
	CNTP_CTL_EL0,

	/* Memory Tagging Extension registers */
	RGSR_EL1,	/* Random Allocation Tag Seed Register */
	GCR_EL1,	/* Tag Control Register */
	TFSR_EL1,	/* Tag Fault Status Register (EL1) */
	TFSRE0_EL1,	/* Tag Fault Status Register (EL0) */

	/* 32bit specific registers. Keep them at the end of the range */
	DACR32_EL2,	/* Domain Access Control Register */
	IFSR32_EL2,	/* Instruction Fault Status Register */
	FPEXC32_EL2,	/* Floating-Point Exception Control Register */
	DBGVCR32_EL2,	/* Debug Vector Catch Register */

	NR_SYS_REGS	/* Nothing after this line! */
};

struct kvm_cpu_context {
	struct user_pt_regs regs;	/* sp = sp_el0 */

	u64	spsr_abt;
	u64	spsr_und;
	u64	spsr_irq;
	u64	spsr_fiq;

	struct user_fpsimd_state fp_regs;

	u64 sys_regs[NR_SYS_REGS];

	struct kvm_vcpu *__hyp_running_vcpu;
};

struct kvm_pmu_events {
	u32 events_host;
	u32 events_guest;
};

struct kvm_host_data {
	struct kvm_cpu_context host_ctxt;
	struct kvm_pmu_events pmu_events;
};

struct kvm_host_psci_config {
	/* PSCI version used by host. */
	u32 version;

	/* Function IDs used by host if version is v0.1. */
	struct psci_0_1_function_ids function_ids_0_1;

	bool psci_0_1_cpu_suspend_implemented;
	bool psci_0_1_cpu_on_implemented;
	bool psci_0_1_cpu_off_implemented;
	bool psci_0_1_migrate_implemented;
};

extern struct kvm_host_psci_config kvm_nvhe_sym(kvm_host_psci_config);
#define kvm_host_psci_config CHOOSE_NVHE_SYM(kvm_host_psci_config)

extern s64 kvm_nvhe_sym(hyp_physvirt_offset);
#define hyp_physvirt_offset CHOOSE_NVHE_SYM(hyp_physvirt_offset)

extern u64 kvm_nvhe_sym(hyp_cpu_logical_map)[NR_CPUS];
#define hyp_cpu_logical_map CHOOSE_NVHE_SYM(hyp_cpu_logical_map)

struct vcpu_reset_state {
	unsigned long	pc;
	unsigned long	r0;
	bool		be;
	bool		reset;
};

struct kvm_vcpu_arch {
	struct kvm_cpu_context ctxt;
	void *sve_state;
	unsigned int sve_max_vl;

	/* Stage 2 paging state used by the hardware on next switch */
	struct kvm_s2_mmu *hw_mmu;

	/* Values of trap registers for the guest. */
	u64 hcr_el2;
	u64 mdcr_el2;
	u64 cptr_el2;

	/* Values of trap registers for the host before guest entry. */
	u64 mdcr_el2_host;

	/* Exception Information */
	struct kvm_vcpu_fault_info fault;

	/* State of various workarounds, see kvm_asm.h for bit assignment */
	u64 workaround_flags;

	/* Miscellaneous vcpu state flags */
	u64 flags;

	/*
	 * We maintain more than a single set of debug registers to support
	 * debugging the guest from the host and to maintain separate host and
	 * guest state during world switches. vcpu_debug_state are the debug
	 * registers of the vcpu as the guest sees them.  host_debug_state are
	 * the host registers which are saved and restored during
	 * world switches. external_debug_state contains the debug
	 * values we want to debug the guest. This is set via the
	 * KVM_SET_GUEST_DEBUG ioctl.
	 *
	 * debug_ptr points to the set of debug registers that should be loaded
	 * onto the hardware when running the guest.
	 */
	struct kvm_guest_debug_arch *debug_ptr;
	struct kvm_guest_debug_arch vcpu_debug_state;
	struct kvm_guest_debug_arch external_debug_state;

	struct thread_info *host_thread_info;	/* hyp VA */
	struct user_fpsimd_state *host_fpsimd_state;	/* hyp VA */

	struct {
		/* {Break,watch}point registers */
		struct kvm_guest_debug_arch regs;
		/* Statistical profiling extension */
		u64 pmscr_el1;
		/* Self-hosted trace */
		u64 trfcr_el1;
	} host_debug_state;

	/* VGIC state */
	struct vgic_cpu vgic_cpu;
	struct arch_timer_cpu timer_cpu;
	struct kvm_pmu pmu;

	/*
	 * Anything that is not used directly from assembly code goes
	 * here.
	 */

	/*
	 * Guest registers we preserve during guest debugging.
	 *
	 * These shadow registers are updated by the kvm_handle_sys_reg
	 * trap handler if the guest accesses or updates them while we
	 * are using guest debug.
	 */
	struct {
		u32	mdscr_el1;
	} guest_debug_preserved;

	/* vcpu power-off state */
	bool power_off;

	/* Don't run the guest (internal implementation need) */
	bool pause;

	/* Cache some mmu pages needed inside spinlock regions */
	struct kvm_mmu_memory_cache mmu_page_cache;

	/* Target CPU and feature flags */
	int target;
	DECLARE_BITMAP(features, KVM_VCPU_MAX_FEATURES);

	/* Detect first run of a vcpu */
	bool has_run_once;

	/* Virtual SError ESR to restore when HCR_EL2.VSE is set */
	u64 vsesr_el2;

	/* Additional reset state */
	struct vcpu_reset_state	reset_state;

	/* True when deferrable sysregs are loaded on the physical CPU,
	 * see kvm_vcpu_load_sysregs_vhe and kvm_vcpu_put_sysregs_vhe. */
	bool sysregs_loaded_on_cpu;

	/* Guest PV state */
	struct {
		u64 last_steal;
		gpa_t base;
	} steal;
};

/* Pointer to the vcpu's SVE FFR for sve_{save,load}_state() */
#define vcpu_sve_pffr(vcpu) (kern_hyp_va((vcpu)->arch.sve_state) +	\
			     sve_ffr_offset((vcpu)->arch.sve_max_vl))

#define vcpu_sve_max_vq(vcpu)	sve_vq_from_vl((vcpu)->arch.sve_max_vl)

#define vcpu_sve_state_size(vcpu) ({					\
	size_t __size_ret;						\
	unsigned int __vcpu_vq;						\
									\
	if (WARN_ON(!sve_vl_valid((vcpu)->arch.sve_max_vl))) {		\
		__size_ret = 0;						\
	} else {							\
		__vcpu_vq = vcpu_sve_max_vq(vcpu);			\
		__size_ret = SVE_SIG_REGS_SIZE(__vcpu_vq);		\
	}								\
									\
	__size_ret;							\
})

/* vcpu_arch flags field values: */
#define KVM_ARM64_DEBUG_DIRTY		(1 << 0)
#define KVM_ARM64_FP_ENABLED		(1 << 1) /* guest FP regs loaded */
#define KVM_ARM64_FP_HOST		(1 << 2) /* host FP regs loaded */
#define KVM_ARM64_HOST_SVE_IN_USE	(1 << 3) /* backup for host TIF_SVE */
#define KVM_ARM64_HOST_SVE_ENABLED	(1 << 4) /* SVE enabled for EL0 */
#define KVM_ARM64_GUEST_HAS_SVE		(1 << 5) /* SVE exposed to guest */
#define KVM_ARM64_VCPU_SVE_FINALIZED	(1 << 6) /* SVE config completed */
#define KVM_ARM64_GUEST_HAS_PTRAUTH	(1 << 7) /* PTRAUTH exposed to guest */
#define KVM_ARM64_PENDING_EXCEPTION	(1 << 8) /* Exception pending */
#define KVM_ARM64_EXCEPT_MASK		(7 << 9) /* Target EL/MODE */
#define KVM_ARM64_DEBUG_STATE_SAVE_SPE	(1 << 12) /* Save SPE context if active  */
#define KVM_ARM64_DEBUG_STATE_SAVE_TRBE	(1 << 13) /* Save TRBE context if active  */

#define KVM_GUESTDBG_VALID_MASK (KVM_GUESTDBG_ENABLE | \
				 KVM_GUESTDBG_USE_SW_BP | \
				 KVM_GUESTDBG_USE_HW | \
				 KVM_GUESTDBG_SINGLESTEP)
/*
 * When KVM_ARM64_PENDING_EXCEPTION is set, KVM_ARM64_EXCEPT_MASK can
 * take the following values:
 *
 * For AArch32 EL1:
 */
#define KVM_ARM64_EXCEPT_AA32_UND	(0 << 9)
#define KVM_ARM64_EXCEPT_AA32_IABT	(1 << 9)
#define KVM_ARM64_EXCEPT_AA32_DABT	(2 << 9)
/* For AArch64: */
#define KVM_ARM64_EXCEPT_AA64_ELx_SYNC	(0 << 9)
#define KVM_ARM64_EXCEPT_AA64_ELx_IRQ	(1 << 9)
#define KVM_ARM64_EXCEPT_AA64_ELx_FIQ	(2 << 9)
#define KVM_ARM64_EXCEPT_AA64_ELx_SERR	(3 << 9)
#define KVM_ARM64_EXCEPT_AA64_EL1	(0 << 11)
#define KVM_ARM64_EXCEPT_AA64_EL2	(1 << 11)

/*
 * Overlaps with KVM_ARM64_EXCEPT_MASK on purpose so that it can't be
 * set together with an exception...
 */
#define KVM_ARM64_INCREMENT_PC		(1 << 9) /* Increment PC */

#define vcpu_has_sve(vcpu) (system_supports_sve() &&			\
			    ((vcpu)->arch.flags & KVM_ARM64_GUEST_HAS_SVE))

#ifdef CONFIG_ARM64_PTR_AUTH
#define vcpu_has_ptrauth(vcpu)						\
	((cpus_have_final_cap(ARM64_HAS_ADDRESS_AUTH) ||		\
	  cpus_have_final_cap(ARM64_HAS_GENERIC_AUTH)) &&		\
	 (vcpu)->arch.flags & KVM_ARM64_GUEST_HAS_PTRAUTH)
#else
#define vcpu_has_ptrauth(vcpu)		false
#endif

#define vcpu_gp_regs(v)		(&(v)->arch.ctxt.regs)

/*
 * Only use __vcpu_sys_reg/ctxt_sys_reg if you know you want the
 * memory backed version of a register, and not the one most recently
 * accessed by a running VCPU.  For example, for userspace access or
 * for system registers that are never context switched, but only
 * emulated.
 */
#define __ctxt_sys_reg(c,r)	(&(c)->sys_regs[(r)])

#define ctxt_sys_reg(c,r)	(*__ctxt_sys_reg(c,r))

#define __vcpu_sys_reg(v,r)	(ctxt_sys_reg(&(v)->arch.ctxt, (r)))

u64 vcpu_read_sys_reg(const struct kvm_vcpu *vcpu, int reg);
void vcpu_write_sys_reg(struct kvm_vcpu *vcpu, u64 val, int reg);

static inline bool __vcpu_read_sys_reg_from_cpu(int reg, u64 *val)
{
	/*
	 * *** VHE ONLY ***
	 *
	 * System registers listed in the switch are not saved on every
	 * exit from the guest but are only saved on vcpu_put.
	 *
	 * Note that MPIDR_EL1 for the guest is set by KVM via VMPIDR_EL2 but
	 * should never be listed below, because the guest cannot modify its
	 * own MPIDR_EL1 and MPIDR_EL1 is accessed for VCPU A from VCPU B's
	 * thread when emulating cross-VCPU communication.
	 */
	if (!has_vhe())
		return false;

	switch (reg) {
	case CSSELR_EL1:	*val = read_sysreg_s(SYS_CSSELR_EL1);	break;
	case SCTLR_EL1:		*val = read_sysreg_s(SYS_SCTLR_EL12);	break;
	case CPACR_EL1:		*val = read_sysreg_s(SYS_CPACR_EL12);	break;
	case TTBR0_EL1:		*val = read_sysreg_s(SYS_TTBR0_EL12);	break;
	case TTBR1_EL1:		*val = read_sysreg_s(SYS_TTBR1_EL12);	break;
	case TCR_EL1:		*val = read_sysreg_s(SYS_TCR_EL12);	break;
	case ESR_EL1:		*val = read_sysreg_s(SYS_ESR_EL12);	break;
	case AFSR0_EL1:		*val = read_sysreg_s(SYS_AFSR0_EL12);	break;
	case AFSR1_EL1:		*val = read_sysreg_s(SYS_AFSR1_EL12);	break;
	case FAR_EL1:		*val = read_sysreg_s(SYS_FAR_EL12);	break;
	case MAIR_EL1:		*val = read_sysreg_s(SYS_MAIR_EL12);	break;
	case VBAR_EL1:		*val = read_sysreg_s(SYS_VBAR_EL12);	break;
	case CONTEXTIDR_EL1:	*val = read_sysreg_s(SYS_CONTEXTIDR_EL12);break;
	case TPIDR_EL0:		*val = read_sysreg_s(SYS_TPIDR_EL0);	break;
	case TPIDRRO_EL0:	*val = read_sysreg_s(SYS_TPIDRRO_EL0);	break;
	case TPIDR_EL1:		*val = read_sysreg_s(SYS_TPIDR_EL1);	break;
	case AMAIR_EL1:		*val = read_sysreg_s(SYS_AMAIR_EL12);	break;
	case CNTKCTL_EL1:	*val = read_sysreg_s(SYS_CNTKCTL_EL12);	break;
	case ELR_EL1:		*val = read_sysreg_s(SYS_ELR_EL12);	break;
	case PAR_EL1:		*val = read_sysreg_par();		break;
	case DACR32_EL2:	*val = read_sysreg_s(SYS_DACR32_EL2);	break;
	case IFSR32_EL2:	*val = read_sysreg_s(SYS_IFSR32_EL2);	break;
	case DBGVCR32_EL2:	*val = read_sysreg_s(SYS_DBGVCR32_EL2);	break;
	default:		return false;
	}

	return true;
}

static inline bool __vcpu_write_sys_reg_to_cpu(u64 val, int reg)
{
	/*
	 * *** VHE ONLY ***
	 *
	 * System registers listed in the switch are not restored on every
	 * entry to the guest but are only restored on vcpu_load.
	 *
	 * Note that MPIDR_EL1 for the guest is set by KVM via VMPIDR_EL2 but
	 * should never be listed below, because the MPIDR should only be set
	 * once, before running the VCPU, and never changed later.
	 */
	if (!has_vhe())
		return false;

	switch (reg) {
	case CSSELR_EL1:	write_sysreg_s(val, SYS_CSSELR_EL1);	break;
	case SCTLR_EL1:		write_sysreg_s(val, SYS_SCTLR_EL12);	break;
	case CPACR_EL1:		write_sysreg_s(val, SYS_CPACR_EL12);	break;
	case TTBR0_EL1:		write_sysreg_s(val, SYS_TTBR0_EL12);	break;
	case TTBR1_EL1:		write_sysreg_s(val, SYS_TTBR1_EL12);	break;
	case TCR_EL1:		write_sysreg_s(val, SYS_TCR_EL12);	break;
	case ESR_EL1:		write_sysreg_s(val, SYS_ESR_EL12);	break;
	case AFSR0_EL1:		write_sysreg_s(val, SYS_AFSR0_EL12);	break;
	case AFSR1_EL1:		write_sysreg_s(val, SYS_AFSR1_EL12);	break;
	case FAR_EL1:		write_sysreg_s(val, SYS_FAR_EL12);	break;
	case MAIR_EL1:		write_sysreg_s(val, SYS_MAIR_EL12);	break;
	case VBAR_EL1:		write_sysreg_s(val, SYS_VBAR_EL12);	break;
	case CONTEXTIDR_EL1:	write_sysreg_s(val, SYS_CONTEXTIDR_EL12);break;
	case TPIDR_EL0:		write_sysreg_s(val, SYS_TPIDR_EL0);	break;
	case TPIDRRO_EL0:	write_sysreg_s(val, SYS_TPIDRRO_EL0);	break;
	case TPIDR_EL1:		write_sysreg_s(val, SYS_TPIDR_EL1);	break;
	case AMAIR_EL1:		write_sysreg_s(val, SYS_AMAIR_EL12);	break;
	case CNTKCTL_EL1:	write_sysreg_s(val, SYS_CNTKCTL_EL12);	break;
	case ELR_EL1:		write_sysreg_s(val, SYS_ELR_EL12);	break;
	case PAR_EL1:		write_sysreg_s(val, SYS_PAR_EL1);	break;
	case DACR32_EL2:	write_sysreg_s(val, SYS_DACR32_EL2);	break;
	case IFSR32_EL2:	write_sysreg_s(val, SYS_IFSR32_EL2);	break;
	case DBGVCR32_EL2:	write_sysreg_s(val, SYS_DBGVCR32_EL2);	break;
	default:		return false;
	}

	return true;
}

struct kvm_vm_stat {
	struct kvm_vm_stat_generic generic;
};

struct kvm_vcpu_stat {
	struct kvm_vcpu_stat_generic generic;
	u64 hvc_exit_stat;
	u64 wfe_exit_stat;
	u64 wfi_exit_stat;
	u64 mmio_exit_user;
	u64 mmio_exit_kernel;
	u64 signal_exits;
	u64 exits;
};

void kvm_vcpu_preferred_target(struct kvm_vcpu_init *init);
unsigned long kvm_arm_num_regs(struct kvm_vcpu *vcpu);
int kvm_arm_copy_reg_indices(struct kvm_vcpu *vcpu, u64 __user *indices);
int kvm_arm_get_reg(struct kvm_vcpu *vcpu, const struct kvm_one_reg *reg);
int kvm_arm_set_reg(struct kvm_vcpu *vcpu, const struct kvm_one_reg *reg);

unsigned long kvm_arm_num_sys_reg_descs(struct kvm_vcpu *vcpu);
int kvm_arm_copy_sys_reg_indices(struct kvm_vcpu *vcpu, u64 __user *uindices);
int kvm_arm_sys_reg_get_reg(struct kvm_vcpu *vcpu, const struct kvm_one_reg *);
int kvm_arm_sys_reg_set_reg(struct kvm_vcpu *vcpu, const struct kvm_one_reg *);

int __kvm_arm_vcpu_get_events(struct kvm_vcpu *vcpu,
			      struct kvm_vcpu_events *events);

int __kvm_arm_vcpu_set_events(struct kvm_vcpu *vcpu,
			      struct kvm_vcpu_events *events);

#define KVM_ARCH_WANT_MMU_NOTIFIER

void kvm_arm_halt_guest(struct kvm *kvm);
void kvm_arm_resume_guest(struct kvm *kvm);

#ifndef __KVM_NVHE_HYPERVISOR__
#define kvm_call_hyp_nvhe(f, ...)						\
	({								\
		struct arm_smccc_res res;				\
									\
		arm_smccc_1_1_hvc(KVM_HOST_SMCCC_FUNC(f),		\
				  ##__VA_ARGS__, &res);			\
		WARN_ON(res.a0 != SMCCC_RET_SUCCESS);			\
									\
		res.a1;							\
	})

/*
 * The couple of isb() below are there to guarantee the same behaviour
 * on VHE as on !VHE, where the eret to EL1 acts as a context
 * synchronization event.
 */
#define kvm_call_hyp(f, ...)						\
	do {								\
		if (has_vhe()) {					\
			f(__VA_ARGS__);					\
			isb();						\
		} else {						\
			kvm_call_hyp_nvhe(f, ##__VA_ARGS__);		\
		}							\
	} while(0)

#define kvm_call_hyp_ret(f, ...)					\
	({								\
		typeof(f(__VA_ARGS__)) ret;				\
									\
		if (has_vhe()) {					\
			ret = f(__VA_ARGS__);				\
			isb();						\
		} else {						\
			ret = kvm_call_hyp_nvhe(f, ##__VA_ARGS__);	\
		}							\
									\
		ret;							\
	})
#else /* __KVM_NVHE_HYPERVISOR__ */
#define kvm_call_hyp(f, ...) f(__VA_ARGS__)
#define kvm_call_hyp_ret(f, ...) f(__VA_ARGS__)
#define kvm_call_hyp_nvhe(f, ...) f(__VA_ARGS__)
#endif /* __KVM_NVHE_HYPERVISOR__ */

void force_vm_exit(const cpumask_t *mask);

int handle_exit(struct kvm_vcpu *vcpu, int exception_index);
void handle_exit_early(struct kvm_vcpu *vcpu, int exception_index);

int kvm_handle_cp14_load_store(struct kvm_vcpu *vcpu);
int kvm_handle_cp14_32(struct kvm_vcpu *vcpu);
int kvm_handle_cp14_64(struct kvm_vcpu *vcpu);
int kvm_handle_cp15_32(struct kvm_vcpu *vcpu);
int kvm_handle_cp15_64(struct kvm_vcpu *vcpu);
int kvm_handle_sys_reg(struct kvm_vcpu *vcpu);

void kvm_reset_sys_regs(struct kvm_vcpu *vcpu);

void kvm_sys_reg_table_init(void);

/* MMIO helpers */
void kvm_mmio_write_buf(void *buf, unsigned int len, unsigned long data);
unsigned long kvm_mmio_read_buf(const void *buf, unsigned int len);

int kvm_handle_mmio_return(struct kvm_vcpu *vcpu);
int io_mem_abort(struct kvm_vcpu *vcpu, phys_addr_t fault_ipa);

int kvm_perf_init(void);
int kvm_perf_teardown(void);

long kvm_hypercall_pv_features(struct kvm_vcpu *vcpu);
gpa_t kvm_init_stolen_time(struct kvm_vcpu *vcpu);
void kvm_update_stolen_time(struct kvm_vcpu *vcpu);

bool kvm_arm_pvtime_supported(void);
int kvm_arm_pvtime_set_attr(struct kvm_vcpu *vcpu,
			    struct kvm_device_attr *attr);
int kvm_arm_pvtime_get_attr(struct kvm_vcpu *vcpu,
			    struct kvm_device_attr *attr);
int kvm_arm_pvtime_has_attr(struct kvm_vcpu *vcpu,
			    struct kvm_device_attr *attr);

static inline void kvm_arm_pvtime_vcpu_init(struct kvm_vcpu_arch *vcpu_arch)
{
	vcpu_arch->steal.base = GPA_INVALID;
}

static inline bool kvm_arm_is_pvtime_enabled(struct kvm_vcpu_arch *vcpu_arch)
{
	return (vcpu_arch->steal.base != GPA_INVALID);
}

void kvm_set_sei_esr(struct kvm_vcpu *vcpu, u64 syndrome);

struct kvm_vcpu *kvm_mpidr_to_vcpu(struct kvm *kvm, unsigned long mpidr);

DECLARE_KVM_HYP_PER_CPU(struct kvm_host_data, kvm_host_data);

static inline void kvm_init_host_cpu_context(struct kvm_cpu_context *cpu_ctxt)
{
	/* The host's MPIDR is immutable, so let's set it up at boot time */
	ctxt_sys_reg(cpu_ctxt, MPIDR_EL1) = read_cpuid_mpidr();
}

void kvm_arm_vcpu_ptrauth_trap(struct kvm_vcpu *vcpu);

static inline void kvm_arch_hardware_unsetup(void) {}
static inline void kvm_arch_sync_events(struct kvm *kvm) {}
static inline void kvm_arch_sched_in(struct kvm_vcpu *vcpu, int cpu) {}
static inline void kvm_arch_vcpu_block_finish(struct kvm_vcpu *vcpu) {}

void kvm_arm_init_debug(void);
void kvm_arm_vcpu_init_debug(struct kvm_vcpu *vcpu);
void kvm_arm_setup_debug(struct kvm_vcpu *vcpu);
void kvm_arm_clear_debug(struct kvm_vcpu *vcpu);
void kvm_arm_reset_debug_ptr(struct kvm_vcpu *vcpu);
int kvm_arm_vcpu_arch_set_attr(struct kvm_vcpu *vcpu,
			       struct kvm_device_attr *attr);
int kvm_arm_vcpu_arch_get_attr(struct kvm_vcpu *vcpu,
			       struct kvm_device_attr *attr);
int kvm_arm_vcpu_arch_has_attr(struct kvm_vcpu *vcpu,
			       struct kvm_device_attr *attr);

long kvm_vm_ioctl_mte_copy_tags(struct kvm *kvm,
				struct kvm_arm_copy_mte_tags *copy_tags);

/* Guest/host FPSIMD coordination helpers */
int kvm_arch_vcpu_run_map_fp(struct kvm_vcpu *vcpu);
void kvm_arch_vcpu_load_fp(struct kvm_vcpu *vcpu);
void kvm_arch_vcpu_ctxsync_fp(struct kvm_vcpu *vcpu);
void kvm_arch_vcpu_put_fp(struct kvm_vcpu *vcpu);

static inline bool kvm_pmu_counter_deferred(struct perf_event_attr *attr)
{
	return (!has_vhe() && attr->exclude_host);
}

/* Flags for host debug state */
void kvm_arch_vcpu_load_debug_state_flags(struct kvm_vcpu *vcpu);
void kvm_arch_vcpu_put_debug_state_flags(struct kvm_vcpu *vcpu);

#ifdef CONFIG_KVM /* Avoid conflicts with core headers if CONFIG_KVM=n */
static inline int kvm_arch_vcpu_run_pid_change(struct kvm_vcpu *vcpu)
{
	return kvm_arch_vcpu_run_map_fp(vcpu);
}

void kvm_set_pmu_events(u32 set, struct perf_event_attr *attr);
void kvm_clr_pmu_events(u32 clr);

void kvm_vcpu_pmu_restore_guest(struct kvm_vcpu *vcpu);
void kvm_vcpu_pmu_restore_host(struct kvm_vcpu *vcpu);
#else
static inline void kvm_set_pmu_events(u32 set, struct perf_event_attr *attr) {}
static inline void kvm_clr_pmu_events(u32 clr) {}
#endif

void kvm_vcpu_load_sysregs_vhe(struct kvm_vcpu *vcpu);
void kvm_vcpu_put_sysregs_vhe(struct kvm_vcpu *vcpu);

int kvm_set_ipa_limit(void);

#define __KVM_HAVE_ARCH_VM_ALLOC
struct kvm *kvm_arch_alloc_vm(void);

int kvm_arm_setup_stage2(struct kvm *kvm, unsigned long type);

static inline bool kvm_vm_is_protected(struct kvm *kvm)
{
	return false;
}

<<<<<<< HEAD
=======
void kvm_init_protected_traps(struct kvm_vcpu *vcpu);

>>>>>>> df0cc57e
int kvm_arm_vcpu_finalize(struct kvm_vcpu *vcpu, int feature);
bool kvm_arm_vcpu_is_finalized(struct kvm_vcpu *vcpu);

#define kvm_arm_vcpu_sve_finalized(vcpu) \
	((vcpu)->arch.flags & KVM_ARM64_VCPU_SVE_FINALIZED)

#define kvm_has_mte(kvm) (system_supports_mte() && (kvm)->arch.mte_enabled)
#define kvm_vcpu_has_pmu(vcpu)					\
	(test_bit(KVM_ARM_VCPU_PMU_V3, (vcpu)->arch.features))

int kvm_trng_call(struct kvm_vcpu *vcpu);
#ifdef CONFIG_KVM
extern phys_addr_t hyp_mem_base;
extern phys_addr_t hyp_mem_size;
void __init kvm_hyp_reserve(void);
#else
static inline void kvm_hyp_reserve(void) { }
#endif

#endif /* __ARM64_KVM_HOST_H__ */<|MERGE_RESOLUTION|>--- conflicted
+++ resolved
@@ -780,11 +780,8 @@
 	return false;
 }
 
-<<<<<<< HEAD
-=======
 void kvm_init_protected_traps(struct kvm_vcpu *vcpu);
 
->>>>>>> df0cc57e
 int kvm_arm_vcpu_finalize(struct kvm_vcpu *vcpu, int feature);
 bool kvm_arm_vcpu_is_finalized(struct kvm_vcpu *vcpu);
 
