--- conflicted
+++ resolved
@@ -1255,12 +1255,8 @@
 			goto out_close;
 	}
 
-<<<<<<< HEAD
-	netif_napi_add(vp->dev, &vp->napi, vector_poll, get_depth(vp->parsed));
-=======
 	netif_napi_add_weight(vp->dev, &vp->napi, vector_poll,
 			      get_depth(vp->parsed));
->>>>>>> 88084a3d
 	napi_enable(&vp->napi);
 
 	/* READ IRQ */
