--- conflicted
+++ resolved
@@ -407,11 +407,8 @@
 	/* Realtek 8852AE Bluetooth devices */
 	{ USB_DEVICE(0x0bda, 0xc852), .driver_info = BTUSB_REALTEK |
 						     BTUSB_WIDEBAND_SPEECH },
-<<<<<<< HEAD
-=======
 	{ USB_DEVICE(0x0bda, 0x385a), .driver_info = BTUSB_REALTEK |
 						     BTUSB_WIDEBAND_SPEECH },
->>>>>>> 754e0b0e
 	{ USB_DEVICE(0x0bda, 0x4852), .driver_info = BTUSB_REALTEK |
 						     BTUSB_WIDEBAND_SPEECH },
 	{ USB_DEVICE(0x04c5, 0x165c), .driver_info = BTUSB_REALTEK |
@@ -2244,23 +2241,6 @@
 #define MTK_BT_RESET_WAIT_MS	100
 #define MTK_BT_RESET_NUM_TRIES	10
 
-static int btusb_set_bdaddr_mtk(struct hci_dev *hdev, const bdaddr_t *bdaddr)
-{
-	struct sk_buff *skb;
-	long ret;
-
-	skb = __hci_cmd_sync(hdev, 0xfc1a, sizeof(bdaddr), bdaddr, HCI_INIT_TIMEOUT);
-	if (IS_ERR(skb)) {
-		ret = PTR_ERR(skb);
-		bt_dev_err(hdev, "changing Mediatek device address failed (%ld)",
-			   ret);
-		return ret;
-	}
-	kfree_skb(skb);
-
-	return 0;
-}
-
 static void btusb_mtk_wmt_recv(struct urb *urb)
 {
 	struct hci_dev *hdev = urb->context;
@@ -3773,11 +3753,7 @@
 		hdev->shutdown = btusb_mtk_shutdown;
 		hdev->manufacturer = 70;
 		hdev->cmd_timeout = btusb_mtk_cmd_timeout;
-<<<<<<< HEAD
-		hdev->set_bdaddr = btusb_set_bdaddr_mtk;
-=======
 		hdev->set_bdaddr = btmtk_set_bdaddr;
->>>>>>> 754e0b0e
 		set_bit(HCI_QUIRK_NON_PERSISTENT_SETUP, &hdev->quirks);
 		data->recv_acl = btusb_recv_acl_mtk;
 	}
