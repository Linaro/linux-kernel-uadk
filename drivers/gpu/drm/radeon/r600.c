/*
 * Copyright 2008 Advanced Micro Devices, Inc.
 * Copyright 2008 Red Hat Inc.
 * Copyright 2009 Jerome Glisse.
 *
 * Permission is hereby granted, free of charge, to any person obtaining a
 * copy of this software and associated documentation files (the "Software"),
 * to deal in the Software without restriction, including without limitation
 * the rights to use, copy, modify, merge, publish, distribute, sublicense,
 * and/or sell copies of the Software, and to permit persons to whom the
 * Software is furnished to do so, subject to the following conditions:
 *
 * The above copyright notice and this permission notice shall be included in
 * all copies or substantial portions of the Software.
 *
 * THE SOFTWARE IS PROVIDED "AS IS", WITHOUT WARRANTY OF ANY KIND, EXPRESS OR
 * IMPLIED, INCLUDING BUT NOT LIMITED TO THE WARRANTIES OF MERCHANTABILITY,
 * FITNESS FOR A PARTICULAR PURPOSE AND NONINFRINGEMENT.  IN NO EVENT SHALL
 * THE COPYRIGHT HOLDER(S) OR AUTHOR(S) BE LIABLE FOR ANY CLAIM, DAMAGES OR
 * OTHER LIABILITY, WHETHER IN AN ACTION OF CONTRACT, TORT OR OTHERWISE,
 * ARISING FROM, OUT OF OR IN CONNECTION WITH THE SOFTWARE OR THE USE OR
 * OTHER DEALINGS IN THE SOFTWARE.
 *
 * Authors: Dave Airlie
 *          Alex Deucher
 *          Jerome Glisse
 */
#include <linux/seq_file.h>
#include <linux/firmware.h>
#include <linux/platform_device.h>
#include "drmP.h"
#include "radeon_drm.h"
#include "radeon.h"
#include "radeon_mode.h"
#include "r600d.h"
<<<<<<< HEAD
#include "avivod.h"
#include "atom.h"
=======
#include "atom.h"
#include "avivod.h"
>>>>>>> ad1cd745

#define PFP_UCODE_SIZE 576
#define PM4_UCODE_SIZE 1792
#define R700_PFP_UCODE_SIZE 848
#define R700_PM4_UCODE_SIZE 1360

/* Firmware Names */
MODULE_FIRMWARE("radeon/R600_pfp.bin");
MODULE_FIRMWARE("radeon/R600_me.bin");
MODULE_FIRMWARE("radeon/RV610_pfp.bin");
MODULE_FIRMWARE("radeon/RV610_me.bin");
MODULE_FIRMWARE("radeon/RV630_pfp.bin");
MODULE_FIRMWARE("radeon/RV630_me.bin");
MODULE_FIRMWARE("radeon/RV620_pfp.bin");
MODULE_FIRMWARE("radeon/RV620_me.bin");
MODULE_FIRMWARE("radeon/RV635_pfp.bin");
MODULE_FIRMWARE("radeon/RV635_me.bin");
MODULE_FIRMWARE("radeon/RV670_pfp.bin");
MODULE_FIRMWARE("radeon/RV670_me.bin");
MODULE_FIRMWARE("radeon/RS780_pfp.bin");
MODULE_FIRMWARE("radeon/RS780_me.bin");
MODULE_FIRMWARE("radeon/RV770_pfp.bin");
MODULE_FIRMWARE("radeon/RV770_me.bin");
MODULE_FIRMWARE("radeon/RV730_pfp.bin");
MODULE_FIRMWARE("radeon/RV730_me.bin");
MODULE_FIRMWARE("radeon/RV710_pfp.bin");
MODULE_FIRMWARE("radeon/RV710_me.bin");

int r600_debugfs_mc_info_init(struct radeon_device *rdev);

/* This files gather functions specifics to:
 * r600,rv610,rv630,rv620,rv635,rv670
 *
 * Some of these functions might be used by newer ASICs.
 */
int r600_mc_wait_for_idle(struct radeon_device *rdev);
void r600_gpu_init(struct radeon_device *rdev);
void r600_fini(struct radeon_device *rdev);


/*
 * R600 PCIE GART
 */
int r600_gart_clear_page(struct radeon_device *rdev, int i)
{
	void __iomem *ptr = (void *)rdev->gart.table.vram.ptr;
	u64 pte;

	if (i < 0 || i > rdev->gart.num_gpu_pages)
		return -EINVAL;
	pte = 0;
	writeq(pte, ((void __iomem *)ptr) + (i * 8));
	return 0;
}

void r600_pcie_gart_tlb_flush(struct radeon_device *rdev)
{
	unsigned i;
	u32 tmp;

	WREG32(VM_CONTEXT0_INVALIDATION_LOW_ADDR, rdev->mc.gtt_start >> 12);
	WREG32(VM_CONTEXT0_INVALIDATION_HIGH_ADDR, (rdev->mc.gtt_end - 1) >> 12);
	WREG32(VM_CONTEXT0_REQUEST_RESPONSE, REQUEST_TYPE(1));
	for (i = 0; i < rdev->usec_timeout; i++) {
		/* read MC_STATUS */
		tmp = RREG32(VM_CONTEXT0_REQUEST_RESPONSE);
		tmp = (tmp & RESPONSE_TYPE_MASK) >> RESPONSE_TYPE_SHIFT;
		if (tmp == 2) {
			printk(KERN_WARNING "[drm] r600 flush TLB failed\n");
			return;
		}
		if (tmp) {
			return;
		}
		udelay(1);
	}
}

int r600_pcie_gart_init(struct radeon_device *rdev)
{
	int r;

	if (rdev->gart.table.vram.robj) {
		WARN(1, "R600 PCIE GART already initialized.\n");
		return 0;
	}
	/* Initialize common gart structure */
	r = radeon_gart_init(rdev);
	if (r)
		return r;
	rdev->gart.table_size = rdev->gart.num_gpu_pages * 8;
	return radeon_gart_table_vram_alloc(rdev);
}

int r600_pcie_gart_enable(struct radeon_device *rdev)
{
	u32 tmp;
	int r, i;

	if (rdev->gart.table.vram.robj == NULL) {
		dev_err(rdev->dev, "No VRAM object for PCIE GART.\n");
		return -EINVAL;
	}
	r = radeon_gart_table_vram_pin(rdev);
	if (r)
		return r;

	/* Setup L2 cache */
	WREG32(VM_L2_CNTL, ENABLE_L2_CACHE | ENABLE_L2_FRAGMENT_PROCESSING |
				ENABLE_L2_PTE_CACHE_LRU_UPDATE_BY_WRITE |
				EFFECTIVE_L2_QUEUE_SIZE(7));
	WREG32(VM_L2_CNTL2, 0);
	WREG32(VM_L2_CNTL3, BANK_SELECT_0(0) | BANK_SELECT_1(1));
	/* Setup TLB control */
	tmp = ENABLE_L1_TLB | ENABLE_L1_FRAGMENT_PROCESSING |
		SYSTEM_ACCESS_MODE_NOT_IN_SYS |
		EFFECTIVE_L1_TLB_SIZE(5) | EFFECTIVE_L1_QUEUE_SIZE(5) |
		ENABLE_WAIT_L2_QUERY;
	WREG32(MC_VM_L1_TLB_MCB_RD_SYS_CNTL, tmp);
	WREG32(MC_VM_L1_TLB_MCB_WR_SYS_CNTL, tmp);
	WREG32(MC_VM_L1_TLB_MCB_RD_HDP_CNTL, tmp | ENABLE_L1_STRICT_ORDERING);
	WREG32(MC_VM_L1_TLB_MCB_WR_HDP_CNTL, tmp);
	WREG32(MC_VM_L1_TLB_MCD_RD_A_CNTL, tmp);
	WREG32(MC_VM_L1_TLB_MCD_WR_A_CNTL, tmp);
	WREG32(MC_VM_L1_TLB_MCD_RD_B_CNTL, tmp);
	WREG32(MC_VM_L1_TLB_MCD_WR_B_CNTL, tmp);
	WREG32(MC_VM_L1_TLB_MCB_RD_GFX_CNTL, tmp);
	WREG32(MC_VM_L1_TLB_MCB_WR_GFX_CNTL, tmp);
	WREG32(MC_VM_L1_TLB_MCB_RD_PDMA_CNTL, tmp);
	WREG32(MC_VM_L1_TLB_MCB_WR_PDMA_CNTL, tmp);
	WREG32(MC_VM_L1_TLB_MCB_RD_SEM_CNTL, tmp | ENABLE_SEMAPHORE_MODE);
	WREG32(MC_VM_L1_TLB_MCB_WR_SEM_CNTL, tmp | ENABLE_SEMAPHORE_MODE);
	WREG32(VM_CONTEXT0_PAGE_TABLE_START_ADDR, rdev->mc.gtt_start >> 12);
	WREG32(VM_CONTEXT0_PAGE_TABLE_END_ADDR, (rdev->mc.gtt_end - 1) >> 12);
	WREG32(VM_CONTEXT0_PAGE_TABLE_BASE_ADDR, rdev->gart.table_addr >> 12);
	WREG32(VM_CONTEXT0_CNTL, ENABLE_CONTEXT | PAGE_TABLE_DEPTH(0) |
				RANGE_PROTECTION_FAULT_ENABLE_DEFAULT);
	WREG32(VM_CONTEXT0_PROTECTION_FAULT_DEFAULT_ADDR,
			(u32)(rdev->dummy_page.addr >> 12));
	for (i = 1; i < 7; i++)
		WREG32(VM_CONTEXT0_CNTL + (i * 4), 0);

	r600_pcie_gart_tlb_flush(rdev);
	rdev->gart.ready = true;
	return 0;
}

void r600_pcie_gart_disable(struct radeon_device *rdev)
{
	u32 tmp;
	int i;

	/* Disable all tables */
	for (i = 0; i < 7; i++)
		WREG32(VM_CONTEXT0_CNTL + (i * 4), 0);

	/* Disable L2 cache */
	WREG32(VM_L2_CNTL, ENABLE_L2_FRAGMENT_PROCESSING |
				EFFECTIVE_L2_QUEUE_SIZE(7));
	WREG32(VM_L2_CNTL3, BANK_SELECT_0(0) | BANK_SELECT_1(1));
	/* Setup L1 TLB control */
	tmp = EFFECTIVE_L1_TLB_SIZE(5) | EFFECTIVE_L1_QUEUE_SIZE(5) |
		ENABLE_WAIT_L2_QUERY;
	WREG32(MC_VM_L1_TLB_MCD_RD_A_CNTL, tmp);
	WREG32(MC_VM_L1_TLB_MCD_WR_A_CNTL, tmp);
	WREG32(MC_VM_L1_TLB_MCD_RD_B_CNTL, tmp);
	WREG32(MC_VM_L1_TLB_MCD_WR_B_CNTL, tmp);
	WREG32(MC_VM_L1_TLB_MCB_RD_GFX_CNTL, tmp);
	WREG32(MC_VM_L1_TLB_MCB_WR_GFX_CNTL, tmp);
	WREG32(MC_VM_L1_TLB_MCB_RD_PDMA_CNTL, tmp);
	WREG32(MC_VM_L1_TLB_MCB_WR_PDMA_CNTL, tmp);
	WREG32(MC_VM_L1_TLB_MCB_RD_SEM_CNTL, tmp);
	WREG32(MC_VM_L1_TLB_MCB_WR_SEM_CNTL, tmp);
	WREG32(MC_VM_L1_TLB_MCB_RD_SYS_CNTL, tmp);
	WREG32(MC_VM_L1_TLB_MCB_WR_SYS_CNTL, tmp);
	WREG32(MC_VM_L1_TLB_MCB_RD_HDP_CNTL, tmp);
	WREG32(MC_VM_L1_TLB_MCB_WR_HDP_CNTL, tmp);
	if (rdev->gart.table.vram.robj) {
		radeon_object_kunmap(rdev->gart.table.vram.robj);
		radeon_object_unpin(rdev->gart.table.vram.robj);
	}
}

void r600_pcie_gart_fini(struct radeon_device *rdev)
{
	r600_pcie_gart_disable(rdev);
	radeon_gart_table_vram_free(rdev);
	radeon_gart_fini(rdev);
}

int r600_mc_wait_for_idle(struct radeon_device *rdev)
{
	unsigned i;
	u32 tmp;

	for (i = 0; i < rdev->usec_timeout; i++) {
		/* read MC_STATUS */
		tmp = RREG32(R_000E50_SRBM_STATUS) & 0x3F00;
		if (!tmp)
			return 0;
		udelay(1);
	}
	return -1;
}

static void r600_mc_resume(struct radeon_device *rdev)
{
	u32 d1vga_control, d2vga_control;
	u32 vga_render_control, vga_hdp_control;
	u32 d1crtc_control, d2crtc_control;
	u32 new_d1grph_primary, new_d1grph_secondary;
	u32 new_d2grph_primary, new_d2grph_secondary;
	u64 old_vram_start;
	u32 tmp;
	int i, j;

	/* Initialize HDP */
	for (i = 0, j = 0; i < 32; i++, j += 0x18) {
		WREG32((0x2c14 + j), 0x00000000);
		WREG32((0x2c18 + j), 0x00000000);
		WREG32((0x2c1c + j), 0x00000000);
		WREG32((0x2c20 + j), 0x00000000);
		WREG32((0x2c24 + j), 0x00000000);
	}
	WREG32(HDP_REG_COHERENCY_FLUSH_CNTL, 0);

	d1vga_control = RREG32(D1VGA_CONTROL);
	d2vga_control = RREG32(D2VGA_CONTROL);
	vga_render_control = RREG32(VGA_RENDER_CONTROL);
	vga_hdp_control = RREG32(VGA_HDP_CONTROL);
	d1crtc_control = RREG32(D1CRTC_CONTROL);
	d2crtc_control = RREG32(D2CRTC_CONTROL);
	old_vram_start = (u64)(RREG32(MC_VM_FB_LOCATION) & 0xFFFF) << 24;
	new_d1grph_primary = RREG32(D1GRPH_PRIMARY_SURFACE_ADDRESS);
	new_d1grph_secondary = RREG32(D1GRPH_SECONDARY_SURFACE_ADDRESS);
	new_d1grph_primary += rdev->mc.vram_start - old_vram_start;
	new_d1grph_secondary += rdev->mc.vram_start - old_vram_start;
	new_d2grph_primary = RREG32(D2GRPH_PRIMARY_SURFACE_ADDRESS);
	new_d2grph_secondary = RREG32(D2GRPH_SECONDARY_SURFACE_ADDRESS);
	new_d2grph_primary += rdev->mc.vram_start - old_vram_start;
	new_d2grph_secondary += rdev->mc.vram_start - old_vram_start;

	/* Stop all video */
	WREG32(D1VGA_CONTROL, 0);
	WREG32(D2VGA_CONTROL, 0);
	WREG32(VGA_RENDER_CONTROL, 0);
	WREG32(D1CRTC_UPDATE_LOCK, 1);
	WREG32(D2CRTC_UPDATE_LOCK, 1);
	WREG32(D1CRTC_CONTROL, 0);
	WREG32(D2CRTC_CONTROL, 0);
	WREG32(D1CRTC_UPDATE_LOCK, 0);
	WREG32(D2CRTC_UPDATE_LOCK, 0);

	mdelay(1);
	if (r600_mc_wait_for_idle(rdev)) {
		printk(KERN_WARNING "[drm] MC not idle !\n");
	}

	/* Lockout access through VGA aperture*/
	WREG32(VGA_HDP_CONTROL, VGA_MEMORY_DISABLE);

	/* Update configuration */
	WREG32(MC_VM_SYSTEM_APERTURE_LOW_ADDR, rdev->mc.vram_start >> 12);
	WREG32(MC_VM_SYSTEM_APERTURE_HIGH_ADDR, (rdev->mc.vram_end - 1) >> 12);
	WREG32(MC_VM_SYSTEM_APERTURE_DEFAULT_ADDR, 0);
	tmp = (((rdev->mc.vram_end - 1) >> 24) & 0xFFFF) << 16;
	tmp |= ((rdev->mc.vram_start >> 24) & 0xFFFF);
	WREG32(MC_VM_FB_LOCATION, tmp);
	WREG32(HDP_NONSURFACE_BASE, (rdev->mc.vram_start >> 8));
	WREG32(HDP_NONSURFACE_INFO, (2 << 7));
	WREG32(HDP_NONSURFACE_SIZE, (rdev->mc.mc_vram_size - 1) | 0x3FF);
	if (rdev->flags & RADEON_IS_AGP) {
		WREG32(MC_VM_AGP_TOP, (rdev->mc.gtt_end - 1) >> 16);
		WREG32(MC_VM_AGP_BOT, rdev->mc.gtt_start >> 16);
		WREG32(MC_VM_AGP_BASE, rdev->mc.agp_base >> 22);
	} else {
		WREG32(MC_VM_AGP_BASE, 0);
		WREG32(MC_VM_AGP_TOP, 0x0FFFFFFF);
		WREG32(MC_VM_AGP_BOT, 0x0FFFFFFF);
	}
	WREG32(D1GRPH_PRIMARY_SURFACE_ADDRESS, new_d1grph_primary);
	WREG32(D1GRPH_SECONDARY_SURFACE_ADDRESS, new_d1grph_secondary);
	WREG32(D2GRPH_PRIMARY_SURFACE_ADDRESS, new_d2grph_primary);
	WREG32(D2GRPH_SECONDARY_SURFACE_ADDRESS, new_d2grph_secondary);
	WREG32(VGA_MEMORY_BASE_ADDRESS, rdev->mc.vram_start);

	/* Unlock host access */
	WREG32(VGA_HDP_CONTROL, vga_hdp_control);

	mdelay(1);
	if (r600_mc_wait_for_idle(rdev)) {
		printk(KERN_WARNING "[drm] MC not idle !\n");
	}

	/* Restore video state */
	WREG32(D1CRTC_UPDATE_LOCK, 1);
	WREG32(D2CRTC_UPDATE_LOCK, 1);
	WREG32(D1CRTC_CONTROL, d1crtc_control);
	WREG32(D2CRTC_CONTROL, d2crtc_control);
	WREG32(D1CRTC_UPDATE_LOCK, 0);
	WREG32(D2CRTC_UPDATE_LOCK, 0);
	WREG32(D1VGA_CONTROL, d1vga_control);
	WREG32(D2VGA_CONTROL, d2vga_control);
	WREG32(VGA_RENDER_CONTROL, vga_render_control);

	/* we need to own VRAM, so turn off the VGA renderer here
	 * to stop it overwriting our objects */
<<<<<<< HEAD
	radeon_avivo_vga_render_disable(rdev);
=======
	rv515_vga_render_disable(rdev);
>>>>>>> ad1cd745
}

int r600_mc_init(struct radeon_device *rdev)
{
	fixed20_12 a;
	u32 tmp;
	int chansize;
	int r;

	/* Get VRAM informations */
	rdev->mc.vram_width = 128;
	rdev->mc.vram_is_ddr = true;
	tmp = RREG32(RAMCFG);
	if (tmp & CHANSIZE_OVERRIDE) {
		chansize = 16;
	} else if (tmp & CHANSIZE_MASK) {
		chansize = 64;
	} else {
		chansize = 32;
	}
	if (rdev->family == CHIP_R600) {
		rdev->mc.vram_width = 8 * chansize;
	} else if (rdev->family == CHIP_RV670) {
		rdev->mc.vram_width = 4 * chansize;
	} else if ((rdev->family == CHIP_RV610) ||
			(rdev->family == CHIP_RV620)) {
		rdev->mc.vram_width = chansize;
	} else if ((rdev->family == CHIP_RV630) ||
			(rdev->family == CHIP_RV635)) {
		rdev->mc.vram_width = 2 * chansize;
	}
	/* Could aper size report 0 ? */
	rdev->mc.aper_base = drm_get_resource_start(rdev->ddev, 0);
	rdev->mc.aper_size = drm_get_resource_len(rdev->ddev, 0);
	/* Setup GPU memory space */
	rdev->mc.mc_vram_size = RREG32(CONFIG_MEMSIZE);
	rdev->mc.real_vram_size = RREG32(CONFIG_MEMSIZE);
<<<<<<< HEAD
=======

	if (rdev->mc.mc_vram_size > rdev->mc.aper_size)
		rdev->mc.mc_vram_size = rdev->mc.aper_size;

	if (rdev->mc.real_vram_size > rdev->mc.aper_size)
		rdev->mc.real_vram_size = rdev->mc.aper_size;

>>>>>>> ad1cd745
	if (rdev->flags & RADEON_IS_AGP) {
		r = radeon_agp_init(rdev);
		if (r)
			return r;
		/* gtt_size is setup by radeon_agp_init */
		rdev->mc.gtt_location = rdev->mc.agp_base;
		tmp = 0xFFFFFFFFUL - rdev->mc.agp_base - rdev->mc.gtt_size;
		/* Try to put vram before or after AGP because we
		 * we want SYSTEM_APERTURE to cover both VRAM and
		 * AGP so that GPU can catch out of VRAM/AGP access
		 */
		if (rdev->mc.gtt_location > rdev->mc.mc_vram_size) {
			/* Enought place before */
			rdev->mc.vram_location = rdev->mc.gtt_location -
							rdev->mc.mc_vram_size;
		} else if (tmp > rdev->mc.mc_vram_size) {
			/* Enought place after */
			rdev->mc.vram_location = rdev->mc.gtt_location +
							rdev->mc.gtt_size;
		} else {
			/* Try to setup VRAM then AGP might not
			 * not work on some card
			 */
			rdev->mc.vram_location = 0x00000000UL;
			rdev->mc.gtt_location = rdev->mc.mc_vram_size;
		}
	} else {
		if (rdev->family == CHIP_RS780 || rdev->family == CHIP_RS880) {
			rdev->mc.vram_location = (RREG32(MC_VM_FB_LOCATION) &
								0xFFFF) << 24;
			rdev->mc.gtt_size = radeon_gart_size * 1024 * 1024;
			tmp = rdev->mc.vram_location + rdev->mc.mc_vram_size;
			if ((0xFFFFFFFFUL - tmp) >= rdev->mc.gtt_size) {
				/* Enough place after vram */
				rdev->mc.gtt_location = tmp;
			} else if (rdev->mc.vram_location >= rdev->mc.gtt_size) {
				/* Enough place before vram */
				rdev->mc.gtt_location = 0;
			} else {
				/* Not enough place after or before shrink
				 * gart size
				 */
				if (rdev->mc.vram_location > (0xFFFFFFFFUL - tmp)) {
					rdev->mc.gtt_location = 0;
					rdev->mc.gtt_size = rdev->mc.vram_location;
				} else {
					rdev->mc.gtt_location = tmp;
					rdev->mc.gtt_size = 0xFFFFFFFFUL - tmp;
				}
			}
			rdev->mc.gtt_location = rdev->mc.mc_vram_size;
		} else {
			rdev->mc.vram_location = 0x00000000UL;
			rdev->mc.gtt_location = rdev->mc.mc_vram_size;
			rdev->mc.gtt_size = radeon_gart_size * 1024 * 1024;
		}
	}
	rdev->mc.vram_start = rdev->mc.vram_location;
	rdev->mc.vram_end = rdev->mc.vram_location + rdev->mc.mc_vram_size;
	rdev->mc.gtt_start = rdev->mc.gtt_location;
	rdev->mc.gtt_end = rdev->mc.gtt_location + rdev->mc.gtt_size;
	/* FIXME: we should enforce default clock in case GPU is not in
	 * default setup
	 */
	a.full = rfixed_const(100);
	rdev->pm.sclk.full = rfixed_const(rdev->clock.default_sclk);
	rdev->pm.sclk.full = rfixed_div(rdev->pm.sclk, a);
	return 0;
}

/* We doesn't check that the GPU really needs a reset we simply do the
 * reset, it's up to the caller to determine if the GPU needs one. We
 * might add an helper function to check that.
 */
int r600_gpu_soft_reset(struct radeon_device *rdev)
{
	u32 grbm_busy_mask = S_008010_VC_BUSY(1) | S_008010_VGT_BUSY_NO_DMA(1) |
				S_008010_VGT_BUSY(1) | S_008010_TA03_BUSY(1) |
				S_008010_TC_BUSY(1) | S_008010_SX_BUSY(1) |
				S_008010_SH_BUSY(1) | S_008010_SPI03_BUSY(1) |
				S_008010_SMX_BUSY(1) | S_008010_SC_BUSY(1) |
				S_008010_PA_BUSY(1) | S_008010_DB03_BUSY(1) |
				S_008010_CR_BUSY(1) | S_008010_CB03_BUSY(1) |
				S_008010_GUI_ACTIVE(1);
	u32 grbm2_busy_mask = S_008014_SPI0_BUSY(1) | S_008014_SPI1_BUSY(1) |
			S_008014_SPI2_BUSY(1) | S_008014_SPI3_BUSY(1) |
			S_008014_TA0_BUSY(1) | S_008014_TA1_BUSY(1) |
			S_008014_TA2_BUSY(1) | S_008014_TA3_BUSY(1) |
			S_008014_DB0_BUSY(1) | S_008014_DB1_BUSY(1) |
			S_008014_DB2_BUSY(1) | S_008014_DB3_BUSY(1) |
			S_008014_CB0_BUSY(1) | S_008014_CB1_BUSY(1) |
			S_008014_CB2_BUSY(1) | S_008014_CB3_BUSY(1);
	u32 srbm_reset = 0;

	/* Disable CP parsing/prefetching */
	WREG32(R_0086D8_CP_ME_CNTL, S_0086D8_CP_ME_HALT(0xff));
	/* Check if any of the rendering block is busy and reset it */
	if ((RREG32(R_008010_GRBM_STATUS) & grbm_busy_mask) ||
	    (RREG32(R_008014_GRBM_STATUS2) & grbm2_busy_mask)) {
		WREG32(R_008020_GRBM_SOFT_RESET, S_008020_SOFT_RESET_CR(1) |
			S_008020_SOFT_RESET_DB(1) |
			S_008020_SOFT_RESET_CB(1) |
			S_008020_SOFT_RESET_PA(1) |
			S_008020_SOFT_RESET_SC(1) |
			S_008020_SOFT_RESET_SMX(1) |
			S_008020_SOFT_RESET_SPI(1) |
			S_008020_SOFT_RESET_SX(1) |
			S_008020_SOFT_RESET_SH(1) |
			S_008020_SOFT_RESET_TC(1) |
			S_008020_SOFT_RESET_TA(1) |
			S_008020_SOFT_RESET_VC(1) |
			S_008020_SOFT_RESET_VGT(1));
		(void)RREG32(R_008020_GRBM_SOFT_RESET);
		udelay(50);
		WREG32(R_008020_GRBM_SOFT_RESET, 0);
		(void)RREG32(R_008020_GRBM_SOFT_RESET);
	}
	/* Reset CP (we always reset CP) */
	WREG32(R_008020_GRBM_SOFT_RESET, S_008020_SOFT_RESET_CP(1));
	(void)RREG32(R_008020_GRBM_SOFT_RESET);
	udelay(50);
	WREG32(R_008020_GRBM_SOFT_RESET, 0);
	(void)RREG32(R_008020_GRBM_SOFT_RESET);
	/* Reset others GPU block if necessary */
	if (G_000E50_RLC_BUSY(RREG32(R_000E50_SRBM_STATUS)))
		srbm_reset |= S_000E60_SOFT_RESET_RLC(1);
	if (G_000E50_GRBM_RQ_PENDING(RREG32(R_000E50_SRBM_STATUS)))
		srbm_reset |= S_000E60_SOFT_RESET_GRBM(1);
	if (G_000E50_HI_RQ_PENDING(RREG32(R_000E50_SRBM_STATUS)))
		srbm_reset |= S_000E60_SOFT_RESET_IH(1);
	if (G_000E50_VMC_BUSY(RREG32(R_000E50_SRBM_STATUS)))
		srbm_reset |= S_000E60_SOFT_RESET_VMC(1);
	if (G_000E50_MCB_BUSY(RREG32(R_000E50_SRBM_STATUS)))
		srbm_reset |= S_000E60_SOFT_RESET_MC(1);
	if (G_000E50_MCDZ_BUSY(RREG32(R_000E50_SRBM_STATUS)))
		srbm_reset |= S_000E60_SOFT_RESET_MC(1);
	if (G_000E50_MCDY_BUSY(RREG32(R_000E50_SRBM_STATUS)))
		srbm_reset |= S_000E60_SOFT_RESET_MC(1);
	if (G_000E50_MCDX_BUSY(RREG32(R_000E50_SRBM_STATUS)))
		srbm_reset |= S_000E60_SOFT_RESET_MC(1);
	if (G_000E50_MCDW_BUSY(RREG32(R_000E50_SRBM_STATUS)))
		srbm_reset |= S_000E60_SOFT_RESET_MC(1);
	if (G_000E50_RLC_BUSY(RREG32(R_000E50_SRBM_STATUS)))
		srbm_reset |= S_000E60_SOFT_RESET_RLC(1);
	if (G_000E50_SEM_BUSY(RREG32(R_000E50_SRBM_STATUS)))
		srbm_reset |= S_000E60_SOFT_RESET_SEM(1);
	WREG32(R_000E60_SRBM_SOFT_RESET, srbm_reset);
	(void)RREG32(R_000E60_SRBM_SOFT_RESET);
	udelay(50);
	WREG32(R_000E60_SRBM_SOFT_RESET, 0);
	(void)RREG32(R_000E60_SRBM_SOFT_RESET);
	/* Wait a little for things to settle down */
	udelay(50);
	return 0;
<<<<<<< HEAD
}

int r600_gpu_reset(struct radeon_device *rdev)
{
	return r600_gpu_soft_reset(rdev);
}

static u32 r600_get_tile_pipe_to_backend_map(u32 num_tile_pipes,
					     u32 num_backends,
					     u32 backend_disable_mask)
{
	u32 backend_map = 0;
	u32 enabled_backends_mask;
	u32 enabled_backends_count;
	u32 cur_pipe;
	u32 swizzle_pipe[R6XX_MAX_PIPES];
	u32 cur_backend;
	u32 i;

	if (num_tile_pipes > R6XX_MAX_PIPES)
		num_tile_pipes = R6XX_MAX_PIPES;
	if (num_tile_pipes < 1)
		num_tile_pipes = 1;
	if (num_backends > R6XX_MAX_BACKENDS)
		num_backends = R6XX_MAX_BACKENDS;
	if (num_backends < 1)
		num_backends = 1;

	enabled_backends_mask = 0;
	enabled_backends_count = 0;
	for (i = 0; i < R6XX_MAX_BACKENDS; ++i) {
		if (((backend_disable_mask >> i) & 1) == 0) {
			enabled_backends_mask |= (1 << i);
			++enabled_backends_count;
		}
		if (enabled_backends_count == num_backends)
			break;
	}

	if (enabled_backends_count == 0) {
		enabled_backends_mask = 1;
		enabled_backends_count = 1;
	}

	if (enabled_backends_count != num_backends)
		num_backends = enabled_backends_count;

	memset((uint8_t *)&swizzle_pipe[0], 0, sizeof(u32) * R6XX_MAX_PIPES);
	switch (num_tile_pipes) {
	case 1:
		swizzle_pipe[0] = 0;
		break;
	case 2:
		swizzle_pipe[0] = 0;
		swizzle_pipe[1] = 1;
		break;
	case 3:
		swizzle_pipe[0] = 0;
		swizzle_pipe[1] = 1;
		swizzle_pipe[2] = 2;
		break;
	case 4:
		swizzle_pipe[0] = 0;
		swizzle_pipe[1] = 1;
		swizzle_pipe[2] = 2;
		swizzle_pipe[3] = 3;
		break;
	case 5:
		swizzle_pipe[0] = 0;
		swizzle_pipe[1] = 1;
		swizzle_pipe[2] = 2;
		swizzle_pipe[3] = 3;
		swizzle_pipe[4] = 4;
		break;
	case 6:
		swizzle_pipe[0] = 0;
		swizzle_pipe[1] = 2;
		swizzle_pipe[2] = 4;
		swizzle_pipe[3] = 5;
		swizzle_pipe[4] = 1;
		swizzle_pipe[5] = 3;
		break;
	case 7:
		swizzle_pipe[0] = 0;
		swizzle_pipe[1] = 2;
		swizzle_pipe[2] = 4;
		swizzle_pipe[3] = 6;
		swizzle_pipe[4] = 1;
		swizzle_pipe[5] = 3;
		swizzle_pipe[6] = 5;
		break;
	case 8:
		swizzle_pipe[0] = 0;
		swizzle_pipe[1] = 2;
		swizzle_pipe[2] = 4;
		swizzle_pipe[3] = 6;
		swizzle_pipe[4] = 1;
		swizzle_pipe[5] = 3;
		swizzle_pipe[6] = 5;
		swizzle_pipe[7] = 7;
		break;
	}

	cur_backend = 0;
	for (cur_pipe = 0; cur_pipe < num_tile_pipes; ++cur_pipe) {
		while (((1 << cur_backend) & enabled_backends_mask) == 0)
			cur_backend = (cur_backend + 1) % R6XX_MAX_BACKENDS;

		backend_map |= (u32)(((cur_backend & 3) << (swizzle_pipe[cur_pipe] * 2)));

		cur_backend = (cur_backend + 1) % R6XX_MAX_BACKENDS;
	}

	return backend_map;
}

int r600_count_pipe_bits(uint32_t val)
{
	int i, ret = 0;

	for (i = 0; i < 32; i++) {
		ret += val & 1;
		val >>= 1;
	}
	return ret;
}

void r600_gpu_init(struct radeon_device *rdev)
{
	u32 tiling_config;
	u32 ramcfg;
	u32 tmp;
	int i, j;
	u32 sq_config;
	u32 sq_gpr_resource_mgmt_1 = 0;
	u32 sq_gpr_resource_mgmt_2 = 0;
	u32 sq_thread_resource_mgmt = 0;
	u32 sq_stack_resource_mgmt_1 = 0;
	u32 sq_stack_resource_mgmt_2 = 0;

	/* FIXME: implement */
	switch (rdev->family) {
	case CHIP_R600:
		rdev->config.r600.max_pipes = 4;
		rdev->config.r600.max_tile_pipes = 8;
		rdev->config.r600.max_simds = 4;
		rdev->config.r600.max_backends = 4;
		rdev->config.r600.max_gprs = 256;
		rdev->config.r600.max_threads = 192;
		rdev->config.r600.max_stack_entries = 256;
		rdev->config.r600.max_hw_contexts = 8;
		rdev->config.r600.max_gs_threads = 16;
		rdev->config.r600.sx_max_export_size = 128;
		rdev->config.r600.sx_max_export_pos_size = 16;
		rdev->config.r600.sx_max_export_smx_size = 128;
		rdev->config.r600.sq_num_cf_insts = 2;
		break;
	case CHIP_RV630:
	case CHIP_RV635:
		rdev->config.r600.max_pipes = 2;
		rdev->config.r600.max_tile_pipes = 2;
		rdev->config.r600.max_simds = 3;
		rdev->config.r600.max_backends = 1;
		rdev->config.r600.max_gprs = 128;
		rdev->config.r600.max_threads = 192;
		rdev->config.r600.max_stack_entries = 128;
		rdev->config.r600.max_hw_contexts = 8;
		rdev->config.r600.max_gs_threads = 4;
		rdev->config.r600.sx_max_export_size = 128;
		rdev->config.r600.sx_max_export_pos_size = 16;
		rdev->config.r600.sx_max_export_smx_size = 128;
		rdev->config.r600.sq_num_cf_insts = 2;
		break;
	case CHIP_RV610:
	case CHIP_RV620:
	case CHIP_RS780:
	case CHIP_RS880:
		rdev->config.r600.max_pipes = 1;
		rdev->config.r600.max_tile_pipes = 1;
		rdev->config.r600.max_simds = 2;
		rdev->config.r600.max_backends = 1;
		rdev->config.r600.max_gprs = 128;
		rdev->config.r600.max_threads = 192;
		rdev->config.r600.max_stack_entries = 128;
		rdev->config.r600.max_hw_contexts = 4;
		rdev->config.r600.max_gs_threads = 4;
		rdev->config.r600.sx_max_export_size = 128;
		rdev->config.r600.sx_max_export_pos_size = 16;
		rdev->config.r600.sx_max_export_smx_size = 128;
		rdev->config.r600.sq_num_cf_insts = 1;
		break;
	case CHIP_RV670:
		rdev->config.r600.max_pipes = 4;
		rdev->config.r600.max_tile_pipes = 4;
		rdev->config.r600.max_simds = 4;
		rdev->config.r600.max_backends = 4;
		rdev->config.r600.max_gprs = 192;
		rdev->config.r600.max_threads = 192;
		rdev->config.r600.max_stack_entries = 256;
		rdev->config.r600.max_hw_contexts = 8;
		rdev->config.r600.max_gs_threads = 16;
		rdev->config.r600.sx_max_export_size = 128;
		rdev->config.r600.sx_max_export_pos_size = 16;
		rdev->config.r600.sx_max_export_smx_size = 128;
		rdev->config.r600.sq_num_cf_insts = 2;
		break;
	default:
		break;
	}

	/* Initialize HDP */
	for (i = 0, j = 0; i < 32; i++, j += 0x18) {
		WREG32((0x2c14 + j), 0x00000000);
		WREG32((0x2c18 + j), 0x00000000);
		WREG32((0x2c1c + j), 0x00000000);
		WREG32((0x2c20 + j), 0x00000000);
		WREG32((0x2c24 + j), 0x00000000);
	}

	WREG32(GRBM_CNTL, GRBM_READ_TIMEOUT(0xff));

	/* Setup tiling */
	tiling_config = 0;
	ramcfg = RREG32(RAMCFG);
	switch (rdev->config.r600.max_tile_pipes) {
	case 1:
		tiling_config |= PIPE_TILING(0);
		break;
	case 2:
		tiling_config |= PIPE_TILING(1);
		break;
	case 4:
		tiling_config |= PIPE_TILING(2);
		break;
	case 8:
		tiling_config |= PIPE_TILING(3);
		break;
	default:
		break;
	}
	tiling_config |= BANK_TILING((ramcfg & NOOFBANK_MASK) >> NOOFBANK_SHIFT);
	tiling_config |= GROUP_SIZE(0);
	tmp = (ramcfg & NOOFROWS_MASK) >> NOOFROWS_SHIFT;
	if (tmp > 3) {
		tiling_config |= ROW_TILING(3);
		tiling_config |= SAMPLE_SPLIT(3);
	} else {
		tiling_config |= ROW_TILING(tmp);
		tiling_config |= SAMPLE_SPLIT(tmp);
	}
	tiling_config |= BANK_SWAPS(1);
	tmp = r600_get_tile_pipe_to_backend_map(rdev->config.r600.max_tile_pipes,
						rdev->config.r600.max_backends,
						(0xff << rdev->config.r600.max_backends) & 0xff);
	tiling_config |= BACKEND_MAP(tmp);
	WREG32(GB_TILING_CONFIG, tiling_config);
	WREG32(DCP_TILING_CONFIG, tiling_config & 0xffff);
	WREG32(HDP_TILING_CONFIG, tiling_config & 0xffff);

	tmp = BACKEND_DISABLE((R6XX_MAX_BACKENDS_MASK << rdev->config.r600.max_backends) & R6XX_MAX_BACKENDS_MASK);
	WREG32(CC_RB_BACKEND_DISABLE, tmp);

	/* Setup pipes */
	tmp = INACTIVE_QD_PIPES((R6XX_MAX_PIPES_MASK << rdev->config.r600.max_pipes) & R6XX_MAX_PIPES_MASK);
	tmp |= INACTIVE_SIMDS((R6XX_MAX_SIMDS_MASK << rdev->config.r600.max_simds) & R6XX_MAX_SIMDS_MASK);
	WREG32(CC_GC_SHADER_PIPE_CONFIG, tmp);
	WREG32(GC_USER_SHADER_PIPE_CONFIG, tmp);

	tmp = R6XX_MAX_BACKENDS - r600_count_pipe_bits(tmp & INACTIVE_QD_PIPES_MASK);
	WREG32(VGT_OUT_DEALLOC_CNTL, (tmp * 4) & DEALLOC_DIST_MASK);
	WREG32(VGT_VERTEX_REUSE_BLOCK_CNTL, ((tmp * 4) - 2) & VTX_REUSE_DEPTH_MASK);

	/* Setup some CP states */
	WREG32(CP_QUEUE_THRESHOLDS, (ROQ_IB1_START(0x16) | ROQ_IB2_START(0x2b)));
	WREG32(CP_MEQ_THRESHOLDS, (MEQ_END(0x40) | ROQ_END(0x40)));

	WREG32(TA_CNTL_AUX, (DISABLE_CUBE_ANISO | SYNC_GRADIENT |
			     SYNC_WALKER | SYNC_ALIGNER));
	/* Setup various GPU states */
	if (rdev->family == CHIP_RV670)
		WREG32(ARB_GDEC_RD_CNTL, 0x00000021);

	tmp = RREG32(SX_DEBUG_1);
	tmp |= SMX_EVENT_RELEASE;
	if ((rdev->family > CHIP_R600))
		tmp |= ENABLE_NEW_SMX_ADDRESS;
	WREG32(SX_DEBUG_1, tmp);

	if (((rdev->family) == CHIP_R600) ||
	    ((rdev->family) == CHIP_RV630) ||
	    ((rdev->family) == CHIP_RV610) ||
	    ((rdev->family) == CHIP_RV620) ||
	    ((rdev->family) == CHIP_RS780)) {
		WREG32(DB_DEBUG, PREZ_MUST_WAIT_FOR_POSTZ_DONE);
	} else {
		WREG32(DB_DEBUG, 0);
	}
	WREG32(DB_WATERMARKS, (DEPTH_FREE(4) | DEPTH_CACHELINE_FREE(16) |
			       DEPTH_FLUSH(16) | DEPTH_PENDING_FREE(4)));

	WREG32(PA_SC_MULTI_CHIP_CNTL, 0);
	WREG32(VGT_NUM_INSTANCES, 0);

	WREG32(SPI_CONFIG_CNTL, GPR_WRITE_PRIORITY(0));
	WREG32(SPI_CONFIG_CNTL_1, VTX_DONE_DELAY(0));

	tmp = RREG32(SQ_MS_FIFO_SIZES);
	if (((rdev->family) == CHIP_RV610) ||
	    ((rdev->family) == CHIP_RV620) ||
	    ((rdev->family) == CHIP_RS780)) {
		tmp = (CACHE_FIFO_SIZE(0xa) |
		       FETCH_FIFO_HIWATER(0xa) |
		       DONE_FIFO_HIWATER(0xe0) |
		       ALU_UPDATE_FIFO_HIWATER(0x8));
	} else if (((rdev->family) == CHIP_R600) ||
		   ((rdev->family) == CHIP_RV630)) {
		tmp &= ~DONE_FIFO_HIWATER(0xff);
		tmp |= DONE_FIFO_HIWATER(0x4);
	}
	WREG32(SQ_MS_FIFO_SIZES, tmp);

	/* SQ_CONFIG, SQ_GPR_RESOURCE_MGMT, SQ_THREAD_RESOURCE_MGMT, SQ_STACK_RESOURCE_MGMT
	 * should be adjusted as needed by the 2D/3D drivers.  This just sets default values
	 */
	sq_config = RREG32(SQ_CONFIG);
	sq_config &= ~(PS_PRIO(3) |
		       VS_PRIO(3) |
		       GS_PRIO(3) |
		       ES_PRIO(3));
	sq_config |= (DX9_CONSTS |
		      VC_ENABLE |
		      PS_PRIO(0) |
		      VS_PRIO(1) |
		      GS_PRIO(2) |
		      ES_PRIO(3));

	if ((rdev->family) == CHIP_R600) {
		sq_gpr_resource_mgmt_1 = (NUM_PS_GPRS(124) |
					  NUM_VS_GPRS(124) |
					  NUM_CLAUSE_TEMP_GPRS(4));
		sq_gpr_resource_mgmt_2 = (NUM_GS_GPRS(0) |
					  NUM_ES_GPRS(0));
		sq_thread_resource_mgmt = (NUM_PS_THREADS(136) |
					   NUM_VS_THREADS(48) |
					   NUM_GS_THREADS(4) |
					   NUM_ES_THREADS(4));
		sq_stack_resource_mgmt_1 = (NUM_PS_STACK_ENTRIES(128) |
					    NUM_VS_STACK_ENTRIES(128));
		sq_stack_resource_mgmt_2 = (NUM_GS_STACK_ENTRIES(0) |
					    NUM_ES_STACK_ENTRIES(0));
	} else if (((rdev->family) == CHIP_RV610) ||
		   ((rdev->family) == CHIP_RV620) ||
		   ((rdev->family) == CHIP_RS780)) {
		/* no vertex cache */
		sq_config &= ~VC_ENABLE;

		sq_gpr_resource_mgmt_1 = (NUM_PS_GPRS(44) |
					  NUM_VS_GPRS(44) |
					  NUM_CLAUSE_TEMP_GPRS(2));
		sq_gpr_resource_mgmt_2 = (NUM_GS_GPRS(17) |
					  NUM_ES_GPRS(17));
		sq_thread_resource_mgmt = (NUM_PS_THREADS(79) |
					   NUM_VS_THREADS(78) |
					   NUM_GS_THREADS(4) |
					   NUM_ES_THREADS(31));
		sq_stack_resource_mgmt_1 = (NUM_PS_STACK_ENTRIES(40) |
					    NUM_VS_STACK_ENTRIES(40));
		sq_stack_resource_mgmt_2 = (NUM_GS_STACK_ENTRIES(32) |
					    NUM_ES_STACK_ENTRIES(16));
	} else if (((rdev->family) == CHIP_RV630) ||
		   ((rdev->family) == CHIP_RV635)) {
		sq_gpr_resource_mgmt_1 = (NUM_PS_GPRS(44) |
					  NUM_VS_GPRS(44) |
					  NUM_CLAUSE_TEMP_GPRS(2));
		sq_gpr_resource_mgmt_2 = (NUM_GS_GPRS(18) |
					  NUM_ES_GPRS(18));
		sq_thread_resource_mgmt = (NUM_PS_THREADS(79) |
					   NUM_VS_THREADS(78) |
					   NUM_GS_THREADS(4) |
					   NUM_ES_THREADS(31));
		sq_stack_resource_mgmt_1 = (NUM_PS_STACK_ENTRIES(40) |
					    NUM_VS_STACK_ENTRIES(40));
		sq_stack_resource_mgmt_2 = (NUM_GS_STACK_ENTRIES(32) |
					    NUM_ES_STACK_ENTRIES(16));
	} else if ((rdev->family) == CHIP_RV670) {
		sq_gpr_resource_mgmt_1 = (NUM_PS_GPRS(44) |
					  NUM_VS_GPRS(44) |
					  NUM_CLAUSE_TEMP_GPRS(2));
		sq_gpr_resource_mgmt_2 = (NUM_GS_GPRS(17) |
					  NUM_ES_GPRS(17));
		sq_thread_resource_mgmt = (NUM_PS_THREADS(79) |
					   NUM_VS_THREADS(78) |
					   NUM_GS_THREADS(4) |
					   NUM_ES_THREADS(31));
		sq_stack_resource_mgmt_1 = (NUM_PS_STACK_ENTRIES(64) |
					    NUM_VS_STACK_ENTRIES(64));
		sq_stack_resource_mgmt_2 = (NUM_GS_STACK_ENTRIES(64) |
					    NUM_ES_STACK_ENTRIES(64));
	}

	WREG32(SQ_CONFIG, sq_config);
	WREG32(SQ_GPR_RESOURCE_MGMT_1,  sq_gpr_resource_mgmt_1);
	WREG32(SQ_GPR_RESOURCE_MGMT_2,  sq_gpr_resource_mgmt_2);
	WREG32(SQ_THREAD_RESOURCE_MGMT, sq_thread_resource_mgmt);
	WREG32(SQ_STACK_RESOURCE_MGMT_1, sq_stack_resource_mgmt_1);
	WREG32(SQ_STACK_RESOURCE_MGMT_2, sq_stack_resource_mgmt_2);

	if (((rdev->family) == CHIP_RV610) ||
	    ((rdev->family) == CHIP_RV620) ||
	    ((rdev->family) == CHIP_RS780)) {
		WREG32(VGT_CACHE_INVALIDATION, CACHE_INVALIDATION(TC_ONLY));
	} else {
		WREG32(VGT_CACHE_INVALIDATION, CACHE_INVALIDATION(VC_AND_TC));
	}

	/* More default values. 2D/3D driver should adjust as needed */
	WREG32(PA_SC_AA_SAMPLE_LOCS_2S, (S0_X(0xc) | S0_Y(0x4) |
					 S1_X(0x4) | S1_Y(0xc)));
	WREG32(PA_SC_AA_SAMPLE_LOCS_4S, (S0_X(0xe) | S0_Y(0xe) |
					 S1_X(0x2) | S1_Y(0x2) |
					 S2_X(0xa) | S2_Y(0x6) |
					 S3_X(0x6) | S3_Y(0xa)));
	WREG32(PA_SC_AA_SAMPLE_LOCS_8S_WD0, (S0_X(0xe) | S0_Y(0xb) |
					     S1_X(0x4) | S1_Y(0xc) |
					     S2_X(0x1) | S2_Y(0x6) |
					     S3_X(0xa) | S3_Y(0xe)));
	WREG32(PA_SC_AA_SAMPLE_LOCS_8S_WD1, (S4_X(0x6) | S4_Y(0x1) |
					     S5_X(0x0) | S5_Y(0x0) |
					     S6_X(0xb) | S6_Y(0x4) |
					     S7_X(0x7) | S7_Y(0x8)));

	WREG32(VGT_STRMOUT_EN, 0);
	tmp = rdev->config.r600.max_pipes * 16;
	switch (rdev->family) {
	case CHIP_RV610:
	case CHIP_RS780:
	case CHIP_RV620:
		tmp += 32;
		break;
	case CHIP_RV670:
		tmp += 128;
		break;
	default:
		break;
	}
	if (tmp > 256) {
		tmp = 256;
	}
	WREG32(VGT_ES_PER_GS, 128);
	WREG32(VGT_GS_PER_ES, tmp);
	WREG32(VGT_GS_PER_VS, 2);
	WREG32(VGT_GS_VERTEX_REUSE, 16);

	/* more default values. 2D/3D driver should adjust as needed */
	WREG32(PA_SC_LINE_STIPPLE_STATE, 0);
	WREG32(VGT_STRMOUT_EN, 0);
	WREG32(SX_MISC, 0);
	WREG32(PA_SC_MODE_CNTL, 0);
	WREG32(PA_SC_AA_CONFIG, 0);
	WREG32(PA_SC_LINE_STIPPLE, 0);
	WREG32(SPI_INPUT_Z, 0);
	WREG32(SPI_PS_IN_CONTROL_0, NUM_INTERP(2));
	WREG32(CB_COLOR7_FRAG, 0);

	/* Clear render buffer base addresses */
	WREG32(CB_COLOR0_BASE, 0);
	WREG32(CB_COLOR1_BASE, 0);
	WREG32(CB_COLOR2_BASE, 0);
	WREG32(CB_COLOR3_BASE, 0);
	WREG32(CB_COLOR4_BASE, 0);
	WREG32(CB_COLOR5_BASE, 0);
	WREG32(CB_COLOR6_BASE, 0);
	WREG32(CB_COLOR7_BASE, 0);
	WREG32(CB_COLOR7_FRAG, 0);

	switch (rdev->family) {
	case CHIP_RV610:
	case CHIP_RS780:
	case CHIP_RV620:
		tmp = TC_L2_SIZE(8);
		break;
	case CHIP_RV630:
	case CHIP_RV635:
		tmp = TC_L2_SIZE(4);
		break;
	case CHIP_R600:
		tmp = TC_L2_SIZE(0) | L2_DISABLE_LATE_HIT;
		break;
	default:
		tmp = TC_L2_SIZE(0);
		break;
	}
	WREG32(TC_CNTL, tmp);

	tmp = RREG32(HDP_HOST_PATH_CNTL);
	WREG32(HDP_HOST_PATH_CNTL, tmp);

	tmp = RREG32(ARB_POP);
	tmp |= ENABLE_TC128;
	WREG32(ARB_POP, tmp);

	WREG32(PA_SC_MULTI_CHIP_CNTL, 0);
	WREG32(PA_CL_ENHANCE, (CLIP_VTX_REORDER_ENA |
			       NUM_CLIP_SEQ(3)));
	WREG32(PA_SC_ENHANCE, FORCE_EOV_MAX_CLK_CNT(4095));
}

=======
}

int r600_gpu_reset(struct radeon_device *rdev)
{
	return r600_gpu_soft_reset(rdev);
}

static u32 r600_get_tile_pipe_to_backend_map(u32 num_tile_pipes,
					     u32 num_backends,
					     u32 backend_disable_mask)
{
	u32 backend_map = 0;
	u32 enabled_backends_mask;
	u32 enabled_backends_count;
	u32 cur_pipe;
	u32 swizzle_pipe[R6XX_MAX_PIPES];
	u32 cur_backend;
	u32 i;

	if (num_tile_pipes > R6XX_MAX_PIPES)
		num_tile_pipes = R6XX_MAX_PIPES;
	if (num_tile_pipes < 1)
		num_tile_pipes = 1;
	if (num_backends > R6XX_MAX_BACKENDS)
		num_backends = R6XX_MAX_BACKENDS;
	if (num_backends < 1)
		num_backends = 1;

	enabled_backends_mask = 0;
	enabled_backends_count = 0;
	for (i = 0; i < R6XX_MAX_BACKENDS; ++i) {
		if (((backend_disable_mask >> i) & 1) == 0) {
			enabled_backends_mask |= (1 << i);
			++enabled_backends_count;
		}
		if (enabled_backends_count == num_backends)
			break;
	}

	if (enabled_backends_count == 0) {
		enabled_backends_mask = 1;
		enabled_backends_count = 1;
	}

	if (enabled_backends_count != num_backends)
		num_backends = enabled_backends_count;

	memset((uint8_t *)&swizzle_pipe[0], 0, sizeof(u32) * R6XX_MAX_PIPES);
	switch (num_tile_pipes) {
	case 1:
		swizzle_pipe[0] = 0;
		break;
	case 2:
		swizzle_pipe[0] = 0;
		swizzle_pipe[1] = 1;
		break;
	case 3:
		swizzle_pipe[0] = 0;
		swizzle_pipe[1] = 1;
		swizzle_pipe[2] = 2;
		break;
	case 4:
		swizzle_pipe[0] = 0;
		swizzle_pipe[1] = 1;
		swizzle_pipe[2] = 2;
		swizzle_pipe[3] = 3;
		break;
	case 5:
		swizzle_pipe[0] = 0;
		swizzle_pipe[1] = 1;
		swizzle_pipe[2] = 2;
		swizzle_pipe[3] = 3;
		swizzle_pipe[4] = 4;
		break;
	case 6:
		swizzle_pipe[0] = 0;
		swizzle_pipe[1] = 2;
		swizzle_pipe[2] = 4;
		swizzle_pipe[3] = 5;
		swizzle_pipe[4] = 1;
		swizzle_pipe[5] = 3;
		break;
	case 7:
		swizzle_pipe[0] = 0;
		swizzle_pipe[1] = 2;
		swizzle_pipe[2] = 4;
		swizzle_pipe[3] = 6;
		swizzle_pipe[4] = 1;
		swizzle_pipe[5] = 3;
		swizzle_pipe[6] = 5;
		break;
	case 8:
		swizzle_pipe[0] = 0;
		swizzle_pipe[1] = 2;
		swizzle_pipe[2] = 4;
		swizzle_pipe[3] = 6;
		swizzle_pipe[4] = 1;
		swizzle_pipe[5] = 3;
		swizzle_pipe[6] = 5;
		swizzle_pipe[7] = 7;
		break;
	}

	cur_backend = 0;
	for (cur_pipe = 0; cur_pipe < num_tile_pipes; ++cur_pipe) {
		while (((1 << cur_backend) & enabled_backends_mask) == 0)
			cur_backend = (cur_backend + 1) % R6XX_MAX_BACKENDS;

		backend_map |= (u32)(((cur_backend & 3) << (swizzle_pipe[cur_pipe] * 2)));

		cur_backend = (cur_backend + 1) % R6XX_MAX_BACKENDS;
	}

	return backend_map;
}

int r600_count_pipe_bits(uint32_t val)
{
	int i, ret = 0;

	for (i = 0; i < 32; i++) {
		ret += val & 1;
		val >>= 1;
	}
	return ret;
}

void r600_gpu_init(struct radeon_device *rdev)
{
	u32 tiling_config;
	u32 ramcfg;
	u32 tmp;
	int i, j;
	u32 sq_config;
	u32 sq_gpr_resource_mgmt_1 = 0;
	u32 sq_gpr_resource_mgmt_2 = 0;
	u32 sq_thread_resource_mgmt = 0;
	u32 sq_stack_resource_mgmt_1 = 0;
	u32 sq_stack_resource_mgmt_2 = 0;

	/* FIXME: implement */
	switch (rdev->family) {
	case CHIP_R600:
		rdev->config.r600.max_pipes = 4;
		rdev->config.r600.max_tile_pipes = 8;
		rdev->config.r600.max_simds = 4;
		rdev->config.r600.max_backends = 4;
		rdev->config.r600.max_gprs = 256;
		rdev->config.r600.max_threads = 192;
		rdev->config.r600.max_stack_entries = 256;
		rdev->config.r600.max_hw_contexts = 8;
		rdev->config.r600.max_gs_threads = 16;
		rdev->config.r600.sx_max_export_size = 128;
		rdev->config.r600.sx_max_export_pos_size = 16;
		rdev->config.r600.sx_max_export_smx_size = 128;
		rdev->config.r600.sq_num_cf_insts = 2;
		break;
	case CHIP_RV630:
	case CHIP_RV635:
		rdev->config.r600.max_pipes = 2;
		rdev->config.r600.max_tile_pipes = 2;
		rdev->config.r600.max_simds = 3;
		rdev->config.r600.max_backends = 1;
		rdev->config.r600.max_gprs = 128;
		rdev->config.r600.max_threads = 192;
		rdev->config.r600.max_stack_entries = 128;
		rdev->config.r600.max_hw_contexts = 8;
		rdev->config.r600.max_gs_threads = 4;
		rdev->config.r600.sx_max_export_size = 128;
		rdev->config.r600.sx_max_export_pos_size = 16;
		rdev->config.r600.sx_max_export_smx_size = 128;
		rdev->config.r600.sq_num_cf_insts = 2;
		break;
	case CHIP_RV610:
	case CHIP_RV620:
	case CHIP_RS780:
	case CHIP_RS880:
		rdev->config.r600.max_pipes = 1;
		rdev->config.r600.max_tile_pipes = 1;
		rdev->config.r600.max_simds = 2;
		rdev->config.r600.max_backends = 1;
		rdev->config.r600.max_gprs = 128;
		rdev->config.r600.max_threads = 192;
		rdev->config.r600.max_stack_entries = 128;
		rdev->config.r600.max_hw_contexts = 4;
		rdev->config.r600.max_gs_threads = 4;
		rdev->config.r600.sx_max_export_size = 128;
		rdev->config.r600.sx_max_export_pos_size = 16;
		rdev->config.r600.sx_max_export_smx_size = 128;
		rdev->config.r600.sq_num_cf_insts = 1;
		break;
	case CHIP_RV670:
		rdev->config.r600.max_pipes = 4;
		rdev->config.r600.max_tile_pipes = 4;
		rdev->config.r600.max_simds = 4;
		rdev->config.r600.max_backends = 4;
		rdev->config.r600.max_gprs = 192;
		rdev->config.r600.max_threads = 192;
		rdev->config.r600.max_stack_entries = 256;
		rdev->config.r600.max_hw_contexts = 8;
		rdev->config.r600.max_gs_threads = 16;
		rdev->config.r600.sx_max_export_size = 128;
		rdev->config.r600.sx_max_export_pos_size = 16;
		rdev->config.r600.sx_max_export_smx_size = 128;
		rdev->config.r600.sq_num_cf_insts = 2;
		break;
	default:
		break;
	}

	/* Initialize HDP */
	for (i = 0, j = 0; i < 32; i++, j += 0x18) {
		WREG32((0x2c14 + j), 0x00000000);
		WREG32((0x2c18 + j), 0x00000000);
		WREG32((0x2c1c + j), 0x00000000);
		WREG32((0x2c20 + j), 0x00000000);
		WREG32((0x2c24 + j), 0x00000000);
	}

	WREG32(GRBM_CNTL, GRBM_READ_TIMEOUT(0xff));

	/* Setup tiling */
	tiling_config = 0;
	ramcfg = RREG32(RAMCFG);
	switch (rdev->config.r600.max_tile_pipes) {
	case 1:
		tiling_config |= PIPE_TILING(0);
		break;
	case 2:
		tiling_config |= PIPE_TILING(1);
		break;
	case 4:
		tiling_config |= PIPE_TILING(2);
		break;
	case 8:
		tiling_config |= PIPE_TILING(3);
		break;
	default:
		break;
	}
	tiling_config |= BANK_TILING((ramcfg & NOOFBANK_MASK) >> NOOFBANK_SHIFT);
	tiling_config |= GROUP_SIZE(0);
	tmp = (ramcfg & NOOFROWS_MASK) >> NOOFROWS_SHIFT;
	if (tmp > 3) {
		tiling_config |= ROW_TILING(3);
		tiling_config |= SAMPLE_SPLIT(3);
	} else {
		tiling_config |= ROW_TILING(tmp);
		tiling_config |= SAMPLE_SPLIT(tmp);
	}
	tiling_config |= BANK_SWAPS(1);
	tmp = r600_get_tile_pipe_to_backend_map(rdev->config.r600.max_tile_pipes,
						rdev->config.r600.max_backends,
						(0xff << rdev->config.r600.max_backends) & 0xff);
	tiling_config |= BACKEND_MAP(tmp);
	WREG32(GB_TILING_CONFIG, tiling_config);
	WREG32(DCP_TILING_CONFIG, tiling_config & 0xffff);
	WREG32(HDP_TILING_CONFIG, tiling_config & 0xffff);

	tmp = BACKEND_DISABLE((R6XX_MAX_BACKENDS_MASK << rdev->config.r600.max_backends) & R6XX_MAX_BACKENDS_MASK);
	WREG32(CC_RB_BACKEND_DISABLE, tmp);

	/* Setup pipes */
	tmp = INACTIVE_QD_PIPES((R6XX_MAX_PIPES_MASK << rdev->config.r600.max_pipes) & R6XX_MAX_PIPES_MASK);
	tmp |= INACTIVE_SIMDS((R6XX_MAX_SIMDS_MASK << rdev->config.r600.max_simds) & R6XX_MAX_SIMDS_MASK);
	WREG32(CC_GC_SHADER_PIPE_CONFIG, tmp);
	WREG32(GC_USER_SHADER_PIPE_CONFIG, tmp);

	tmp = R6XX_MAX_BACKENDS - r600_count_pipe_bits(tmp & INACTIVE_QD_PIPES_MASK);
	WREG32(VGT_OUT_DEALLOC_CNTL, (tmp * 4) & DEALLOC_DIST_MASK);
	WREG32(VGT_VERTEX_REUSE_BLOCK_CNTL, ((tmp * 4) - 2) & VTX_REUSE_DEPTH_MASK);

	/* Setup some CP states */
	WREG32(CP_QUEUE_THRESHOLDS, (ROQ_IB1_START(0x16) | ROQ_IB2_START(0x2b)));
	WREG32(CP_MEQ_THRESHOLDS, (MEQ_END(0x40) | ROQ_END(0x40)));

	WREG32(TA_CNTL_AUX, (DISABLE_CUBE_ANISO | SYNC_GRADIENT |
			     SYNC_WALKER | SYNC_ALIGNER));
	/* Setup various GPU states */
	if (rdev->family == CHIP_RV670)
		WREG32(ARB_GDEC_RD_CNTL, 0x00000021);

	tmp = RREG32(SX_DEBUG_1);
	tmp |= SMX_EVENT_RELEASE;
	if ((rdev->family > CHIP_R600))
		tmp |= ENABLE_NEW_SMX_ADDRESS;
	WREG32(SX_DEBUG_1, tmp);

	if (((rdev->family) == CHIP_R600) ||
	    ((rdev->family) == CHIP_RV630) ||
	    ((rdev->family) == CHIP_RV610) ||
	    ((rdev->family) == CHIP_RV620) ||
	    ((rdev->family) == CHIP_RS780)) {
		WREG32(DB_DEBUG, PREZ_MUST_WAIT_FOR_POSTZ_DONE);
	} else {
		WREG32(DB_DEBUG, 0);
	}
	WREG32(DB_WATERMARKS, (DEPTH_FREE(4) | DEPTH_CACHELINE_FREE(16) |
			       DEPTH_FLUSH(16) | DEPTH_PENDING_FREE(4)));

	WREG32(PA_SC_MULTI_CHIP_CNTL, 0);
	WREG32(VGT_NUM_INSTANCES, 0);

	WREG32(SPI_CONFIG_CNTL, GPR_WRITE_PRIORITY(0));
	WREG32(SPI_CONFIG_CNTL_1, VTX_DONE_DELAY(0));

	tmp = RREG32(SQ_MS_FIFO_SIZES);
	if (((rdev->family) == CHIP_RV610) ||
	    ((rdev->family) == CHIP_RV620) ||
	    ((rdev->family) == CHIP_RS780)) {
		tmp = (CACHE_FIFO_SIZE(0xa) |
		       FETCH_FIFO_HIWATER(0xa) |
		       DONE_FIFO_HIWATER(0xe0) |
		       ALU_UPDATE_FIFO_HIWATER(0x8));
	} else if (((rdev->family) == CHIP_R600) ||
		   ((rdev->family) == CHIP_RV630)) {
		tmp &= ~DONE_FIFO_HIWATER(0xff);
		tmp |= DONE_FIFO_HIWATER(0x4);
	}
	WREG32(SQ_MS_FIFO_SIZES, tmp);

	/* SQ_CONFIG, SQ_GPR_RESOURCE_MGMT, SQ_THREAD_RESOURCE_MGMT, SQ_STACK_RESOURCE_MGMT
	 * should be adjusted as needed by the 2D/3D drivers.  This just sets default values
	 */
	sq_config = RREG32(SQ_CONFIG);
	sq_config &= ~(PS_PRIO(3) |
		       VS_PRIO(3) |
		       GS_PRIO(3) |
		       ES_PRIO(3));
	sq_config |= (DX9_CONSTS |
		      VC_ENABLE |
		      PS_PRIO(0) |
		      VS_PRIO(1) |
		      GS_PRIO(2) |
		      ES_PRIO(3));

	if ((rdev->family) == CHIP_R600) {
		sq_gpr_resource_mgmt_1 = (NUM_PS_GPRS(124) |
					  NUM_VS_GPRS(124) |
					  NUM_CLAUSE_TEMP_GPRS(4));
		sq_gpr_resource_mgmt_2 = (NUM_GS_GPRS(0) |
					  NUM_ES_GPRS(0));
		sq_thread_resource_mgmt = (NUM_PS_THREADS(136) |
					   NUM_VS_THREADS(48) |
					   NUM_GS_THREADS(4) |
					   NUM_ES_THREADS(4));
		sq_stack_resource_mgmt_1 = (NUM_PS_STACK_ENTRIES(128) |
					    NUM_VS_STACK_ENTRIES(128));
		sq_stack_resource_mgmt_2 = (NUM_GS_STACK_ENTRIES(0) |
					    NUM_ES_STACK_ENTRIES(0));
	} else if (((rdev->family) == CHIP_RV610) ||
		   ((rdev->family) == CHIP_RV620) ||
		   ((rdev->family) == CHIP_RS780)) {
		/* no vertex cache */
		sq_config &= ~VC_ENABLE;

		sq_gpr_resource_mgmt_1 = (NUM_PS_GPRS(44) |
					  NUM_VS_GPRS(44) |
					  NUM_CLAUSE_TEMP_GPRS(2));
		sq_gpr_resource_mgmt_2 = (NUM_GS_GPRS(17) |
					  NUM_ES_GPRS(17));
		sq_thread_resource_mgmt = (NUM_PS_THREADS(79) |
					   NUM_VS_THREADS(78) |
					   NUM_GS_THREADS(4) |
					   NUM_ES_THREADS(31));
		sq_stack_resource_mgmt_1 = (NUM_PS_STACK_ENTRIES(40) |
					    NUM_VS_STACK_ENTRIES(40));
		sq_stack_resource_mgmt_2 = (NUM_GS_STACK_ENTRIES(32) |
					    NUM_ES_STACK_ENTRIES(16));
	} else if (((rdev->family) == CHIP_RV630) ||
		   ((rdev->family) == CHIP_RV635)) {
		sq_gpr_resource_mgmt_1 = (NUM_PS_GPRS(44) |
					  NUM_VS_GPRS(44) |
					  NUM_CLAUSE_TEMP_GPRS(2));
		sq_gpr_resource_mgmt_2 = (NUM_GS_GPRS(18) |
					  NUM_ES_GPRS(18));
		sq_thread_resource_mgmt = (NUM_PS_THREADS(79) |
					   NUM_VS_THREADS(78) |
					   NUM_GS_THREADS(4) |
					   NUM_ES_THREADS(31));
		sq_stack_resource_mgmt_1 = (NUM_PS_STACK_ENTRIES(40) |
					    NUM_VS_STACK_ENTRIES(40));
		sq_stack_resource_mgmt_2 = (NUM_GS_STACK_ENTRIES(32) |
					    NUM_ES_STACK_ENTRIES(16));
	} else if ((rdev->family) == CHIP_RV670) {
		sq_gpr_resource_mgmt_1 = (NUM_PS_GPRS(44) |
					  NUM_VS_GPRS(44) |
					  NUM_CLAUSE_TEMP_GPRS(2));
		sq_gpr_resource_mgmt_2 = (NUM_GS_GPRS(17) |
					  NUM_ES_GPRS(17));
		sq_thread_resource_mgmt = (NUM_PS_THREADS(79) |
					   NUM_VS_THREADS(78) |
					   NUM_GS_THREADS(4) |
					   NUM_ES_THREADS(31));
		sq_stack_resource_mgmt_1 = (NUM_PS_STACK_ENTRIES(64) |
					    NUM_VS_STACK_ENTRIES(64));
		sq_stack_resource_mgmt_2 = (NUM_GS_STACK_ENTRIES(64) |
					    NUM_ES_STACK_ENTRIES(64));
	}

	WREG32(SQ_CONFIG, sq_config);
	WREG32(SQ_GPR_RESOURCE_MGMT_1,  sq_gpr_resource_mgmt_1);
	WREG32(SQ_GPR_RESOURCE_MGMT_2,  sq_gpr_resource_mgmt_2);
	WREG32(SQ_THREAD_RESOURCE_MGMT, sq_thread_resource_mgmt);
	WREG32(SQ_STACK_RESOURCE_MGMT_1, sq_stack_resource_mgmt_1);
	WREG32(SQ_STACK_RESOURCE_MGMT_2, sq_stack_resource_mgmt_2);

	if (((rdev->family) == CHIP_RV610) ||
	    ((rdev->family) == CHIP_RV620) ||
	    ((rdev->family) == CHIP_RS780)) {
		WREG32(VGT_CACHE_INVALIDATION, CACHE_INVALIDATION(TC_ONLY));
	} else {
		WREG32(VGT_CACHE_INVALIDATION, CACHE_INVALIDATION(VC_AND_TC));
	}

	/* More default values. 2D/3D driver should adjust as needed */
	WREG32(PA_SC_AA_SAMPLE_LOCS_2S, (S0_X(0xc) | S0_Y(0x4) |
					 S1_X(0x4) | S1_Y(0xc)));
	WREG32(PA_SC_AA_SAMPLE_LOCS_4S, (S0_X(0xe) | S0_Y(0xe) |
					 S1_X(0x2) | S1_Y(0x2) |
					 S2_X(0xa) | S2_Y(0x6) |
					 S3_X(0x6) | S3_Y(0xa)));
	WREG32(PA_SC_AA_SAMPLE_LOCS_8S_WD0, (S0_X(0xe) | S0_Y(0xb) |
					     S1_X(0x4) | S1_Y(0xc) |
					     S2_X(0x1) | S2_Y(0x6) |
					     S3_X(0xa) | S3_Y(0xe)));
	WREG32(PA_SC_AA_SAMPLE_LOCS_8S_WD1, (S4_X(0x6) | S4_Y(0x1) |
					     S5_X(0x0) | S5_Y(0x0) |
					     S6_X(0xb) | S6_Y(0x4) |
					     S7_X(0x7) | S7_Y(0x8)));

	WREG32(VGT_STRMOUT_EN, 0);
	tmp = rdev->config.r600.max_pipes * 16;
	switch (rdev->family) {
	case CHIP_RV610:
	case CHIP_RS780:
	case CHIP_RV620:
		tmp += 32;
		break;
	case CHIP_RV670:
		tmp += 128;
		break;
	default:
		break;
	}
	if (tmp > 256) {
		tmp = 256;
	}
	WREG32(VGT_ES_PER_GS, 128);
	WREG32(VGT_GS_PER_ES, tmp);
	WREG32(VGT_GS_PER_VS, 2);
	WREG32(VGT_GS_VERTEX_REUSE, 16);

	/* more default values. 2D/3D driver should adjust as needed */
	WREG32(PA_SC_LINE_STIPPLE_STATE, 0);
	WREG32(VGT_STRMOUT_EN, 0);
	WREG32(SX_MISC, 0);
	WREG32(PA_SC_MODE_CNTL, 0);
	WREG32(PA_SC_AA_CONFIG, 0);
	WREG32(PA_SC_LINE_STIPPLE, 0);
	WREG32(SPI_INPUT_Z, 0);
	WREG32(SPI_PS_IN_CONTROL_0, NUM_INTERP(2));
	WREG32(CB_COLOR7_FRAG, 0);

	/* Clear render buffer base addresses */
	WREG32(CB_COLOR0_BASE, 0);
	WREG32(CB_COLOR1_BASE, 0);
	WREG32(CB_COLOR2_BASE, 0);
	WREG32(CB_COLOR3_BASE, 0);
	WREG32(CB_COLOR4_BASE, 0);
	WREG32(CB_COLOR5_BASE, 0);
	WREG32(CB_COLOR6_BASE, 0);
	WREG32(CB_COLOR7_BASE, 0);
	WREG32(CB_COLOR7_FRAG, 0);

	switch (rdev->family) {
	case CHIP_RV610:
	case CHIP_RS780:
	case CHIP_RV620:
		tmp = TC_L2_SIZE(8);
		break;
	case CHIP_RV630:
	case CHIP_RV635:
		tmp = TC_L2_SIZE(4);
		break;
	case CHIP_R600:
		tmp = TC_L2_SIZE(0) | L2_DISABLE_LATE_HIT;
		break;
	default:
		tmp = TC_L2_SIZE(0);
		break;
	}
	WREG32(TC_CNTL, tmp);

	tmp = RREG32(HDP_HOST_PATH_CNTL);
	WREG32(HDP_HOST_PATH_CNTL, tmp);

	tmp = RREG32(ARB_POP);
	tmp |= ENABLE_TC128;
	WREG32(ARB_POP, tmp);

	WREG32(PA_SC_MULTI_CHIP_CNTL, 0);
	WREG32(PA_CL_ENHANCE, (CLIP_VTX_REORDER_ENA |
			       NUM_CLIP_SEQ(3)));
	WREG32(PA_SC_ENHANCE, FORCE_EOV_MAX_CLK_CNT(4095));
}

>>>>>>> ad1cd745

/*
 * Indirect registers accessor
 */
u32 r600_pciep_rreg(struct radeon_device *rdev, u32 reg)
<<<<<<< HEAD
{
	u32 r;

	WREG32(PCIE_PORT_INDEX, ((reg) & 0xff));
	(void)RREG32(PCIE_PORT_INDEX);
	r = RREG32(PCIE_PORT_DATA);
	return r;
}

void r600_pciep_wreg(struct radeon_device *rdev, u32 reg, u32 v)
{
	WREG32(PCIE_PORT_INDEX, ((reg) & 0xff));
	(void)RREG32(PCIE_PORT_INDEX);
	WREG32(PCIE_PORT_DATA, (v));
	(void)RREG32(PCIE_PORT_DATA);
}


/*
 * CP & Ring
 */
void r600_cp_stop(struct radeon_device *rdev)
{
	WREG32(R_0086D8_CP_ME_CNTL, S_0086D8_CP_ME_HALT(1));
}

int r600_cp_init_microcode(struct radeon_device *rdev)
{
	struct platform_device *pdev;
	const char *chip_name;
	size_t pfp_req_size, me_req_size;
	char fw_name[30];
	int err;

	DRM_DEBUG("\n");

	pdev = platform_device_register_simple("radeon_cp", 0, NULL, 0);
	err = IS_ERR(pdev);
	if (err) {
		printk(KERN_ERR "radeon_cp: Failed to register firmware\n");
		return -EINVAL;
	}

	switch (rdev->family) {
	case CHIP_R600: chip_name = "R600"; break;
	case CHIP_RV610: chip_name = "RV610"; break;
	case CHIP_RV630: chip_name = "RV630"; break;
	case CHIP_RV620: chip_name = "RV620"; break;
	case CHIP_RV635: chip_name = "RV635"; break;
	case CHIP_RV670: chip_name = "RV670"; break;
	case CHIP_RS780:
	case CHIP_RS880: chip_name = "RS780"; break;
	case CHIP_RV770: chip_name = "RV770"; break;
	case CHIP_RV730:
	case CHIP_RV740: chip_name = "RV730"; break;
	case CHIP_RV710: chip_name = "RV710"; break;
	default: BUG();
	}

	if (rdev->family >= CHIP_RV770) {
		pfp_req_size = R700_PFP_UCODE_SIZE * 4;
		me_req_size = R700_PM4_UCODE_SIZE * 4;
	} else {
		pfp_req_size = PFP_UCODE_SIZE * 4;
		me_req_size = PM4_UCODE_SIZE * 12;
	}

	DRM_INFO("Loading %s CP Microcode\n", chip_name);

	snprintf(fw_name, sizeof(fw_name), "radeon/%s_pfp.bin", chip_name);
	err = request_firmware(&rdev->pfp_fw, fw_name, &pdev->dev);
	if (err)
		goto out;
	if (rdev->pfp_fw->size != pfp_req_size) {
		printk(KERN_ERR
		       "r600_cp: Bogus length %zu in firmware \"%s\"\n",
		       rdev->pfp_fw->size, fw_name);
		err = -EINVAL;
		goto out;
	}

	snprintf(fw_name, sizeof(fw_name), "radeon/%s_me.bin", chip_name);
	err = request_firmware(&rdev->me_fw, fw_name, &pdev->dev);
	if (err)
		goto out;
	if (rdev->me_fw->size != me_req_size) {
		printk(KERN_ERR
		       "r600_cp: Bogus length %zu in firmware \"%s\"\n",
		       rdev->me_fw->size, fw_name);
		err = -EINVAL;
	}
out:
	platform_device_unregister(pdev);

	if (err) {
		if (err != -EINVAL)
			printk(KERN_ERR
			       "r600_cp: Failed to load firmware \"%s\"\n",
			       fw_name);
		release_firmware(rdev->pfp_fw);
		rdev->pfp_fw = NULL;
		release_firmware(rdev->me_fw);
		rdev->me_fw = NULL;
	}
	return err;
}

static int r600_cp_load_microcode(struct radeon_device *rdev)
{
	const __be32 *fw_data;
	int i;

	if (!rdev->me_fw || !rdev->pfp_fw)
		return -EINVAL;

	r600_cp_stop(rdev);

	WREG32(CP_RB_CNTL, RB_NO_UPDATE | RB_BLKSZ(15) | RB_BUFSZ(3));

	/* Reset cp */
	WREG32(GRBM_SOFT_RESET, SOFT_RESET_CP);
	RREG32(GRBM_SOFT_RESET);
	mdelay(15);
	WREG32(GRBM_SOFT_RESET, 0);

	WREG32(CP_ME_RAM_WADDR, 0);

	fw_data = (const __be32 *)rdev->me_fw->data;
	WREG32(CP_ME_RAM_WADDR, 0);
	for (i = 0; i < PM4_UCODE_SIZE * 3; i++)
		WREG32(CP_ME_RAM_DATA,
		       be32_to_cpup(fw_data++));

	fw_data = (const __be32 *)rdev->pfp_fw->data;
	WREG32(CP_PFP_UCODE_ADDR, 0);
	for (i = 0; i < PFP_UCODE_SIZE; i++)
		WREG32(CP_PFP_UCODE_DATA,
		       be32_to_cpup(fw_data++));

	WREG32(CP_PFP_UCODE_ADDR, 0);
	WREG32(CP_ME_RAM_WADDR, 0);
	WREG32(CP_ME_RAM_RADDR, 0);
	return 0;
}

int r600_cp_start(struct radeon_device *rdev)
{
	int r;
	uint32_t cp_me;

	r = radeon_ring_lock(rdev, 7);
	if (r) {
		DRM_ERROR("radeon: cp failed to lock ring (%d).\n", r);
		return r;
	}
	radeon_ring_write(rdev, PACKET3(PACKET3_ME_INITIALIZE, 5));
	radeon_ring_write(rdev, 0x1);
	if (rdev->family < CHIP_RV770) {
		radeon_ring_write(rdev, 0x3);
		radeon_ring_write(rdev, rdev->config.r600.max_hw_contexts - 1);
	} else {
		radeon_ring_write(rdev, 0x0);
		radeon_ring_write(rdev, rdev->config.rv770.max_hw_contexts - 1);
	}
	radeon_ring_write(rdev, PACKET3_ME_INITIALIZE_DEVICE_ID(1));
	radeon_ring_write(rdev, 0);
	radeon_ring_write(rdev, 0);
	radeon_ring_unlock_commit(rdev);

	cp_me = 0xff;
	WREG32(R_0086D8_CP_ME_CNTL, cp_me);
	return 0;
}

int r600_cp_resume(struct radeon_device *rdev)
{
	u32 tmp;
	u32 rb_bufsz;
	int r;

	/* Reset cp */
	WREG32(GRBM_SOFT_RESET, SOFT_RESET_CP);
	RREG32(GRBM_SOFT_RESET);
	mdelay(15);
	WREG32(GRBM_SOFT_RESET, 0);

	/* Set ring buffer size */
	rb_bufsz = drm_order(rdev->cp.ring_size / 8);
#ifdef __BIG_ENDIAN
	WREG32(CP_RB_CNTL, BUF_SWAP_32BIT | RB_NO_UPDATE |
		(drm_order(4096/8) << 8) | rb_bufsz);
#else
	WREG32(CP_RB_CNTL, RB_NO_UPDATE | (drm_order(4096/8) << 8) | rb_bufsz);
#endif
	WREG32(CP_SEM_WAIT_TIMER, 0x4);

	/* Set the write pointer delay */
	WREG32(CP_RB_WPTR_DELAY, 0);

	/* Initialize the ring buffer's read and write pointers */
	tmp = RREG32(CP_RB_CNTL);
	WREG32(CP_RB_CNTL, tmp | RB_RPTR_WR_ENA);
	WREG32(CP_RB_RPTR_WR, 0);
	WREG32(CP_RB_WPTR, 0);
	WREG32(CP_RB_RPTR_ADDR, rdev->cp.gpu_addr & 0xFFFFFFFF);
	WREG32(CP_RB_RPTR_ADDR_HI, upper_32_bits(rdev->cp.gpu_addr));
	mdelay(1);
	WREG32(CP_RB_CNTL, tmp);

	WREG32(CP_RB_BASE, rdev->cp.gpu_addr >> 8);
	WREG32(CP_DEBUG, (1 << 27) | (1 << 28));

	rdev->cp.rptr = RREG32(CP_RB_RPTR);
	rdev->cp.wptr = RREG32(CP_RB_WPTR);

	r600_cp_start(rdev);
	rdev->cp.ready = true;
	r = radeon_ring_test(rdev);
	if (r) {
		rdev->cp.ready = false;
		return r;
	}
	return 0;
}

void r600_cp_commit(struct radeon_device *rdev)
{
	WREG32(CP_RB_WPTR, rdev->cp.wptr);
	(void)RREG32(CP_RB_WPTR);
}

void r600_ring_init(struct radeon_device *rdev, unsigned ring_size)
{
	u32 rb_bufsz;

	/* Align ring size */
	rb_bufsz = drm_order(ring_size / 8);
	ring_size = (1 << (rb_bufsz + 1)) * 4;
	rdev->cp.ring_size = ring_size;
	rdev->cp.align_mask = 16 - 1;
}


/*
 * GPU scratch registers helpers function.
 */
void r600_scratch_init(struct radeon_device *rdev)
{
	int i;

	rdev->scratch.num_reg = 7;
	for (i = 0; i < rdev->scratch.num_reg; i++) {
		rdev->scratch.free[i] = true;
		rdev->scratch.reg[i] = SCRATCH_REG0 + (i * 4);
	}
}

int r600_ring_test(struct radeon_device *rdev)
{
	uint32_t scratch;
	uint32_t tmp = 0;
	unsigned i;
	int r;

	r = radeon_scratch_get(rdev, &scratch);
	if (r) {
		DRM_ERROR("radeon: cp failed to get scratch reg (%d).\n", r);
		return r;
	}
	WREG32(scratch, 0xCAFEDEAD);
	r = radeon_ring_lock(rdev, 3);
	if (r) {
		DRM_ERROR("radeon: cp failed to lock ring (%d).\n", r);
		radeon_scratch_free(rdev, scratch);
		return r;
	}
	radeon_ring_write(rdev, PACKET3(PACKET3_SET_CONFIG_REG, 1));
	radeon_ring_write(rdev, ((scratch - PACKET3_SET_CONFIG_REG_OFFSET) >> 2));
	radeon_ring_write(rdev, 0xDEADBEEF);
	radeon_ring_unlock_commit(rdev);
	for (i = 0; i < rdev->usec_timeout; i++) {
		tmp = RREG32(scratch);
		if (tmp == 0xDEADBEEF)
			break;
		DRM_UDELAY(1);
	}
	if (i < rdev->usec_timeout) {
		DRM_INFO("ring test succeeded in %d usecs\n", i);
	} else {
		DRM_ERROR("radeon: ring test failed (scratch(0x%04X)=0x%08X)\n",
			  scratch, tmp);
		r = -EINVAL;
	}
	radeon_scratch_free(rdev, scratch);
	return r;
}

/*
 * Writeback
 */
int r600_wb_init(struct radeon_device *rdev)
{
	int r;

	if (rdev->wb.wb_obj == NULL) {
		r = radeon_object_create(rdev, NULL, 4096,
					 true,
					 RADEON_GEM_DOMAIN_GTT,
					 false, &rdev->wb.wb_obj);
		if (r) {
			DRM_ERROR("radeon: failed to create WB buffer (%d).\n", r);
			return r;
		}
		r = radeon_object_pin(rdev->wb.wb_obj,
				      RADEON_GEM_DOMAIN_GTT,
				      &rdev->wb.gpu_addr);
		if (r) {
			DRM_ERROR("radeon: failed to pin WB buffer (%d).\n", r);
			return r;
		}
		r = radeon_object_kmap(rdev->wb.wb_obj, (void **)&rdev->wb.wb);
		if (r) {
			DRM_ERROR("radeon: failed to map WB buffer (%d).\n", r);
			return r;
		}
	}
	WREG32(SCRATCH_ADDR, (rdev->wb.gpu_addr >> 8) & 0xFFFFFFFF);
	WREG32(CP_RB_RPTR_ADDR, (rdev->wb.gpu_addr + 1024) & 0xFFFFFFFC);
	WREG32(CP_RB_RPTR_ADDR_HI, upper_32_bits(rdev->wb.gpu_addr + 1024) & 0xFF);
	WREG32(SCRATCH_UMSK, 0xff);
	return 0;
}

void r600_wb_fini(struct radeon_device *rdev)
{
	if (rdev->wb.wb_obj) {
		radeon_object_kunmap(rdev->wb.wb_obj);
		radeon_object_unpin(rdev->wb.wb_obj);
		radeon_object_unref(&rdev->wb.wb_obj);
		rdev->wb.wb = NULL;
		rdev->wb.wb_obj = NULL;
	}
}


/*
 * CS
 */
void r600_fence_ring_emit(struct radeon_device *rdev,
			  struct radeon_fence *fence)
{
	/* Emit fence sequence & fire IRQ */
	radeon_ring_write(rdev, PACKET3(PACKET3_SET_CONFIG_REG, 1));
	radeon_ring_write(rdev, ((rdev->fence_drv.scratch_reg - PACKET3_SET_CONFIG_REG_OFFSET) >> 2));
	radeon_ring_write(rdev, fence->seq);
}

int r600_copy_dma(struct radeon_device *rdev,
		  uint64_t src_offset,
		  uint64_t dst_offset,
		  unsigned num_pages,
		  struct radeon_fence *fence)
{
	/* FIXME: implement */
	return 0;
}

int r600_copy_blit(struct radeon_device *rdev,
		   uint64_t src_offset, uint64_t dst_offset,
		   unsigned num_pages, struct radeon_fence *fence)
{
	r600_blit_prepare_copy(rdev, num_pages * 4096);
	r600_kms_blit_copy(rdev, src_offset, dst_offset, num_pages * 4096);
	r600_blit_done_copy(rdev, fence);
	return 0;
}

int r600_irq_process(struct radeon_device *rdev)
{
	/* FIXME: implement */
	return 0;
}

int r600_irq_set(struct radeon_device *rdev)
{
	/* FIXME: implement */
	return 0;
}

int r600_set_surface_reg(struct radeon_device *rdev, int reg,
			 uint32_t tiling_flags, uint32_t pitch,
			 uint32_t offset, uint32_t obj_size)
{
	/* FIXME: implement */
	return 0;
}

void r600_clear_surface_reg(struct radeon_device *rdev, int reg)
{
	/* FIXME: implement */
}


bool r600_card_posted(struct radeon_device *rdev)
{
	uint32_t reg;

	/* first check CRTCs */
	reg = RREG32(D1CRTC_CONTROL) |
		RREG32(D2CRTC_CONTROL);
	if (reg & CRTC_EN)
		return true;

	/* then check MEM_SIZE, in case the crtcs are off */
	if (RREG32(CONFIG_MEMSIZE))
		return true;

	return false;
}

int r600_startup(struct radeon_device *rdev)
{
	int r;

	r600_gpu_reset(rdev);
	r600_mc_resume(rdev);
	r = r600_pcie_gart_enable(rdev);
	if (r)
		return r;
	r600_gpu_init(rdev);

	r = radeon_object_pin(rdev->r600_blit.shader_obj, RADEON_GEM_DOMAIN_VRAM,
			      &rdev->r600_blit.shader_gpu_addr);
	if (r) {
		DRM_ERROR("failed to pin blit object %d\n", r);
		return r;
	}

	r = radeon_ring_init(rdev, rdev->cp.ring_size);
	if (r)
		return r;
	r = r600_cp_load_microcode(rdev);
	if (r)
		return r;
	r = r600_cp_resume(rdev);
	if (r)
		return r;
	r = r600_wb_init(rdev);
	if (r)
		return r;
	return 0;
}

void r600_vga_set_state(struct radeon_device *rdev, bool state)
{
	uint32_t temp;

	temp = RREG32(CONFIG_CNTL);
	if (state == false) {
		temp &= ~(1<<0);
		temp |= (1<<1);
	} else {
		temp &= ~(1<<1);
	}
	WREG32(CONFIG_CNTL, temp);
}

int r600_resume(struct radeon_device *rdev)
{
	int r;

	if (radeon_gpu_reset(rdev)) {
		/* FIXME: what do we want to do here ? */
	}
	/* post card */
	if (rdev->is_atom_bios) {
		atom_asic_init(rdev->mode_info.atom_context);
	} else {
		radeon_combios_asic_init(rdev->ddev);
	}
	/* Initialize clocks */
	r = radeon_clocks_init(rdev);
	if (r) {
		return r;
	}

	r = r600_startup(rdev);
	if (r) {
		DRM_ERROR("r600 startup failed on resume\n");
		return r;
	}

	r = radeon_ib_test(rdev);
	if (r) {
		DRM_ERROR("radeon: failled testing IB (%d).\n", r);
		return r;
	}
	return r;
}


int r600_suspend(struct radeon_device *rdev)
{
	/* FIXME: we should wait for ring to be empty */
	r600_cp_stop(rdev);
	rdev->cp.ready = false;

	r600_pcie_gart_disable(rdev);
	/* unpin shaders bo */
	radeon_object_unpin(rdev->r600_blit.shader_obj);
	return 0;
}

/* Plan is to move initialization in that function and use
 * helper function so that radeon_device_init pretty much
 * do nothing more than calling asic specific function. This
 * should also allow to remove a bunch of callback function
 * like vram_info.
 */
int r600_init(struct radeon_device *rdev)
{
	int r;

	rdev->new_init_path = true;
	r = radeon_dummy_page_init(rdev);
	if (r)
		return r;
	if (r600_debugfs_mc_info_init(rdev)) {
		DRM_ERROR("Failed to register debugfs file for mc !\n");
	}
	/* This don't do much */
	r = radeon_gem_init(rdev);
	if (r)
		return r;
	/* Read BIOS */
	if (!radeon_get_bios(rdev)) {
		if (ASIC_IS_AVIVO(rdev))
			return -EINVAL;
	}
	/* Must be an ATOMBIOS */
	if (!rdev->is_atom_bios)
		return -EINVAL;
	r = radeon_atombios_init(rdev);
	if (r)
		return r;
	/* Post card if necessary */
	if (!r600_card_posted(rdev) && rdev->bios) {
		DRM_INFO("GPU not posted. posting now...\n");
		atom_asic_init(rdev->mode_info.atom_context);
	}
	/* Initialize scratch registers */
	r600_scratch_init(rdev);
	/* Initialize surface registers */
	radeon_surface_init(rdev);
	radeon_get_clock_info(rdev->ddev);
	r = radeon_clocks_init(rdev);
	if (r)
		return r;
	/* Fence driver */
	r = radeon_fence_driver_init(rdev);
	if (r)
		return r;
	r = r600_mc_init(rdev);
	if (r) {
		if (rdev->flags & RADEON_IS_AGP) {
			/* Retry with disabling AGP */
			r600_fini(rdev);
			rdev->flags &= ~RADEON_IS_AGP;
			return r600_init(rdev);
		}
		return r;
	}
	/* Memory manager */
	r = radeon_object_init(rdev);
	if (r)
		return r;
	rdev->cp.ring_obj = NULL;
	r600_ring_init(rdev, 1024 * 1024);

	if (!rdev->me_fw || !rdev->pfp_fw) {
		r = r600_cp_init_microcode(rdev);
		if (r) {
			DRM_ERROR("Failed to load firmware!\n");
			return r;
		}
	}

	r = r600_pcie_gart_init(rdev);
	if (r)
		return r;

	rdev->accel_working = true;
	r = r600_blit_init(rdev);
	if (r) {
		DRM_ERROR("radeon: failled blitter (%d).\n", r);
		return r;
	}

	r = r600_startup(rdev);
	if (r) {
		if (rdev->flags & RADEON_IS_AGP) {
			/* Retry with disabling AGP */
			r600_fini(rdev);
			rdev->flags &= ~RADEON_IS_AGP;
			return r600_init(rdev);
		}
		rdev->accel_working = false;
	}
	if (rdev->accel_working) {
		r = radeon_ib_pool_init(rdev);
		if (r) {
			DRM_ERROR("radeon: failled initializing IB pool (%d).\n", r);
			rdev->accel_working = false;
		}
		r = radeon_ib_test(rdev);
		if (r) {
			DRM_ERROR("radeon: failled testing IB (%d).\n", r);
			rdev->accel_working = false;
		}
	}
	return 0;
}

void r600_fini(struct radeon_device *rdev)
{
	/* Suspend operations */
	r600_suspend(rdev);

	r600_blit_fini(rdev);
	radeon_ring_fini(rdev);
	r600_pcie_gart_fini(rdev);
	radeon_gem_fini(rdev);
	radeon_fence_driver_fini(rdev);
	radeon_clocks_fini(rdev);
#if __OS_HAS_AGP
	if (rdev->flags & RADEON_IS_AGP)
		radeon_agp_fini(rdev);
#endif
	radeon_object_fini(rdev);
	if (rdev->is_atom_bios)
		radeon_atombios_fini(rdev);
	else
		radeon_combios_fini(rdev);
	kfree(rdev->bios);
	rdev->bios = NULL;
	radeon_dummy_page_fini(rdev);
}


/*
 * CS stuff
 */
void r600_ring_ib_execute(struct radeon_device *rdev, struct radeon_ib *ib)
{
	/* FIXME: implement */
	radeon_ring_write(rdev, PACKET3(PACKET3_INDIRECT_BUFFER, 2));
	radeon_ring_write(rdev, ib->gpu_addr & 0xFFFFFFFC);
	radeon_ring_write(rdev, upper_32_bits(ib->gpu_addr) & 0xFF);
	radeon_ring_write(rdev, ib->length_dw);
}

int r600_ib_test(struct radeon_device *rdev)
{
	struct radeon_ib *ib;
	uint32_t scratch;
	uint32_t tmp = 0;
	unsigned i;
	int r;

	r = radeon_scratch_get(rdev, &scratch);
	if (r) {
		DRM_ERROR("radeon: failed to get scratch reg (%d).\n", r);
		return r;
	}
	WREG32(scratch, 0xCAFEDEAD);
	r = radeon_ib_get(rdev, &ib);
	if (r) {
		DRM_ERROR("radeon: failed to get ib (%d).\n", r);
		return r;
	}
	ib->ptr[0] = PACKET3(PACKET3_SET_CONFIG_REG, 1);
	ib->ptr[1] = ((scratch - PACKET3_SET_CONFIG_REG_OFFSET) >> 2);
	ib->ptr[2] = 0xDEADBEEF;
	ib->ptr[3] = PACKET2(0);
	ib->ptr[4] = PACKET2(0);
	ib->ptr[5] = PACKET2(0);
	ib->ptr[6] = PACKET2(0);
	ib->ptr[7] = PACKET2(0);
	ib->ptr[8] = PACKET2(0);
	ib->ptr[9] = PACKET2(0);
	ib->ptr[10] = PACKET2(0);
	ib->ptr[11] = PACKET2(0);
	ib->ptr[12] = PACKET2(0);
	ib->ptr[13] = PACKET2(0);
	ib->ptr[14] = PACKET2(0);
	ib->ptr[15] = PACKET2(0);
	ib->length_dw = 16;
	r = radeon_ib_schedule(rdev, ib);
	if (r) {
		radeon_scratch_free(rdev, scratch);
		radeon_ib_free(rdev, &ib);
		DRM_ERROR("radeon: failed to schedule ib (%d).\n", r);
		return r;
	}
	r = radeon_fence_wait(ib->fence, false);
	if (r) {
		DRM_ERROR("radeon: fence wait failed (%d).\n", r);
		return r;
	}
	for (i = 0; i < rdev->usec_timeout; i++) {
		tmp = RREG32(scratch);
		if (tmp == 0xDEADBEEF)
			break;
		DRM_UDELAY(1);
	}
	if (i < rdev->usec_timeout) {
		DRM_INFO("ib test succeeded in %u usecs\n", i);
	} else {
		DRM_ERROR("radeon: ib test failed (sracth(0x%04X)=0x%08X)\n",
			  scratch, tmp);
		r = -EINVAL;
	}
	radeon_scratch_free(rdev, scratch);
	radeon_ib_free(rdev, &ib);
	return r;
}




/*
 * Debugfs info
 */
#if defined(CONFIG_DEBUG_FS)

static int r600_debugfs_cp_ring_info(struct seq_file *m, void *data)
{
=======
{
	u32 r;

	WREG32(PCIE_PORT_INDEX, ((reg) & 0xff));
	(void)RREG32(PCIE_PORT_INDEX);
	r = RREG32(PCIE_PORT_DATA);
	return r;
}

void r600_pciep_wreg(struct radeon_device *rdev, u32 reg, u32 v)
{
	WREG32(PCIE_PORT_INDEX, ((reg) & 0xff));
	(void)RREG32(PCIE_PORT_INDEX);
	WREG32(PCIE_PORT_DATA, (v));
	(void)RREG32(PCIE_PORT_DATA);
}


/*
 * CP & Ring
 */
void r600_cp_stop(struct radeon_device *rdev)
{
	WREG32(R_0086D8_CP_ME_CNTL, S_0086D8_CP_ME_HALT(1));
}

int r600_cp_init_microcode(struct radeon_device *rdev)
{
	struct platform_device *pdev;
	const char *chip_name;
	size_t pfp_req_size, me_req_size;
	char fw_name[30];
	int err;

	DRM_DEBUG("\n");

	pdev = platform_device_register_simple("radeon_cp", 0, NULL, 0);
	err = IS_ERR(pdev);
	if (err) {
		printk(KERN_ERR "radeon_cp: Failed to register firmware\n");
		return -EINVAL;
	}

	switch (rdev->family) {
	case CHIP_R600: chip_name = "R600"; break;
	case CHIP_RV610: chip_name = "RV610"; break;
	case CHIP_RV630: chip_name = "RV630"; break;
	case CHIP_RV620: chip_name = "RV620"; break;
	case CHIP_RV635: chip_name = "RV635"; break;
	case CHIP_RV670: chip_name = "RV670"; break;
	case CHIP_RS780:
	case CHIP_RS880: chip_name = "RS780"; break;
	case CHIP_RV770: chip_name = "RV770"; break;
	case CHIP_RV730:
	case CHIP_RV740: chip_name = "RV730"; break;
	case CHIP_RV710: chip_name = "RV710"; break;
	default: BUG();
	}

	if (rdev->family >= CHIP_RV770) {
		pfp_req_size = R700_PFP_UCODE_SIZE * 4;
		me_req_size = R700_PM4_UCODE_SIZE * 4;
	} else {
		pfp_req_size = PFP_UCODE_SIZE * 4;
		me_req_size = PM4_UCODE_SIZE * 12;
	}

	DRM_INFO("Loading %s CP Microcode\n", chip_name);

	snprintf(fw_name, sizeof(fw_name), "radeon/%s_pfp.bin", chip_name);
	err = request_firmware(&rdev->pfp_fw, fw_name, &pdev->dev);
	if (err)
		goto out;
	if (rdev->pfp_fw->size != pfp_req_size) {
		printk(KERN_ERR
		       "r600_cp: Bogus length %zu in firmware \"%s\"\n",
		       rdev->pfp_fw->size, fw_name);
		err = -EINVAL;
		goto out;
	}

	snprintf(fw_name, sizeof(fw_name), "radeon/%s_me.bin", chip_name);
	err = request_firmware(&rdev->me_fw, fw_name, &pdev->dev);
	if (err)
		goto out;
	if (rdev->me_fw->size != me_req_size) {
		printk(KERN_ERR
		       "r600_cp: Bogus length %zu in firmware \"%s\"\n",
		       rdev->me_fw->size, fw_name);
		err = -EINVAL;
	}
out:
	platform_device_unregister(pdev);

	if (err) {
		if (err != -EINVAL)
			printk(KERN_ERR
			       "r600_cp: Failed to load firmware \"%s\"\n",
			       fw_name);
		release_firmware(rdev->pfp_fw);
		rdev->pfp_fw = NULL;
		release_firmware(rdev->me_fw);
		rdev->me_fw = NULL;
	}
	return err;
}

static int r600_cp_load_microcode(struct radeon_device *rdev)
{
	const __be32 *fw_data;
	int i;

	if (!rdev->me_fw || !rdev->pfp_fw)
		return -EINVAL;

	r600_cp_stop(rdev);

	WREG32(CP_RB_CNTL, RB_NO_UPDATE | RB_BLKSZ(15) | RB_BUFSZ(3));

	/* Reset cp */
	WREG32(GRBM_SOFT_RESET, SOFT_RESET_CP);
	RREG32(GRBM_SOFT_RESET);
	mdelay(15);
	WREG32(GRBM_SOFT_RESET, 0);

	WREG32(CP_ME_RAM_WADDR, 0);

	fw_data = (const __be32 *)rdev->me_fw->data;
	WREG32(CP_ME_RAM_WADDR, 0);
	for (i = 0; i < PM4_UCODE_SIZE * 3; i++)
		WREG32(CP_ME_RAM_DATA,
		       be32_to_cpup(fw_data++));

	fw_data = (const __be32 *)rdev->pfp_fw->data;
	WREG32(CP_PFP_UCODE_ADDR, 0);
	for (i = 0; i < PFP_UCODE_SIZE; i++)
		WREG32(CP_PFP_UCODE_DATA,
		       be32_to_cpup(fw_data++));

	WREG32(CP_PFP_UCODE_ADDR, 0);
	WREG32(CP_ME_RAM_WADDR, 0);
	WREG32(CP_ME_RAM_RADDR, 0);
	return 0;
}

int r600_cp_start(struct radeon_device *rdev)
{
	int r;
	uint32_t cp_me;

	r = radeon_ring_lock(rdev, 7);
	if (r) {
		DRM_ERROR("radeon: cp failed to lock ring (%d).\n", r);
		return r;
	}
	radeon_ring_write(rdev, PACKET3(PACKET3_ME_INITIALIZE, 5));
	radeon_ring_write(rdev, 0x1);
	if (rdev->family < CHIP_RV770) {
		radeon_ring_write(rdev, 0x3);
		radeon_ring_write(rdev, rdev->config.r600.max_hw_contexts - 1);
	} else {
		radeon_ring_write(rdev, 0x0);
		radeon_ring_write(rdev, rdev->config.rv770.max_hw_contexts - 1);
	}
	radeon_ring_write(rdev, PACKET3_ME_INITIALIZE_DEVICE_ID(1));
	radeon_ring_write(rdev, 0);
	radeon_ring_write(rdev, 0);
	radeon_ring_unlock_commit(rdev);

	cp_me = 0xff;
	WREG32(R_0086D8_CP_ME_CNTL, cp_me);
	return 0;
}

int r600_cp_resume(struct radeon_device *rdev)
{
	u32 tmp;
	u32 rb_bufsz;
	int r;

	/* Reset cp */
	WREG32(GRBM_SOFT_RESET, SOFT_RESET_CP);
	RREG32(GRBM_SOFT_RESET);
	mdelay(15);
	WREG32(GRBM_SOFT_RESET, 0);

	/* Set ring buffer size */
	rb_bufsz = drm_order(rdev->cp.ring_size / 8);
#ifdef __BIG_ENDIAN
	WREG32(CP_RB_CNTL, BUF_SWAP_32BIT | RB_NO_UPDATE |
		(drm_order(4096/8) << 8) | rb_bufsz);
#else
	WREG32(CP_RB_CNTL, RB_NO_UPDATE | (drm_order(4096/8) << 8) | rb_bufsz);
#endif
	WREG32(CP_SEM_WAIT_TIMER, 0x4);

	/* Set the write pointer delay */
	WREG32(CP_RB_WPTR_DELAY, 0);

	/* Initialize the ring buffer's read and write pointers */
	tmp = RREG32(CP_RB_CNTL);
	WREG32(CP_RB_CNTL, tmp | RB_RPTR_WR_ENA);
	WREG32(CP_RB_RPTR_WR, 0);
	WREG32(CP_RB_WPTR, 0);
	WREG32(CP_RB_RPTR_ADDR, rdev->cp.gpu_addr & 0xFFFFFFFF);
	WREG32(CP_RB_RPTR_ADDR_HI, upper_32_bits(rdev->cp.gpu_addr));
	mdelay(1);
	WREG32(CP_RB_CNTL, tmp);

	WREG32(CP_RB_BASE, rdev->cp.gpu_addr >> 8);
	WREG32(CP_DEBUG, (1 << 27) | (1 << 28));

	rdev->cp.rptr = RREG32(CP_RB_RPTR);
	rdev->cp.wptr = RREG32(CP_RB_WPTR);

	r600_cp_start(rdev);
	rdev->cp.ready = true;
	r = radeon_ring_test(rdev);
	if (r) {
		rdev->cp.ready = false;
		return r;
	}
	return 0;
}

void r600_cp_commit(struct radeon_device *rdev)
{
	WREG32(CP_RB_WPTR, rdev->cp.wptr);
	(void)RREG32(CP_RB_WPTR);
}

void r600_ring_init(struct radeon_device *rdev, unsigned ring_size)
{
	u32 rb_bufsz;

	/* Align ring size */
	rb_bufsz = drm_order(ring_size / 8);
	ring_size = (1 << (rb_bufsz + 1)) * 4;
	rdev->cp.ring_size = ring_size;
	rdev->cp.align_mask = 16 - 1;
}


/*
 * GPU scratch registers helpers function.
 */
void r600_scratch_init(struct radeon_device *rdev)
{
	int i;

	rdev->scratch.num_reg = 7;
	for (i = 0; i < rdev->scratch.num_reg; i++) {
		rdev->scratch.free[i] = true;
		rdev->scratch.reg[i] = SCRATCH_REG0 + (i * 4);
	}
}

int r600_ring_test(struct radeon_device *rdev)
{
	uint32_t scratch;
	uint32_t tmp = 0;
	unsigned i;
	int r;

	r = radeon_scratch_get(rdev, &scratch);
	if (r) {
		DRM_ERROR("radeon: cp failed to get scratch reg (%d).\n", r);
		return r;
	}
	WREG32(scratch, 0xCAFEDEAD);
	r = radeon_ring_lock(rdev, 3);
	if (r) {
		DRM_ERROR("radeon: cp failed to lock ring (%d).\n", r);
		radeon_scratch_free(rdev, scratch);
		return r;
	}
	radeon_ring_write(rdev, PACKET3(PACKET3_SET_CONFIG_REG, 1));
	radeon_ring_write(rdev, ((scratch - PACKET3_SET_CONFIG_REG_OFFSET) >> 2));
	radeon_ring_write(rdev, 0xDEADBEEF);
	radeon_ring_unlock_commit(rdev);
	for (i = 0; i < rdev->usec_timeout; i++) {
		tmp = RREG32(scratch);
		if (tmp == 0xDEADBEEF)
			break;
		DRM_UDELAY(1);
	}
	if (i < rdev->usec_timeout) {
		DRM_INFO("ring test succeeded in %d usecs\n", i);
	} else {
		DRM_ERROR("radeon: ring test failed (scratch(0x%04X)=0x%08X)\n",
			  scratch, tmp);
		r = -EINVAL;
	}
	radeon_scratch_free(rdev, scratch);
	return r;
}

/*
 * Writeback
 */
int r600_wb_init(struct radeon_device *rdev)
{
	int r;

	if (rdev->wb.wb_obj == NULL) {
		r = radeon_object_create(rdev, NULL, 4096,
					 true,
					 RADEON_GEM_DOMAIN_GTT,
					 false, &rdev->wb.wb_obj);
		if (r) {
			DRM_ERROR("radeon: failed to create WB buffer (%d).\n", r);
			return r;
		}
		r = radeon_object_pin(rdev->wb.wb_obj,
				      RADEON_GEM_DOMAIN_GTT,
				      &rdev->wb.gpu_addr);
		if (r) {
			DRM_ERROR("radeon: failed to pin WB buffer (%d).\n", r);
			return r;
		}
		r = radeon_object_kmap(rdev->wb.wb_obj, (void **)&rdev->wb.wb);
		if (r) {
			DRM_ERROR("radeon: failed to map WB buffer (%d).\n", r);
			return r;
		}
	}
	WREG32(SCRATCH_ADDR, (rdev->wb.gpu_addr >> 8) & 0xFFFFFFFF);
	WREG32(CP_RB_RPTR_ADDR, (rdev->wb.gpu_addr + 1024) & 0xFFFFFFFC);
	WREG32(CP_RB_RPTR_ADDR_HI, upper_32_bits(rdev->wb.gpu_addr + 1024) & 0xFF);
	WREG32(SCRATCH_UMSK, 0xff);
	return 0;
}

void r600_wb_fini(struct radeon_device *rdev)
{
	if (rdev->wb.wb_obj) {
		radeon_object_kunmap(rdev->wb.wb_obj);
		radeon_object_unpin(rdev->wb.wb_obj);
		radeon_object_unref(&rdev->wb.wb_obj);
		rdev->wb.wb = NULL;
		rdev->wb.wb_obj = NULL;
	}
}


/*
 * CS
 */
void r600_fence_ring_emit(struct radeon_device *rdev,
			  struct radeon_fence *fence)
{
	/* Emit fence sequence & fire IRQ */
	radeon_ring_write(rdev, PACKET3(PACKET3_SET_CONFIG_REG, 1));
	radeon_ring_write(rdev, ((rdev->fence_drv.scratch_reg - PACKET3_SET_CONFIG_REG_OFFSET) >> 2));
	radeon_ring_write(rdev, fence->seq);
}

int r600_copy_dma(struct radeon_device *rdev,
		  uint64_t src_offset,
		  uint64_t dst_offset,
		  unsigned num_pages,
		  struct radeon_fence *fence)
{
	/* FIXME: implement */
	return 0;
}

int r600_copy_blit(struct radeon_device *rdev,
		   uint64_t src_offset, uint64_t dst_offset,
		   unsigned num_pages, struct radeon_fence *fence)
{
	r600_blit_prepare_copy(rdev, num_pages * 4096);
	r600_kms_blit_copy(rdev, src_offset, dst_offset, num_pages * 4096);
	r600_blit_done_copy(rdev, fence);
	return 0;
}

int r600_irq_process(struct radeon_device *rdev)
{
	/* FIXME: implement */
	return 0;
}

int r600_irq_set(struct radeon_device *rdev)
{
	/* FIXME: implement */
	return 0;
}

int r600_set_surface_reg(struct radeon_device *rdev, int reg,
			 uint32_t tiling_flags, uint32_t pitch,
			 uint32_t offset, uint32_t obj_size)
{
	/* FIXME: implement */
	return 0;
}

void r600_clear_surface_reg(struct radeon_device *rdev, int reg)
{
	/* FIXME: implement */
}


bool r600_card_posted(struct radeon_device *rdev)
{
	uint32_t reg;

	/* first check CRTCs */
	reg = RREG32(D1CRTC_CONTROL) |
		RREG32(D2CRTC_CONTROL);
	if (reg & CRTC_EN)
		return true;

	/* then check MEM_SIZE, in case the crtcs are off */
	if (RREG32(CONFIG_MEMSIZE))
		return true;

	return false;
}

int r600_startup(struct radeon_device *rdev)
{
	int r;

	r600_gpu_reset(rdev);
	r600_mc_resume(rdev);
	r = r600_pcie_gart_enable(rdev);
	if (r)
		return r;
	r600_gpu_init(rdev);

	r = radeon_object_pin(rdev->r600_blit.shader_obj, RADEON_GEM_DOMAIN_VRAM,
			      &rdev->r600_blit.shader_gpu_addr);
	if (r) {
		DRM_ERROR("failed to pin blit object %d\n", r);
		return r;
	}

	r = radeon_ring_init(rdev, rdev->cp.ring_size);
	if (r)
		return r;
	r = r600_cp_load_microcode(rdev);
	if (r)
		return r;
	r = r600_cp_resume(rdev);
	if (r)
		return r;
	r = r600_wb_init(rdev);
	if (r)
		return r;
	return 0;
}

void r600_vga_set_state(struct radeon_device *rdev, bool state)
{
	uint32_t temp;

	temp = RREG32(CONFIG_CNTL);
	if (state == false) {
		temp &= ~(1<<0);
		temp |= (1<<1);
	} else {
		temp &= ~(1<<1);
	}
	WREG32(CONFIG_CNTL, temp);
}

int r600_resume(struct radeon_device *rdev)
{
	int r;

	if (radeon_gpu_reset(rdev)) {
		/* FIXME: what do we want to do here ? */
	}
	/* post card */
	if (rdev->is_atom_bios) {
		atom_asic_init(rdev->mode_info.atom_context);
	} else {
		radeon_combios_asic_init(rdev->ddev);
	}
	/* Initialize clocks */
	r = radeon_clocks_init(rdev);
	if (r) {
		return r;
	}

	r = r600_startup(rdev);
	if (r) {
		DRM_ERROR("r600 startup failed on resume\n");
		return r;
	}

	r = radeon_ib_test(rdev);
	if (r) {
		DRM_ERROR("radeon: failled testing IB (%d).\n", r);
		return r;
	}
	return r;
}


int r600_suspend(struct radeon_device *rdev)
{
	/* FIXME: we should wait for ring to be empty */
	r600_cp_stop(rdev);
	rdev->cp.ready = false;

	r600_pcie_gart_disable(rdev);
	/* unpin shaders bo */
	radeon_object_unpin(rdev->r600_blit.shader_obj);
	return 0;
}

/* Plan is to move initialization in that function and use
 * helper function so that radeon_device_init pretty much
 * do nothing more than calling asic specific function. This
 * should also allow to remove a bunch of callback function
 * like vram_info.
 */
int r600_init(struct radeon_device *rdev)
{
	int r;

	rdev->new_init_path = true;
	r = radeon_dummy_page_init(rdev);
	if (r)
		return r;
	if (r600_debugfs_mc_info_init(rdev)) {
		DRM_ERROR("Failed to register debugfs file for mc !\n");
	}
	/* This don't do much */
	r = radeon_gem_init(rdev);
	if (r)
		return r;
	/* Read BIOS */
	if (!radeon_get_bios(rdev)) {
		if (ASIC_IS_AVIVO(rdev))
			return -EINVAL;
	}
	/* Must be an ATOMBIOS */
	if (!rdev->is_atom_bios)
		return -EINVAL;
	r = radeon_atombios_init(rdev);
	if (r)
		return r;
	/* Post card if necessary */
	if (!r600_card_posted(rdev) && rdev->bios) {
		DRM_INFO("GPU not posted. posting now...\n");
		atom_asic_init(rdev->mode_info.atom_context);
	}
	/* Initialize scratch registers */
	r600_scratch_init(rdev);
	/* Initialize surface registers */
	radeon_surface_init(rdev);
	radeon_get_clock_info(rdev->ddev);
	r = radeon_clocks_init(rdev);
	if (r)
		return r;
	/* Fence driver */
	r = radeon_fence_driver_init(rdev);
	if (r)
		return r;
	r = r600_mc_init(rdev);
	if (r) {
		if (rdev->flags & RADEON_IS_AGP) {
			/* Retry with disabling AGP */
			r600_fini(rdev);
			rdev->flags &= ~RADEON_IS_AGP;
			return r600_init(rdev);
		}
		return r;
	}
	/* Memory manager */
	r = radeon_object_init(rdev);
	if (r)
		return r;
	rdev->cp.ring_obj = NULL;
	r600_ring_init(rdev, 1024 * 1024);

	if (!rdev->me_fw || !rdev->pfp_fw) {
		r = r600_cp_init_microcode(rdev);
		if (r) {
			DRM_ERROR("Failed to load firmware!\n");
			return r;
		}
	}

	r = r600_pcie_gart_init(rdev);
	if (r)
		return r;

	rdev->accel_working = true;
	r = r600_blit_init(rdev);
	if (r) {
		DRM_ERROR("radeon: failled blitter (%d).\n", r);
		return r;
	}

	r = r600_startup(rdev);
	if (r) {
		if (rdev->flags & RADEON_IS_AGP) {
			/* Retry with disabling AGP */
			r600_fini(rdev);
			rdev->flags &= ~RADEON_IS_AGP;
			return r600_init(rdev);
		}
		rdev->accel_working = false;
	}
	if (rdev->accel_working) {
		r = radeon_ib_pool_init(rdev);
		if (r) {
			DRM_ERROR("radeon: failled initializing IB pool (%d).\n", r);
			rdev->accel_working = false;
		}
		r = radeon_ib_test(rdev);
		if (r) {
			DRM_ERROR("radeon: failled testing IB (%d).\n", r);
			rdev->accel_working = false;
		}
	}
	return 0;
}

void r600_fini(struct radeon_device *rdev)
{
	/* Suspend operations */
	r600_suspend(rdev);

	r600_blit_fini(rdev);
	radeon_ring_fini(rdev);
	r600_pcie_gart_fini(rdev);
	radeon_gem_fini(rdev);
	radeon_fence_driver_fini(rdev);
	radeon_clocks_fini(rdev);
#if __OS_HAS_AGP
	if (rdev->flags & RADEON_IS_AGP)
		radeon_agp_fini(rdev);
#endif
	radeon_object_fini(rdev);
	if (rdev->is_atom_bios)
		radeon_atombios_fini(rdev);
	else
		radeon_combios_fini(rdev);
	kfree(rdev->bios);
	rdev->bios = NULL;
	radeon_dummy_page_fini(rdev);
}


/*
 * CS stuff
 */
void r600_ring_ib_execute(struct radeon_device *rdev, struct radeon_ib *ib)
{
	/* FIXME: implement */
	radeon_ring_write(rdev, PACKET3(PACKET3_INDIRECT_BUFFER, 2));
	radeon_ring_write(rdev, ib->gpu_addr & 0xFFFFFFFC);
	radeon_ring_write(rdev, upper_32_bits(ib->gpu_addr) & 0xFF);
	radeon_ring_write(rdev, ib->length_dw);
}

int r600_ib_test(struct radeon_device *rdev)
{
	struct radeon_ib *ib;
	uint32_t scratch;
	uint32_t tmp = 0;
	unsigned i;
	int r;

	r = radeon_scratch_get(rdev, &scratch);
	if (r) {
		DRM_ERROR("radeon: failed to get scratch reg (%d).\n", r);
		return r;
	}
	WREG32(scratch, 0xCAFEDEAD);
	r = radeon_ib_get(rdev, &ib);
	if (r) {
		DRM_ERROR("radeon: failed to get ib (%d).\n", r);
		return r;
	}
	ib->ptr[0] = PACKET3(PACKET3_SET_CONFIG_REG, 1);
	ib->ptr[1] = ((scratch - PACKET3_SET_CONFIG_REG_OFFSET) >> 2);
	ib->ptr[2] = 0xDEADBEEF;
	ib->ptr[3] = PACKET2(0);
	ib->ptr[4] = PACKET2(0);
	ib->ptr[5] = PACKET2(0);
	ib->ptr[6] = PACKET2(0);
	ib->ptr[7] = PACKET2(0);
	ib->ptr[8] = PACKET2(0);
	ib->ptr[9] = PACKET2(0);
	ib->ptr[10] = PACKET2(0);
	ib->ptr[11] = PACKET2(0);
	ib->ptr[12] = PACKET2(0);
	ib->ptr[13] = PACKET2(0);
	ib->ptr[14] = PACKET2(0);
	ib->ptr[15] = PACKET2(0);
	ib->length_dw = 16;
	r = radeon_ib_schedule(rdev, ib);
	if (r) {
		radeon_scratch_free(rdev, scratch);
		radeon_ib_free(rdev, &ib);
		DRM_ERROR("radeon: failed to schedule ib (%d).\n", r);
		return r;
	}
	r = radeon_fence_wait(ib->fence, false);
	if (r) {
		DRM_ERROR("radeon: fence wait failed (%d).\n", r);
		return r;
	}
	for (i = 0; i < rdev->usec_timeout; i++) {
		tmp = RREG32(scratch);
		if (tmp == 0xDEADBEEF)
			break;
		DRM_UDELAY(1);
	}
	if (i < rdev->usec_timeout) {
		DRM_INFO("ib test succeeded in %u usecs\n", i);
	} else {
		DRM_ERROR("radeon: ib test failed (sracth(0x%04X)=0x%08X)\n",
			  scratch, tmp);
		r = -EINVAL;
	}
	radeon_scratch_free(rdev, scratch);
	radeon_ib_free(rdev, &ib);
	return r;
}




/*
 * Debugfs info
 */
#if defined(CONFIG_DEBUG_FS)

static int r600_debugfs_cp_ring_info(struct seq_file *m, void *data)
{
>>>>>>> ad1cd745
	struct drm_info_node *node = (struct drm_info_node *) m->private;
	struct drm_device *dev = node->minor->dev;
	struct radeon_device *rdev = dev->dev_private;
	uint32_t rdp, wdp;
	unsigned count, i, j;

	radeon_ring_free_size(rdev);
	rdp = RREG32(CP_RB_RPTR);
	wdp = RREG32(CP_RB_WPTR);
	count = (rdp + rdev->cp.ring_size - wdp) & rdev->cp.ptr_mask;
	seq_printf(m, "CP_STAT 0x%08x\n", RREG32(CP_STAT));
	seq_printf(m, "CP_RB_WPTR 0x%08x\n", wdp);
	seq_printf(m, "CP_RB_RPTR 0x%08x\n", rdp);
	seq_printf(m, "%u free dwords in ring\n", rdev->cp.ring_free_dw);
	seq_printf(m, "%u dwords in ring\n", count);
	for (j = 0; j <= count; j++) {
		i = (rdp + j) & rdev->cp.ptr_mask;
		seq_printf(m, "r[%04d]=0x%08x\n", i, rdev->cp.ring[i]);
	}
	return 0;
}

static int r600_debugfs_mc_info(struct seq_file *m, void *data)
{
	struct drm_info_node *node = (struct drm_info_node *) m->private;
	struct drm_device *dev = node->minor->dev;
	struct radeon_device *rdev = dev->dev_private;

	DREG32_SYS(m, rdev, R_000E50_SRBM_STATUS);
	DREG32_SYS(m, rdev, VM_L2_STATUS);
	return 0;
}

static struct drm_info_list r600_mc_info_list[] = {
	{"r600_mc_info", r600_debugfs_mc_info, 0, NULL},
	{"r600_ring_info", r600_debugfs_cp_ring_info, 0, NULL},
};
#endif

int r600_debugfs_mc_info_init(struct radeon_device *rdev)
{
#if defined(CONFIG_DEBUG_FS)
	return radeon_debugfs_add_files(rdev, r600_mc_info_list, ARRAY_SIZE(r600_mc_info_list));
#else
	return 0;
#endif
}<|MERGE_RESOLUTION|>--- conflicted
+++ resolved
@@ -33,13 +33,8 @@
 #include "radeon.h"
 #include "radeon_mode.h"
 #include "r600d.h"
-<<<<<<< HEAD
-#include "avivod.h"
-#include "atom.h"
-=======
 #include "atom.h"
 #include "avivod.h"
->>>>>>> ad1cd745
 
 #define PFP_UCODE_SIZE 576
 #define PM4_UCODE_SIZE 1792
@@ -347,11 +342,7 @@
 
 	/* we need to own VRAM, so turn off the VGA renderer here
 	 * to stop it overwriting our objects */
-<<<<<<< HEAD
-	radeon_avivo_vga_render_disable(rdev);
-=======
 	rv515_vga_render_disable(rdev);
->>>>>>> ad1cd745
 }
 
 int r600_mc_init(struct radeon_device *rdev)
@@ -389,8 +380,6 @@
 	/* Setup GPU memory space */
 	rdev->mc.mc_vram_size = RREG32(CONFIG_MEMSIZE);
 	rdev->mc.real_vram_size = RREG32(CONFIG_MEMSIZE);
-<<<<<<< HEAD
-=======
 
 	if (rdev->mc.mc_vram_size > rdev->mc.aper_size)
 		rdev->mc.mc_vram_size = rdev->mc.aper_size;
@@ -398,7 +387,6 @@
 	if (rdev->mc.real_vram_size > rdev->mc.aper_size)
 		rdev->mc.real_vram_size = rdev->mc.aper_size;
 
->>>>>>> ad1cd745
 	if (rdev->flags & RADEON_IS_AGP) {
 		r = radeon_agp_init(rdev);
 		if (r)
@@ -553,7 +541,6 @@
 	/* Wait a little for things to settle down */
 	udelay(50);
 	return 0;
-<<<<<<< HEAD
 }
 
 int r600_gpu_reset(struct radeon_device *rdev)
@@ -1061,521 +1048,11 @@
 	WREG32(PA_SC_ENHANCE, FORCE_EOV_MAX_CLK_CNT(4095));
 }
 
-=======
-}
-
-int r600_gpu_reset(struct radeon_device *rdev)
-{
-	return r600_gpu_soft_reset(rdev);
-}
-
-static u32 r600_get_tile_pipe_to_backend_map(u32 num_tile_pipes,
-					     u32 num_backends,
-					     u32 backend_disable_mask)
-{
-	u32 backend_map = 0;
-	u32 enabled_backends_mask;
-	u32 enabled_backends_count;
-	u32 cur_pipe;
-	u32 swizzle_pipe[R6XX_MAX_PIPES];
-	u32 cur_backend;
-	u32 i;
-
-	if (num_tile_pipes > R6XX_MAX_PIPES)
-		num_tile_pipes = R6XX_MAX_PIPES;
-	if (num_tile_pipes < 1)
-		num_tile_pipes = 1;
-	if (num_backends > R6XX_MAX_BACKENDS)
-		num_backends = R6XX_MAX_BACKENDS;
-	if (num_backends < 1)
-		num_backends = 1;
-
-	enabled_backends_mask = 0;
-	enabled_backends_count = 0;
-	for (i = 0; i < R6XX_MAX_BACKENDS; ++i) {
-		if (((backend_disable_mask >> i) & 1) == 0) {
-			enabled_backends_mask |= (1 << i);
-			++enabled_backends_count;
-		}
-		if (enabled_backends_count == num_backends)
-			break;
-	}
-
-	if (enabled_backends_count == 0) {
-		enabled_backends_mask = 1;
-		enabled_backends_count = 1;
-	}
-
-	if (enabled_backends_count != num_backends)
-		num_backends = enabled_backends_count;
-
-	memset((uint8_t *)&swizzle_pipe[0], 0, sizeof(u32) * R6XX_MAX_PIPES);
-	switch (num_tile_pipes) {
-	case 1:
-		swizzle_pipe[0] = 0;
-		break;
-	case 2:
-		swizzle_pipe[0] = 0;
-		swizzle_pipe[1] = 1;
-		break;
-	case 3:
-		swizzle_pipe[0] = 0;
-		swizzle_pipe[1] = 1;
-		swizzle_pipe[2] = 2;
-		break;
-	case 4:
-		swizzle_pipe[0] = 0;
-		swizzle_pipe[1] = 1;
-		swizzle_pipe[2] = 2;
-		swizzle_pipe[3] = 3;
-		break;
-	case 5:
-		swizzle_pipe[0] = 0;
-		swizzle_pipe[1] = 1;
-		swizzle_pipe[2] = 2;
-		swizzle_pipe[3] = 3;
-		swizzle_pipe[4] = 4;
-		break;
-	case 6:
-		swizzle_pipe[0] = 0;
-		swizzle_pipe[1] = 2;
-		swizzle_pipe[2] = 4;
-		swizzle_pipe[3] = 5;
-		swizzle_pipe[4] = 1;
-		swizzle_pipe[5] = 3;
-		break;
-	case 7:
-		swizzle_pipe[0] = 0;
-		swizzle_pipe[1] = 2;
-		swizzle_pipe[2] = 4;
-		swizzle_pipe[3] = 6;
-		swizzle_pipe[4] = 1;
-		swizzle_pipe[5] = 3;
-		swizzle_pipe[6] = 5;
-		break;
-	case 8:
-		swizzle_pipe[0] = 0;
-		swizzle_pipe[1] = 2;
-		swizzle_pipe[2] = 4;
-		swizzle_pipe[3] = 6;
-		swizzle_pipe[4] = 1;
-		swizzle_pipe[5] = 3;
-		swizzle_pipe[6] = 5;
-		swizzle_pipe[7] = 7;
-		break;
-	}
-
-	cur_backend = 0;
-	for (cur_pipe = 0; cur_pipe < num_tile_pipes; ++cur_pipe) {
-		while (((1 << cur_backend) & enabled_backends_mask) == 0)
-			cur_backend = (cur_backend + 1) % R6XX_MAX_BACKENDS;
-
-		backend_map |= (u32)(((cur_backend & 3) << (swizzle_pipe[cur_pipe] * 2)));
-
-		cur_backend = (cur_backend + 1) % R6XX_MAX_BACKENDS;
-	}
-
-	return backend_map;
-}
-
-int r600_count_pipe_bits(uint32_t val)
-{
-	int i, ret = 0;
-
-	for (i = 0; i < 32; i++) {
-		ret += val & 1;
-		val >>= 1;
-	}
-	return ret;
-}
-
-void r600_gpu_init(struct radeon_device *rdev)
-{
-	u32 tiling_config;
-	u32 ramcfg;
-	u32 tmp;
-	int i, j;
-	u32 sq_config;
-	u32 sq_gpr_resource_mgmt_1 = 0;
-	u32 sq_gpr_resource_mgmt_2 = 0;
-	u32 sq_thread_resource_mgmt = 0;
-	u32 sq_stack_resource_mgmt_1 = 0;
-	u32 sq_stack_resource_mgmt_2 = 0;
-
-	/* FIXME: implement */
-	switch (rdev->family) {
-	case CHIP_R600:
-		rdev->config.r600.max_pipes = 4;
-		rdev->config.r600.max_tile_pipes = 8;
-		rdev->config.r600.max_simds = 4;
-		rdev->config.r600.max_backends = 4;
-		rdev->config.r600.max_gprs = 256;
-		rdev->config.r600.max_threads = 192;
-		rdev->config.r600.max_stack_entries = 256;
-		rdev->config.r600.max_hw_contexts = 8;
-		rdev->config.r600.max_gs_threads = 16;
-		rdev->config.r600.sx_max_export_size = 128;
-		rdev->config.r600.sx_max_export_pos_size = 16;
-		rdev->config.r600.sx_max_export_smx_size = 128;
-		rdev->config.r600.sq_num_cf_insts = 2;
-		break;
-	case CHIP_RV630:
-	case CHIP_RV635:
-		rdev->config.r600.max_pipes = 2;
-		rdev->config.r600.max_tile_pipes = 2;
-		rdev->config.r600.max_simds = 3;
-		rdev->config.r600.max_backends = 1;
-		rdev->config.r600.max_gprs = 128;
-		rdev->config.r600.max_threads = 192;
-		rdev->config.r600.max_stack_entries = 128;
-		rdev->config.r600.max_hw_contexts = 8;
-		rdev->config.r600.max_gs_threads = 4;
-		rdev->config.r600.sx_max_export_size = 128;
-		rdev->config.r600.sx_max_export_pos_size = 16;
-		rdev->config.r600.sx_max_export_smx_size = 128;
-		rdev->config.r600.sq_num_cf_insts = 2;
-		break;
-	case CHIP_RV610:
-	case CHIP_RV620:
-	case CHIP_RS780:
-	case CHIP_RS880:
-		rdev->config.r600.max_pipes = 1;
-		rdev->config.r600.max_tile_pipes = 1;
-		rdev->config.r600.max_simds = 2;
-		rdev->config.r600.max_backends = 1;
-		rdev->config.r600.max_gprs = 128;
-		rdev->config.r600.max_threads = 192;
-		rdev->config.r600.max_stack_entries = 128;
-		rdev->config.r600.max_hw_contexts = 4;
-		rdev->config.r600.max_gs_threads = 4;
-		rdev->config.r600.sx_max_export_size = 128;
-		rdev->config.r600.sx_max_export_pos_size = 16;
-		rdev->config.r600.sx_max_export_smx_size = 128;
-		rdev->config.r600.sq_num_cf_insts = 1;
-		break;
-	case CHIP_RV670:
-		rdev->config.r600.max_pipes = 4;
-		rdev->config.r600.max_tile_pipes = 4;
-		rdev->config.r600.max_simds = 4;
-		rdev->config.r600.max_backends = 4;
-		rdev->config.r600.max_gprs = 192;
-		rdev->config.r600.max_threads = 192;
-		rdev->config.r600.max_stack_entries = 256;
-		rdev->config.r600.max_hw_contexts = 8;
-		rdev->config.r600.max_gs_threads = 16;
-		rdev->config.r600.sx_max_export_size = 128;
-		rdev->config.r600.sx_max_export_pos_size = 16;
-		rdev->config.r600.sx_max_export_smx_size = 128;
-		rdev->config.r600.sq_num_cf_insts = 2;
-		break;
-	default:
-		break;
-	}
-
-	/* Initialize HDP */
-	for (i = 0, j = 0; i < 32; i++, j += 0x18) {
-		WREG32((0x2c14 + j), 0x00000000);
-		WREG32((0x2c18 + j), 0x00000000);
-		WREG32((0x2c1c + j), 0x00000000);
-		WREG32((0x2c20 + j), 0x00000000);
-		WREG32((0x2c24 + j), 0x00000000);
-	}
-
-	WREG32(GRBM_CNTL, GRBM_READ_TIMEOUT(0xff));
-
-	/* Setup tiling */
-	tiling_config = 0;
-	ramcfg = RREG32(RAMCFG);
-	switch (rdev->config.r600.max_tile_pipes) {
-	case 1:
-		tiling_config |= PIPE_TILING(0);
-		break;
-	case 2:
-		tiling_config |= PIPE_TILING(1);
-		break;
-	case 4:
-		tiling_config |= PIPE_TILING(2);
-		break;
-	case 8:
-		tiling_config |= PIPE_TILING(3);
-		break;
-	default:
-		break;
-	}
-	tiling_config |= BANK_TILING((ramcfg & NOOFBANK_MASK) >> NOOFBANK_SHIFT);
-	tiling_config |= GROUP_SIZE(0);
-	tmp = (ramcfg & NOOFROWS_MASK) >> NOOFROWS_SHIFT;
-	if (tmp > 3) {
-		tiling_config |= ROW_TILING(3);
-		tiling_config |= SAMPLE_SPLIT(3);
-	} else {
-		tiling_config |= ROW_TILING(tmp);
-		tiling_config |= SAMPLE_SPLIT(tmp);
-	}
-	tiling_config |= BANK_SWAPS(1);
-	tmp = r600_get_tile_pipe_to_backend_map(rdev->config.r600.max_tile_pipes,
-						rdev->config.r600.max_backends,
-						(0xff << rdev->config.r600.max_backends) & 0xff);
-	tiling_config |= BACKEND_MAP(tmp);
-	WREG32(GB_TILING_CONFIG, tiling_config);
-	WREG32(DCP_TILING_CONFIG, tiling_config & 0xffff);
-	WREG32(HDP_TILING_CONFIG, tiling_config & 0xffff);
-
-	tmp = BACKEND_DISABLE((R6XX_MAX_BACKENDS_MASK << rdev->config.r600.max_backends) & R6XX_MAX_BACKENDS_MASK);
-	WREG32(CC_RB_BACKEND_DISABLE, tmp);
-
-	/* Setup pipes */
-	tmp = INACTIVE_QD_PIPES((R6XX_MAX_PIPES_MASK << rdev->config.r600.max_pipes) & R6XX_MAX_PIPES_MASK);
-	tmp |= INACTIVE_SIMDS((R6XX_MAX_SIMDS_MASK << rdev->config.r600.max_simds) & R6XX_MAX_SIMDS_MASK);
-	WREG32(CC_GC_SHADER_PIPE_CONFIG, tmp);
-	WREG32(GC_USER_SHADER_PIPE_CONFIG, tmp);
-
-	tmp = R6XX_MAX_BACKENDS - r600_count_pipe_bits(tmp & INACTIVE_QD_PIPES_MASK);
-	WREG32(VGT_OUT_DEALLOC_CNTL, (tmp * 4) & DEALLOC_DIST_MASK);
-	WREG32(VGT_VERTEX_REUSE_BLOCK_CNTL, ((tmp * 4) - 2) & VTX_REUSE_DEPTH_MASK);
-
-	/* Setup some CP states */
-	WREG32(CP_QUEUE_THRESHOLDS, (ROQ_IB1_START(0x16) | ROQ_IB2_START(0x2b)));
-	WREG32(CP_MEQ_THRESHOLDS, (MEQ_END(0x40) | ROQ_END(0x40)));
-
-	WREG32(TA_CNTL_AUX, (DISABLE_CUBE_ANISO | SYNC_GRADIENT |
-			     SYNC_WALKER | SYNC_ALIGNER));
-	/* Setup various GPU states */
-	if (rdev->family == CHIP_RV670)
-		WREG32(ARB_GDEC_RD_CNTL, 0x00000021);
-
-	tmp = RREG32(SX_DEBUG_1);
-	tmp |= SMX_EVENT_RELEASE;
-	if ((rdev->family > CHIP_R600))
-		tmp |= ENABLE_NEW_SMX_ADDRESS;
-	WREG32(SX_DEBUG_1, tmp);
-
-	if (((rdev->family) == CHIP_R600) ||
-	    ((rdev->family) == CHIP_RV630) ||
-	    ((rdev->family) == CHIP_RV610) ||
-	    ((rdev->family) == CHIP_RV620) ||
-	    ((rdev->family) == CHIP_RS780)) {
-		WREG32(DB_DEBUG, PREZ_MUST_WAIT_FOR_POSTZ_DONE);
-	} else {
-		WREG32(DB_DEBUG, 0);
-	}
-	WREG32(DB_WATERMARKS, (DEPTH_FREE(4) | DEPTH_CACHELINE_FREE(16) |
-			       DEPTH_FLUSH(16) | DEPTH_PENDING_FREE(4)));
-
-	WREG32(PA_SC_MULTI_CHIP_CNTL, 0);
-	WREG32(VGT_NUM_INSTANCES, 0);
-
-	WREG32(SPI_CONFIG_CNTL, GPR_WRITE_PRIORITY(0));
-	WREG32(SPI_CONFIG_CNTL_1, VTX_DONE_DELAY(0));
-
-	tmp = RREG32(SQ_MS_FIFO_SIZES);
-	if (((rdev->family) == CHIP_RV610) ||
-	    ((rdev->family) == CHIP_RV620) ||
-	    ((rdev->family) == CHIP_RS780)) {
-		tmp = (CACHE_FIFO_SIZE(0xa) |
-		       FETCH_FIFO_HIWATER(0xa) |
-		       DONE_FIFO_HIWATER(0xe0) |
-		       ALU_UPDATE_FIFO_HIWATER(0x8));
-	} else if (((rdev->family) == CHIP_R600) ||
-		   ((rdev->family) == CHIP_RV630)) {
-		tmp &= ~DONE_FIFO_HIWATER(0xff);
-		tmp |= DONE_FIFO_HIWATER(0x4);
-	}
-	WREG32(SQ_MS_FIFO_SIZES, tmp);
-
-	/* SQ_CONFIG, SQ_GPR_RESOURCE_MGMT, SQ_THREAD_RESOURCE_MGMT, SQ_STACK_RESOURCE_MGMT
-	 * should be adjusted as needed by the 2D/3D drivers.  This just sets default values
-	 */
-	sq_config = RREG32(SQ_CONFIG);
-	sq_config &= ~(PS_PRIO(3) |
-		       VS_PRIO(3) |
-		       GS_PRIO(3) |
-		       ES_PRIO(3));
-	sq_config |= (DX9_CONSTS |
-		      VC_ENABLE |
-		      PS_PRIO(0) |
-		      VS_PRIO(1) |
-		      GS_PRIO(2) |
-		      ES_PRIO(3));
-
-	if ((rdev->family) == CHIP_R600) {
-		sq_gpr_resource_mgmt_1 = (NUM_PS_GPRS(124) |
-					  NUM_VS_GPRS(124) |
-					  NUM_CLAUSE_TEMP_GPRS(4));
-		sq_gpr_resource_mgmt_2 = (NUM_GS_GPRS(0) |
-					  NUM_ES_GPRS(0));
-		sq_thread_resource_mgmt = (NUM_PS_THREADS(136) |
-					   NUM_VS_THREADS(48) |
-					   NUM_GS_THREADS(4) |
-					   NUM_ES_THREADS(4));
-		sq_stack_resource_mgmt_1 = (NUM_PS_STACK_ENTRIES(128) |
-					    NUM_VS_STACK_ENTRIES(128));
-		sq_stack_resource_mgmt_2 = (NUM_GS_STACK_ENTRIES(0) |
-					    NUM_ES_STACK_ENTRIES(0));
-	} else if (((rdev->family) == CHIP_RV610) ||
-		   ((rdev->family) == CHIP_RV620) ||
-		   ((rdev->family) == CHIP_RS780)) {
-		/* no vertex cache */
-		sq_config &= ~VC_ENABLE;
-
-		sq_gpr_resource_mgmt_1 = (NUM_PS_GPRS(44) |
-					  NUM_VS_GPRS(44) |
-					  NUM_CLAUSE_TEMP_GPRS(2));
-		sq_gpr_resource_mgmt_2 = (NUM_GS_GPRS(17) |
-					  NUM_ES_GPRS(17));
-		sq_thread_resource_mgmt = (NUM_PS_THREADS(79) |
-					   NUM_VS_THREADS(78) |
-					   NUM_GS_THREADS(4) |
-					   NUM_ES_THREADS(31));
-		sq_stack_resource_mgmt_1 = (NUM_PS_STACK_ENTRIES(40) |
-					    NUM_VS_STACK_ENTRIES(40));
-		sq_stack_resource_mgmt_2 = (NUM_GS_STACK_ENTRIES(32) |
-					    NUM_ES_STACK_ENTRIES(16));
-	} else if (((rdev->family) == CHIP_RV630) ||
-		   ((rdev->family) == CHIP_RV635)) {
-		sq_gpr_resource_mgmt_1 = (NUM_PS_GPRS(44) |
-					  NUM_VS_GPRS(44) |
-					  NUM_CLAUSE_TEMP_GPRS(2));
-		sq_gpr_resource_mgmt_2 = (NUM_GS_GPRS(18) |
-					  NUM_ES_GPRS(18));
-		sq_thread_resource_mgmt = (NUM_PS_THREADS(79) |
-					   NUM_VS_THREADS(78) |
-					   NUM_GS_THREADS(4) |
-					   NUM_ES_THREADS(31));
-		sq_stack_resource_mgmt_1 = (NUM_PS_STACK_ENTRIES(40) |
-					    NUM_VS_STACK_ENTRIES(40));
-		sq_stack_resource_mgmt_2 = (NUM_GS_STACK_ENTRIES(32) |
-					    NUM_ES_STACK_ENTRIES(16));
-	} else if ((rdev->family) == CHIP_RV670) {
-		sq_gpr_resource_mgmt_1 = (NUM_PS_GPRS(44) |
-					  NUM_VS_GPRS(44) |
-					  NUM_CLAUSE_TEMP_GPRS(2));
-		sq_gpr_resource_mgmt_2 = (NUM_GS_GPRS(17) |
-					  NUM_ES_GPRS(17));
-		sq_thread_resource_mgmt = (NUM_PS_THREADS(79) |
-					   NUM_VS_THREADS(78) |
-					   NUM_GS_THREADS(4) |
-					   NUM_ES_THREADS(31));
-		sq_stack_resource_mgmt_1 = (NUM_PS_STACK_ENTRIES(64) |
-					    NUM_VS_STACK_ENTRIES(64));
-		sq_stack_resource_mgmt_2 = (NUM_GS_STACK_ENTRIES(64) |
-					    NUM_ES_STACK_ENTRIES(64));
-	}
-
-	WREG32(SQ_CONFIG, sq_config);
-	WREG32(SQ_GPR_RESOURCE_MGMT_1,  sq_gpr_resource_mgmt_1);
-	WREG32(SQ_GPR_RESOURCE_MGMT_2,  sq_gpr_resource_mgmt_2);
-	WREG32(SQ_THREAD_RESOURCE_MGMT, sq_thread_resource_mgmt);
-	WREG32(SQ_STACK_RESOURCE_MGMT_1, sq_stack_resource_mgmt_1);
-	WREG32(SQ_STACK_RESOURCE_MGMT_2, sq_stack_resource_mgmt_2);
-
-	if (((rdev->family) == CHIP_RV610) ||
-	    ((rdev->family) == CHIP_RV620) ||
-	    ((rdev->family) == CHIP_RS780)) {
-		WREG32(VGT_CACHE_INVALIDATION, CACHE_INVALIDATION(TC_ONLY));
-	} else {
-		WREG32(VGT_CACHE_INVALIDATION, CACHE_INVALIDATION(VC_AND_TC));
-	}
-
-	/* More default values. 2D/3D driver should adjust as needed */
-	WREG32(PA_SC_AA_SAMPLE_LOCS_2S, (S0_X(0xc) | S0_Y(0x4) |
-					 S1_X(0x4) | S1_Y(0xc)));
-	WREG32(PA_SC_AA_SAMPLE_LOCS_4S, (S0_X(0xe) | S0_Y(0xe) |
-					 S1_X(0x2) | S1_Y(0x2) |
-					 S2_X(0xa) | S2_Y(0x6) |
-					 S3_X(0x6) | S3_Y(0xa)));
-	WREG32(PA_SC_AA_SAMPLE_LOCS_8S_WD0, (S0_X(0xe) | S0_Y(0xb) |
-					     S1_X(0x4) | S1_Y(0xc) |
-					     S2_X(0x1) | S2_Y(0x6) |
-					     S3_X(0xa) | S3_Y(0xe)));
-	WREG32(PA_SC_AA_SAMPLE_LOCS_8S_WD1, (S4_X(0x6) | S4_Y(0x1) |
-					     S5_X(0x0) | S5_Y(0x0) |
-					     S6_X(0xb) | S6_Y(0x4) |
-					     S7_X(0x7) | S7_Y(0x8)));
-
-	WREG32(VGT_STRMOUT_EN, 0);
-	tmp = rdev->config.r600.max_pipes * 16;
-	switch (rdev->family) {
-	case CHIP_RV610:
-	case CHIP_RS780:
-	case CHIP_RV620:
-		tmp += 32;
-		break;
-	case CHIP_RV670:
-		tmp += 128;
-		break;
-	default:
-		break;
-	}
-	if (tmp > 256) {
-		tmp = 256;
-	}
-	WREG32(VGT_ES_PER_GS, 128);
-	WREG32(VGT_GS_PER_ES, tmp);
-	WREG32(VGT_GS_PER_VS, 2);
-	WREG32(VGT_GS_VERTEX_REUSE, 16);
-
-	/* more default values. 2D/3D driver should adjust as needed */
-	WREG32(PA_SC_LINE_STIPPLE_STATE, 0);
-	WREG32(VGT_STRMOUT_EN, 0);
-	WREG32(SX_MISC, 0);
-	WREG32(PA_SC_MODE_CNTL, 0);
-	WREG32(PA_SC_AA_CONFIG, 0);
-	WREG32(PA_SC_LINE_STIPPLE, 0);
-	WREG32(SPI_INPUT_Z, 0);
-	WREG32(SPI_PS_IN_CONTROL_0, NUM_INTERP(2));
-	WREG32(CB_COLOR7_FRAG, 0);
-
-	/* Clear render buffer base addresses */
-	WREG32(CB_COLOR0_BASE, 0);
-	WREG32(CB_COLOR1_BASE, 0);
-	WREG32(CB_COLOR2_BASE, 0);
-	WREG32(CB_COLOR3_BASE, 0);
-	WREG32(CB_COLOR4_BASE, 0);
-	WREG32(CB_COLOR5_BASE, 0);
-	WREG32(CB_COLOR6_BASE, 0);
-	WREG32(CB_COLOR7_BASE, 0);
-	WREG32(CB_COLOR7_FRAG, 0);
-
-	switch (rdev->family) {
-	case CHIP_RV610:
-	case CHIP_RS780:
-	case CHIP_RV620:
-		tmp = TC_L2_SIZE(8);
-		break;
-	case CHIP_RV630:
-	case CHIP_RV635:
-		tmp = TC_L2_SIZE(4);
-		break;
-	case CHIP_R600:
-		tmp = TC_L2_SIZE(0) | L2_DISABLE_LATE_HIT;
-		break;
-	default:
-		tmp = TC_L2_SIZE(0);
-		break;
-	}
-	WREG32(TC_CNTL, tmp);
-
-	tmp = RREG32(HDP_HOST_PATH_CNTL);
-	WREG32(HDP_HOST_PATH_CNTL, tmp);
-
-	tmp = RREG32(ARB_POP);
-	tmp |= ENABLE_TC128;
-	WREG32(ARB_POP, tmp);
-
-	WREG32(PA_SC_MULTI_CHIP_CNTL, 0);
-	WREG32(PA_CL_ENHANCE, (CLIP_VTX_REORDER_ENA |
-			       NUM_CLIP_SEQ(3)));
-	WREG32(PA_SC_ENHANCE, FORCE_EOV_MAX_CLK_CNT(4095));
-}
-
->>>>>>> ad1cd745
 
 /*
  * Indirect registers accessor
  */
 u32 r600_pciep_rreg(struct radeon_device *rdev, u32 reg)
-<<<<<<< HEAD
 {
 	u32 r;
 
@@ -2313,745 +1790,6 @@
 
 static int r600_debugfs_cp_ring_info(struct seq_file *m, void *data)
 {
-=======
-{
-	u32 r;
-
-	WREG32(PCIE_PORT_INDEX, ((reg) & 0xff));
-	(void)RREG32(PCIE_PORT_INDEX);
-	r = RREG32(PCIE_PORT_DATA);
-	return r;
-}
-
-void r600_pciep_wreg(struct radeon_device *rdev, u32 reg, u32 v)
-{
-	WREG32(PCIE_PORT_INDEX, ((reg) & 0xff));
-	(void)RREG32(PCIE_PORT_INDEX);
-	WREG32(PCIE_PORT_DATA, (v));
-	(void)RREG32(PCIE_PORT_DATA);
-}
-
-
-/*
- * CP & Ring
- */
-void r600_cp_stop(struct radeon_device *rdev)
-{
-	WREG32(R_0086D8_CP_ME_CNTL, S_0086D8_CP_ME_HALT(1));
-}
-
-int r600_cp_init_microcode(struct radeon_device *rdev)
-{
-	struct platform_device *pdev;
-	const char *chip_name;
-	size_t pfp_req_size, me_req_size;
-	char fw_name[30];
-	int err;
-
-	DRM_DEBUG("\n");
-
-	pdev = platform_device_register_simple("radeon_cp", 0, NULL, 0);
-	err = IS_ERR(pdev);
-	if (err) {
-		printk(KERN_ERR "radeon_cp: Failed to register firmware\n");
-		return -EINVAL;
-	}
-
-	switch (rdev->family) {
-	case CHIP_R600: chip_name = "R600"; break;
-	case CHIP_RV610: chip_name = "RV610"; break;
-	case CHIP_RV630: chip_name = "RV630"; break;
-	case CHIP_RV620: chip_name = "RV620"; break;
-	case CHIP_RV635: chip_name = "RV635"; break;
-	case CHIP_RV670: chip_name = "RV670"; break;
-	case CHIP_RS780:
-	case CHIP_RS880: chip_name = "RS780"; break;
-	case CHIP_RV770: chip_name = "RV770"; break;
-	case CHIP_RV730:
-	case CHIP_RV740: chip_name = "RV730"; break;
-	case CHIP_RV710: chip_name = "RV710"; break;
-	default: BUG();
-	}
-
-	if (rdev->family >= CHIP_RV770) {
-		pfp_req_size = R700_PFP_UCODE_SIZE * 4;
-		me_req_size = R700_PM4_UCODE_SIZE * 4;
-	} else {
-		pfp_req_size = PFP_UCODE_SIZE * 4;
-		me_req_size = PM4_UCODE_SIZE * 12;
-	}
-
-	DRM_INFO("Loading %s CP Microcode\n", chip_name);
-
-	snprintf(fw_name, sizeof(fw_name), "radeon/%s_pfp.bin", chip_name);
-	err = request_firmware(&rdev->pfp_fw, fw_name, &pdev->dev);
-	if (err)
-		goto out;
-	if (rdev->pfp_fw->size != pfp_req_size) {
-		printk(KERN_ERR
-		       "r600_cp: Bogus length %zu in firmware \"%s\"\n",
-		       rdev->pfp_fw->size, fw_name);
-		err = -EINVAL;
-		goto out;
-	}
-
-	snprintf(fw_name, sizeof(fw_name), "radeon/%s_me.bin", chip_name);
-	err = request_firmware(&rdev->me_fw, fw_name, &pdev->dev);
-	if (err)
-		goto out;
-	if (rdev->me_fw->size != me_req_size) {
-		printk(KERN_ERR
-		       "r600_cp: Bogus length %zu in firmware \"%s\"\n",
-		       rdev->me_fw->size, fw_name);
-		err = -EINVAL;
-	}
-out:
-	platform_device_unregister(pdev);
-
-	if (err) {
-		if (err != -EINVAL)
-			printk(KERN_ERR
-			       "r600_cp: Failed to load firmware \"%s\"\n",
-			       fw_name);
-		release_firmware(rdev->pfp_fw);
-		rdev->pfp_fw = NULL;
-		release_firmware(rdev->me_fw);
-		rdev->me_fw = NULL;
-	}
-	return err;
-}
-
-static int r600_cp_load_microcode(struct radeon_device *rdev)
-{
-	const __be32 *fw_data;
-	int i;
-
-	if (!rdev->me_fw || !rdev->pfp_fw)
-		return -EINVAL;
-
-	r600_cp_stop(rdev);
-
-	WREG32(CP_RB_CNTL, RB_NO_UPDATE | RB_BLKSZ(15) | RB_BUFSZ(3));
-
-	/* Reset cp */
-	WREG32(GRBM_SOFT_RESET, SOFT_RESET_CP);
-	RREG32(GRBM_SOFT_RESET);
-	mdelay(15);
-	WREG32(GRBM_SOFT_RESET, 0);
-
-	WREG32(CP_ME_RAM_WADDR, 0);
-
-	fw_data = (const __be32 *)rdev->me_fw->data;
-	WREG32(CP_ME_RAM_WADDR, 0);
-	for (i = 0; i < PM4_UCODE_SIZE * 3; i++)
-		WREG32(CP_ME_RAM_DATA,
-		       be32_to_cpup(fw_data++));
-
-	fw_data = (const __be32 *)rdev->pfp_fw->data;
-	WREG32(CP_PFP_UCODE_ADDR, 0);
-	for (i = 0; i < PFP_UCODE_SIZE; i++)
-		WREG32(CP_PFP_UCODE_DATA,
-		       be32_to_cpup(fw_data++));
-
-	WREG32(CP_PFP_UCODE_ADDR, 0);
-	WREG32(CP_ME_RAM_WADDR, 0);
-	WREG32(CP_ME_RAM_RADDR, 0);
-	return 0;
-}
-
-int r600_cp_start(struct radeon_device *rdev)
-{
-	int r;
-	uint32_t cp_me;
-
-	r = radeon_ring_lock(rdev, 7);
-	if (r) {
-		DRM_ERROR("radeon: cp failed to lock ring (%d).\n", r);
-		return r;
-	}
-	radeon_ring_write(rdev, PACKET3(PACKET3_ME_INITIALIZE, 5));
-	radeon_ring_write(rdev, 0x1);
-	if (rdev->family < CHIP_RV770) {
-		radeon_ring_write(rdev, 0x3);
-		radeon_ring_write(rdev, rdev->config.r600.max_hw_contexts - 1);
-	} else {
-		radeon_ring_write(rdev, 0x0);
-		radeon_ring_write(rdev, rdev->config.rv770.max_hw_contexts - 1);
-	}
-	radeon_ring_write(rdev, PACKET3_ME_INITIALIZE_DEVICE_ID(1));
-	radeon_ring_write(rdev, 0);
-	radeon_ring_write(rdev, 0);
-	radeon_ring_unlock_commit(rdev);
-
-	cp_me = 0xff;
-	WREG32(R_0086D8_CP_ME_CNTL, cp_me);
-	return 0;
-}
-
-int r600_cp_resume(struct radeon_device *rdev)
-{
-	u32 tmp;
-	u32 rb_bufsz;
-	int r;
-
-	/* Reset cp */
-	WREG32(GRBM_SOFT_RESET, SOFT_RESET_CP);
-	RREG32(GRBM_SOFT_RESET);
-	mdelay(15);
-	WREG32(GRBM_SOFT_RESET, 0);
-
-	/* Set ring buffer size */
-	rb_bufsz = drm_order(rdev->cp.ring_size / 8);
-#ifdef __BIG_ENDIAN
-	WREG32(CP_RB_CNTL, BUF_SWAP_32BIT | RB_NO_UPDATE |
-		(drm_order(4096/8) << 8) | rb_bufsz);
-#else
-	WREG32(CP_RB_CNTL, RB_NO_UPDATE | (drm_order(4096/8) << 8) | rb_bufsz);
-#endif
-	WREG32(CP_SEM_WAIT_TIMER, 0x4);
-
-	/* Set the write pointer delay */
-	WREG32(CP_RB_WPTR_DELAY, 0);
-
-	/* Initialize the ring buffer's read and write pointers */
-	tmp = RREG32(CP_RB_CNTL);
-	WREG32(CP_RB_CNTL, tmp | RB_RPTR_WR_ENA);
-	WREG32(CP_RB_RPTR_WR, 0);
-	WREG32(CP_RB_WPTR, 0);
-	WREG32(CP_RB_RPTR_ADDR, rdev->cp.gpu_addr & 0xFFFFFFFF);
-	WREG32(CP_RB_RPTR_ADDR_HI, upper_32_bits(rdev->cp.gpu_addr));
-	mdelay(1);
-	WREG32(CP_RB_CNTL, tmp);
-
-	WREG32(CP_RB_BASE, rdev->cp.gpu_addr >> 8);
-	WREG32(CP_DEBUG, (1 << 27) | (1 << 28));
-
-	rdev->cp.rptr = RREG32(CP_RB_RPTR);
-	rdev->cp.wptr = RREG32(CP_RB_WPTR);
-
-	r600_cp_start(rdev);
-	rdev->cp.ready = true;
-	r = radeon_ring_test(rdev);
-	if (r) {
-		rdev->cp.ready = false;
-		return r;
-	}
-	return 0;
-}
-
-void r600_cp_commit(struct radeon_device *rdev)
-{
-	WREG32(CP_RB_WPTR, rdev->cp.wptr);
-	(void)RREG32(CP_RB_WPTR);
-}
-
-void r600_ring_init(struct radeon_device *rdev, unsigned ring_size)
-{
-	u32 rb_bufsz;
-
-	/* Align ring size */
-	rb_bufsz = drm_order(ring_size / 8);
-	ring_size = (1 << (rb_bufsz + 1)) * 4;
-	rdev->cp.ring_size = ring_size;
-	rdev->cp.align_mask = 16 - 1;
-}
-
-
-/*
- * GPU scratch registers helpers function.
- */
-void r600_scratch_init(struct radeon_device *rdev)
-{
-	int i;
-
-	rdev->scratch.num_reg = 7;
-	for (i = 0; i < rdev->scratch.num_reg; i++) {
-		rdev->scratch.free[i] = true;
-		rdev->scratch.reg[i] = SCRATCH_REG0 + (i * 4);
-	}
-}
-
-int r600_ring_test(struct radeon_device *rdev)
-{
-	uint32_t scratch;
-	uint32_t tmp = 0;
-	unsigned i;
-	int r;
-
-	r = radeon_scratch_get(rdev, &scratch);
-	if (r) {
-		DRM_ERROR("radeon: cp failed to get scratch reg (%d).\n", r);
-		return r;
-	}
-	WREG32(scratch, 0xCAFEDEAD);
-	r = radeon_ring_lock(rdev, 3);
-	if (r) {
-		DRM_ERROR("radeon: cp failed to lock ring (%d).\n", r);
-		radeon_scratch_free(rdev, scratch);
-		return r;
-	}
-	radeon_ring_write(rdev, PACKET3(PACKET3_SET_CONFIG_REG, 1));
-	radeon_ring_write(rdev, ((scratch - PACKET3_SET_CONFIG_REG_OFFSET) >> 2));
-	radeon_ring_write(rdev, 0xDEADBEEF);
-	radeon_ring_unlock_commit(rdev);
-	for (i = 0; i < rdev->usec_timeout; i++) {
-		tmp = RREG32(scratch);
-		if (tmp == 0xDEADBEEF)
-			break;
-		DRM_UDELAY(1);
-	}
-	if (i < rdev->usec_timeout) {
-		DRM_INFO("ring test succeeded in %d usecs\n", i);
-	} else {
-		DRM_ERROR("radeon: ring test failed (scratch(0x%04X)=0x%08X)\n",
-			  scratch, tmp);
-		r = -EINVAL;
-	}
-	radeon_scratch_free(rdev, scratch);
-	return r;
-}
-
-/*
- * Writeback
- */
-int r600_wb_init(struct radeon_device *rdev)
-{
-	int r;
-
-	if (rdev->wb.wb_obj == NULL) {
-		r = radeon_object_create(rdev, NULL, 4096,
-					 true,
-					 RADEON_GEM_DOMAIN_GTT,
-					 false, &rdev->wb.wb_obj);
-		if (r) {
-			DRM_ERROR("radeon: failed to create WB buffer (%d).\n", r);
-			return r;
-		}
-		r = radeon_object_pin(rdev->wb.wb_obj,
-				      RADEON_GEM_DOMAIN_GTT,
-				      &rdev->wb.gpu_addr);
-		if (r) {
-			DRM_ERROR("radeon: failed to pin WB buffer (%d).\n", r);
-			return r;
-		}
-		r = radeon_object_kmap(rdev->wb.wb_obj, (void **)&rdev->wb.wb);
-		if (r) {
-			DRM_ERROR("radeon: failed to map WB buffer (%d).\n", r);
-			return r;
-		}
-	}
-	WREG32(SCRATCH_ADDR, (rdev->wb.gpu_addr >> 8) & 0xFFFFFFFF);
-	WREG32(CP_RB_RPTR_ADDR, (rdev->wb.gpu_addr + 1024) & 0xFFFFFFFC);
-	WREG32(CP_RB_RPTR_ADDR_HI, upper_32_bits(rdev->wb.gpu_addr + 1024) & 0xFF);
-	WREG32(SCRATCH_UMSK, 0xff);
-	return 0;
-}
-
-void r600_wb_fini(struct radeon_device *rdev)
-{
-	if (rdev->wb.wb_obj) {
-		radeon_object_kunmap(rdev->wb.wb_obj);
-		radeon_object_unpin(rdev->wb.wb_obj);
-		radeon_object_unref(&rdev->wb.wb_obj);
-		rdev->wb.wb = NULL;
-		rdev->wb.wb_obj = NULL;
-	}
-}
-
-
-/*
- * CS
- */
-void r600_fence_ring_emit(struct radeon_device *rdev,
-			  struct radeon_fence *fence)
-{
-	/* Emit fence sequence & fire IRQ */
-	radeon_ring_write(rdev, PACKET3(PACKET3_SET_CONFIG_REG, 1));
-	radeon_ring_write(rdev, ((rdev->fence_drv.scratch_reg - PACKET3_SET_CONFIG_REG_OFFSET) >> 2));
-	radeon_ring_write(rdev, fence->seq);
-}
-
-int r600_copy_dma(struct radeon_device *rdev,
-		  uint64_t src_offset,
-		  uint64_t dst_offset,
-		  unsigned num_pages,
-		  struct radeon_fence *fence)
-{
-	/* FIXME: implement */
-	return 0;
-}
-
-int r600_copy_blit(struct radeon_device *rdev,
-		   uint64_t src_offset, uint64_t dst_offset,
-		   unsigned num_pages, struct radeon_fence *fence)
-{
-	r600_blit_prepare_copy(rdev, num_pages * 4096);
-	r600_kms_blit_copy(rdev, src_offset, dst_offset, num_pages * 4096);
-	r600_blit_done_copy(rdev, fence);
-	return 0;
-}
-
-int r600_irq_process(struct radeon_device *rdev)
-{
-	/* FIXME: implement */
-	return 0;
-}
-
-int r600_irq_set(struct radeon_device *rdev)
-{
-	/* FIXME: implement */
-	return 0;
-}
-
-int r600_set_surface_reg(struct radeon_device *rdev, int reg,
-			 uint32_t tiling_flags, uint32_t pitch,
-			 uint32_t offset, uint32_t obj_size)
-{
-	/* FIXME: implement */
-	return 0;
-}
-
-void r600_clear_surface_reg(struct radeon_device *rdev, int reg)
-{
-	/* FIXME: implement */
-}
-
-
-bool r600_card_posted(struct radeon_device *rdev)
-{
-	uint32_t reg;
-
-	/* first check CRTCs */
-	reg = RREG32(D1CRTC_CONTROL) |
-		RREG32(D2CRTC_CONTROL);
-	if (reg & CRTC_EN)
-		return true;
-
-	/* then check MEM_SIZE, in case the crtcs are off */
-	if (RREG32(CONFIG_MEMSIZE))
-		return true;
-
-	return false;
-}
-
-int r600_startup(struct radeon_device *rdev)
-{
-	int r;
-
-	r600_gpu_reset(rdev);
-	r600_mc_resume(rdev);
-	r = r600_pcie_gart_enable(rdev);
-	if (r)
-		return r;
-	r600_gpu_init(rdev);
-
-	r = radeon_object_pin(rdev->r600_blit.shader_obj, RADEON_GEM_DOMAIN_VRAM,
-			      &rdev->r600_blit.shader_gpu_addr);
-	if (r) {
-		DRM_ERROR("failed to pin blit object %d\n", r);
-		return r;
-	}
-
-	r = radeon_ring_init(rdev, rdev->cp.ring_size);
-	if (r)
-		return r;
-	r = r600_cp_load_microcode(rdev);
-	if (r)
-		return r;
-	r = r600_cp_resume(rdev);
-	if (r)
-		return r;
-	r = r600_wb_init(rdev);
-	if (r)
-		return r;
-	return 0;
-}
-
-void r600_vga_set_state(struct radeon_device *rdev, bool state)
-{
-	uint32_t temp;
-
-	temp = RREG32(CONFIG_CNTL);
-	if (state == false) {
-		temp &= ~(1<<0);
-		temp |= (1<<1);
-	} else {
-		temp &= ~(1<<1);
-	}
-	WREG32(CONFIG_CNTL, temp);
-}
-
-int r600_resume(struct radeon_device *rdev)
-{
-	int r;
-
-	if (radeon_gpu_reset(rdev)) {
-		/* FIXME: what do we want to do here ? */
-	}
-	/* post card */
-	if (rdev->is_atom_bios) {
-		atom_asic_init(rdev->mode_info.atom_context);
-	} else {
-		radeon_combios_asic_init(rdev->ddev);
-	}
-	/* Initialize clocks */
-	r = radeon_clocks_init(rdev);
-	if (r) {
-		return r;
-	}
-
-	r = r600_startup(rdev);
-	if (r) {
-		DRM_ERROR("r600 startup failed on resume\n");
-		return r;
-	}
-
-	r = radeon_ib_test(rdev);
-	if (r) {
-		DRM_ERROR("radeon: failled testing IB (%d).\n", r);
-		return r;
-	}
-	return r;
-}
-
-
-int r600_suspend(struct radeon_device *rdev)
-{
-	/* FIXME: we should wait for ring to be empty */
-	r600_cp_stop(rdev);
-	rdev->cp.ready = false;
-
-	r600_pcie_gart_disable(rdev);
-	/* unpin shaders bo */
-	radeon_object_unpin(rdev->r600_blit.shader_obj);
-	return 0;
-}
-
-/* Plan is to move initialization in that function and use
- * helper function so that radeon_device_init pretty much
- * do nothing more than calling asic specific function. This
- * should also allow to remove a bunch of callback function
- * like vram_info.
- */
-int r600_init(struct radeon_device *rdev)
-{
-	int r;
-
-	rdev->new_init_path = true;
-	r = radeon_dummy_page_init(rdev);
-	if (r)
-		return r;
-	if (r600_debugfs_mc_info_init(rdev)) {
-		DRM_ERROR("Failed to register debugfs file for mc !\n");
-	}
-	/* This don't do much */
-	r = radeon_gem_init(rdev);
-	if (r)
-		return r;
-	/* Read BIOS */
-	if (!radeon_get_bios(rdev)) {
-		if (ASIC_IS_AVIVO(rdev))
-			return -EINVAL;
-	}
-	/* Must be an ATOMBIOS */
-	if (!rdev->is_atom_bios)
-		return -EINVAL;
-	r = radeon_atombios_init(rdev);
-	if (r)
-		return r;
-	/* Post card if necessary */
-	if (!r600_card_posted(rdev) && rdev->bios) {
-		DRM_INFO("GPU not posted. posting now...\n");
-		atom_asic_init(rdev->mode_info.atom_context);
-	}
-	/* Initialize scratch registers */
-	r600_scratch_init(rdev);
-	/* Initialize surface registers */
-	radeon_surface_init(rdev);
-	radeon_get_clock_info(rdev->ddev);
-	r = radeon_clocks_init(rdev);
-	if (r)
-		return r;
-	/* Fence driver */
-	r = radeon_fence_driver_init(rdev);
-	if (r)
-		return r;
-	r = r600_mc_init(rdev);
-	if (r) {
-		if (rdev->flags & RADEON_IS_AGP) {
-			/* Retry with disabling AGP */
-			r600_fini(rdev);
-			rdev->flags &= ~RADEON_IS_AGP;
-			return r600_init(rdev);
-		}
-		return r;
-	}
-	/* Memory manager */
-	r = radeon_object_init(rdev);
-	if (r)
-		return r;
-	rdev->cp.ring_obj = NULL;
-	r600_ring_init(rdev, 1024 * 1024);
-
-	if (!rdev->me_fw || !rdev->pfp_fw) {
-		r = r600_cp_init_microcode(rdev);
-		if (r) {
-			DRM_ERROR("Failed to load firmware!\n");
-			return r;
-		}
-	}
-
-	r = r600_pcie_gart_init(rdev);
-	if (r)
-		return r;
-
-	rdev->accel_working = true;
-	r = r600_blit_init(rdev);
-	if (r) {
-		DRM_ERROR("radeon: failled blitter (%d).\n", r);
-		return r;
-	}
-
-	r = r600_startup(rdev);
-	if (r) {
-		if (rdev->flags & RADEON_IS_AGP) {
-			/* Retry with disabling AGP */
-			r600_fini(rdev);
-			rdev->flags &= ~RADEON_IS_AGP;
-			return r600_init(rdev);
-		}
-		rdev->accel_working = false;
-	}
-	if (rdev->accel_working) {
-		r = radeon_ib_pool_init(rdev);
-		if (r) {
-			DRM_ERROR("radeon: failled initializing IB pool (%d).\n", r);
-			rdev->accel_working = false;
-		}
-		r = radeon_ib_test(rdev);
-		if (r) {
-			DRM_ERROR("radeon: failled testing IB (%d).\n", r);
-			rdev->accel_working = false;
-		}
-	}
-	return 0;
-}
-
-void r600_fini(struct radeon_device *rdev)
-{
-	/* Suspend operations */
-	r600_suspend(rdev);
-
-	r600_blit_fini(rdev);
-	radeon_ring_fini(rdev);
-	r600_pcie_gart_fini(rdev);
-	radeon_gem_fini(rdev);
-	radeon_fence_driver_fini(rdev);
-	radeon_clocks_fini(rdev);
-#if __OS_HAS_AGP
-	if (rdev->flags & RADEON_IS_AGP)
-		radeon_agp_fini(rdev);
-#endif
-	radeon_object_fini(rdev);
-	if (rdev->is_atom_bios)
-		radeon_atombios_fini(rdev);
-	else
-		radeon_combios_fini(rdev);
-	kfree(rdev->bios);
-	rdev->bios = NULL;
-	radeon_dummy_page_fini(rdev);
-}
-
-
-/*
- * CS stuff
- */
-void r600_ring_ib_execute(struct radeon_device *rdev, struct radeon_ib *ib)
-{
-	/* FIXME: implement */
-	radeon_ring_write(rdev, PACKET3(PACKET3_INDIRECT_BUFFER, 2));
-	radeon_ring_write(rdev, ib->gpu_addr & 0xFFFFFFFC);
-	radeon_ring_write(rdev, upper_32_bits(ib->gpu_addr) & 0xFF);
-	radeon_ring_write(rdev, ib->length_dw);
-}
-
-int r600_ib_test(struct radeon_device *rdev)
-{
-	struct radeon_ib *ib;
-	uint32_t scratch;
-	uint32_t tmp = 0;
-	unsigned i;
-	int r;
-
-	r = radeon_scratch_get(rdev, &scratch);
-	if (r) {
-		DRM_ERROR("radeon: failed to get scratch reg (%d).\n", r);
-		return r;
-	}
-	WREG32(scratch, 0xCAFEDEAD);
-	r = radeon_ib_get(rdev, &ib);
-	if (r) {
-		DRM_ERROR("radeon: failed to get ib (%d).\n", r);
-		return r;
-	}
-	ib->ptr[0] = PACKET3(PACKET3_SET_CONFIG_REG, 1);
-	ib->ptr[1] = ((scratch - PACKET3_SET_CONFIG_REG_OFFSET) >> 2);
-	ib->ptr[2] = 0xDEADBEEF;
-	ib->ptr[3] = PACKET2(0);
-	ib->ptr[4] = PACKET2(0);
-	ib->ptr[5] = PACKET2(0);
-	ib->ptr[6] = PACKET2(0);
-	ib->ptr[7] = PACKET2(0);
-	ib->ptr[8] = PACKET2(0);
-	ib->ptr[9] = PACKET2(0);
-	ib->ptr[10] = PACKET2(0);
-	ib->ptr[11] = PACKET2(0);
-	ib->ptr[12] = PACKET2(0);
-	ib->ptr[13] = PACKET2(0);
-	ib->ptr[14] = PACKET2(0);
-	ib->ptr[15] = PACKET2(0);
-	ib->length_dw = 16;
-	r = radeon_ib_schedule(rdev, ib);
-	if (r) {
-		radeon_scratch_free(rdev, scratch);
-		radeon_ib_free(rdev, &ib);
-		DRM_ERROR("radeon: failed to schedule ib (%d).\n", r);
-		return r;
-	}
-	r = radeon_fence_wait(ib->fence, false);
-	if (r) {
-		DRM_ERROR("radeon: fence wait failed (%d).\n", r);
-		return r;
-	}
-	for (i = 0; i < rdev->usec_timeout; i++) {
-		tmp = RREG32(scratch);
-		if (tmp == 0xDEADBEEF)
-			break;
-		DRM_UDELAY(1);
-	}
-	if (i < rdev->usec_timeout) {
-		DRM_INFO("ib test succeeded in %u usecs\n", i);
-	} else {
-		DRM_ERROR("radeon: ib test failed (sracth(0x%04X)=0x%08X)\n",
-			  scratch, tmp);
-		r = -EINVAL;
-	}
-	radeon_scratch_free(rdev, scratch);
-	radeon_ib_free(rdev, &ib);
-	return r;
-}
-
-
-
-
-/*
- * Debugfs info
- */
-#if defined(CONFIG_DEBUG_FS)
-
-static int r600_debugfs_cp_ring_info(struct seq_file *m, void *data)
-{
->>>>>>> ad1cd745
 	struct drm_info_node *node = (struct drm_info_node *) m->private;
 	struct drm_device *dev = node->minor->dev;
 	struct radeon_device *rdev = dev->dev_private;
