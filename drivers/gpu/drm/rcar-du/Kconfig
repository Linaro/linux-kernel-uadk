--- conflicted
+++ resolved
@@ -49,7 +49,11 @@
 	help
 	  Enable support for the R-Car Display Unit embedded MIPI DSI encoders.
 
-<<<<<<< HEAD
+config DRM_RCAR_MIPI_DSI
+	def_tristate DRM_RCAR_DU
+	depends on DRM_RCAR_USE_MIPI_DSI
+	select DRM_MIPI_DSI
+
 config DRM_RZG2L_MIPI_DSI
 	tristate "RZ/G2L MIPI DSI Encoder Support"
 	depends on DRM_BRIDGE && OF
@@ -57,12 +61,6 @@
 	select DRM_MIPI_DSI
 	help
 	  Enable support for the RZ/G2L Display Unit embedded MIPI DSI encoders.
-=======
-config DRM_RCAR_MIPI_DSI
-	def_tristate DRM_RCAR_DU
-	depends on DRM_RCAR_USE_MIPI_DSI
-	select DRM_MIPI_DSI
->>>>>>> eb708140
 
 config DRM_RCAR_VSP
 	bool "R-Car DU VSP Compositor Support" if ARM
