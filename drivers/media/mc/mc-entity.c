// SPDX-License-Identifier: GPL-2.0-only
/*
 * Media entity
 *
 * Copyright (C) 2010 Nokia Corporation
 *
 * Contacts: Laurent Pinchart <laurent.pinchart@ideasonboard.com>
 *	     Sakari Ailus <sakari.ailus@iki.fi>
 */

#include <linux/bitmap.h>
#include <linux/list.h>
#include <linux/property.h>
#include <linux/slab.h>
#include <media/media-entity.h>
#include <media/media-device.h>

static inline const char *intf_type(struct media_interface *intf)
{
	switch (intf->type) {
	case MEDIA_INTF_T_DVB_FE:
		return "dvb-frontend";
	case MEDIA_INTF_T_DVB_DEMUX:
		return "dvb-demux";
	case MEDIA_INTF_T_DVB_DVR:
		return "dvb-dvr";
	case MEDIA_INTF_T_DVB_CA:
		return  "dvb-ca";
	case MEDIA_INTF_T_DVB_NET:
		return "dvb-net";
	case MEDIA_INTF_T_V4L_VIDEO:
		return "v4l-video";
	case MEDIA_INTF_T_V4L_VBI:
		return "v4l-vbi";
	case MEDIA_INTF_T_V4L_RADIO:
		return "v4l-radio";
	case MEDIA_INTF_T_V4L_SUBDEV:
		return "v4l-subdev";
	case MEDIA_INTF_T_V4L_SWRADIO:
		return "v4l-swradio";
	case MEDIA_INTF_T_V4L_TOUCH:
		return "v4l-touch";
	default:
		return "unknown-intf";
	}
};

static inline const char *link_type_name(struct media_link *link)
{
	switch (link->flags & MEDIA_LNK_FL_LINK_TYPE) {
	case MEDIA_LNK_FL_DATA_LINK:
		return "data";
	case MEDIA_LNK_FL_INTERFACE_LINK:
		return "interface";
	case MEDIA_LNK_FL_ANCILLARY_LINK:
		return "ancillary";
	default:
		return "unknown";
	}
}

__must_check int media_entity_enum_init(struct media_entity_enum *ent_enum,
					struct media_device *mdev)
{
	int idx_max;

	idx_max = ALIGN(mdev->entity_internal_idx_max + 1, BITS_PER_LONG);
	ent_enum->bmap = bitmap_zalloc(idx_max, GFP_KERNEL);
	if (!ent_enum->bmap)
		return -ENOMEM;

	ent_enum->idx_max = idx_max;

	return 0;
}
EXPORT_SYMBOL_GPL(media_entity_enum_init);

void media_entity_enum_cleanup(struct media_entity_enum *ent_enum)
{
	bitmap_free(ent_enum->bmap);
}
EXPORT_SYMBOL_GPL(media_entity_enum_cleanup);

/**
 *  dev_dbg_obj - Prints in debug mode a change on some object
 *
 * @event_name:	Name of the event to report. Could be __func__
 * @gobj:	Pointer to the object
 *
 * Enabled only if DEBUG or CONFIG_DYNAMIC_DEBUG. Otherwise, it
 * won't produce any code.
 */
static void dev_dbg_obj(const char *event_name,  struct media_gobj *gobj)
{
#if defined(DEBUG) || defined (CONFIG_DYNAMIC_DEBUG)
	switch (media_type(gobj)) {
	case MEDIA_GRAPH_ENTITY:
		dev_dbg(gobj->mdev->dev,
			"%s id %u: entity '%s'\n",
			event_name, media_id(gobj),
			gobj_to_entity(gobj)->name);
		break;
	case MEDIA_GRAPH_LINK:
	{
		struct media_link *link = gobj_to_link(gobj);

		dev_dbg(gobj->mdev->dev,
			"%s id %u: %s link id %u ==> id %u\n",
			event_name, media_id(gobj), link_type_name(link),
			media_id(link->gobj0),
			media_id(link->gobj1));
		break;
	}
	case MEDIA_GRAPH_PAD:
	{
		struct media_pad *pad = gobj_to_pad(gobj);

		dev_dbg(gobj->mdev->dev,
			"%s id %u: %s%spad '%s':%d\n",
			event_name, media_id(gobj),
			pad->flags & MEDIA_PAD_FL_SINK   ? "sink " : "",
			pad->flags & MEDIA_PAD_FL_SOURCE ? "source " : "",
			pad->entity->name, pad->index);
		break;
	}
	case MEDIA_GRAPH_INTF_DEVNODE:
	{
		struct media_interface *intf = gobj_to_intf(gobj);
		struct media_intf_devnode *devnode = intf_to_devnode(intf);

		dev_dbg(gobj->mdev->dev,
			"%s id %u: intf_devnode %s - major: %d, minor: %d\n",
			event_name, media_id(gobj),
			intf_type(intf),
			devnode->major, devnode->minor);
		break;
	}
	}
#endif
}

void media_gobj_create(struct media_device *mdev,
			   enum media_gobj_type type,
			   struct media_gobj *gobj)
{
	BUG_ON(!mdev);

	gobj->mdev = mdev;

	/* Create a per-type unique object ID */
	gobj->id = media_gobj_gen_id(type, ++mdev->id);

	switch (type) {
	case MEDIA_GRAPH_ENTITY:
		list_add_tail(&gobj->list, &mdev->entities);
		break;
	case MEDIA_GRAPH_PAD:
		list_add_tail(&gobj->list, &mdev->pads);
		break;
	case MEDIA_GRAPH_LINK:
		list_add_tail(&gobj->list, &mdev->links);
		break;
	case MEDIA_GRAPH_INTF_DEVNODE:
		list_add_tail(&gobj->list, &mdev->interfaces);
		break;
	}

	mdev->topology_version++;

	dev_dbg_obj(__func__, gobj);
}

void media_gobj_destroy(struct media_gobj *gobj)
{
	/* Do nothing if the object is not linked. */
	if (gobj->mdev == NULL)
		return;

	dev_dbg_obj(__func__, gobj);

	gobj->mdev->topology_version++;

	/* Remove the object from mdev list */
	list_del(&gobj->list);

	gobj->mdev = NULL;
}

/*
 * TODO: Get rid of this.
 */
#define MEDIA_ENTITY_MAX_PADS		512

int media_entity_pads_init(struct media_entity *entity, u16 num_pads,
			   struct media_pad *pads)
{
	struct media_device *mdev = entity->graph_obj.mdev;
	struct media_pad *iter;
	unsigned int i = 0;
	int ret = 0;

	if (num_pads >= MEDIA_ENTITY_MAX_PADS)
		return -E2BIG;

	entity->num_pads = num_pads;
	entity->pads = pads;

	if (mdev)
		mutex_lock(&mdev->graph_mutex);

	media_entity_for_each_pad(entity, iter) {
		iter->entity = entity;
		iter->index = i++;

		if (hweight32(iter->flags & (MEDIA_PAD_FL_SINK |
					     MEDIA_PAD_FL_SOURCE)) != 1) {
			ret = -EINVAL;
			break;
		}

		if (mdev)
			media_gobj_create(mdev, MEDIA_GRAPH_PAD,
					  &iter->graph_obj);
	}

	if (ret && mdev) {
		media_entity_for_each_pad(entity, iter)
			media_gobj_destroy(&iter->graph_obj);
	}

	if (mdev)
		mutex_unlock(&mdev->graph_mutex);

	return ret;
}
EXPORT_SYMBOL_GPL(media_entity_pads_init);

/* -----------------------------------------------------------------------------
 * Graph traversal
 */

/**
 * media_entity_has_pad_interdep - Check interdependency between two pads
 *
 * @entity: The entity
 * @pad0: The first pad index
 * @pad1: The second pad index
 *
 * This function checks the interdependency inside the entity between @pad0
 * and @pad1. If two pads are interdependent they are part of the same pipeline
 * and enabling one of the pads means that the other pad will become "locked"
 * and doesn't allow configuration changes.
 *
 * This function uses the &media_entity_operations.has_pad_interdep() operation
 * to check the dependency inside the entity between @pad0 and @pad1. If the
 * has_pad_interdep operation is not implemented, all pads of the entity are
 * considered to be interdependent.
 *
 * One of @pad0 and @pad1 must be a sink pad and the other one a source pad.
 * The function returns false if both pads are sinks or sources.
 *
 * The caller must hold entity->graph_obj.mdev->mutex.
 *
 * Return: true if the pads are connected internally and false otherwise.
 */
static bool media_entity_has_pad_interdep(struct media_entity *entity,
					  unsigned int pad0, unsigned int pad1)
{
	if (pad0 >= entity->num_pads || pad1 >= entity->num_pads)
		return false;

	if (entity->pads[pad0].flags & entity->pads[pad1].flags &
	    (MEDIA_PAD_FL_SINK | MEDIA_PAD_FL_SOURCE))
		return false;

	if (!entity->ops || !entity->ops->has_pad_interdep)
		return true;

	return entity->ops->has_pad_interdep(entity, pad0, pad1);
}

static struct media_entity *
media_entity_other(struct media_entity *entity, struct media_link *link)
{
	if (link->source->entity == entity)
		return link->sink->entity;
	else
		return link->source->entity;
}

/* push an entity to traversal stack */
static void stack_push(struct media_graph *graph,
		       struct media_entity *entity)
{
	if (graph->top == MEDIA_ENTITY_ENUM_MAX_DEPTH - 1) {
		WARN_ON(1);
		return;
	}
	graph->top++;
	graph->stack[graph->top].link = entity->links.next;
	graph->stack[graph->top].entity = entity;
}

static struct media_entity *stack_pop(struct media_graph *graph)
{
	struct media_entity *entity;

	entity = graph->stack[graph->top].entity;
	graph->top--;

	return entity;
}

#define link_top(en)	((en)->stack[(en)->top].link)
#define stack_top(en)	((en)->stack[(en)->top].entity)

/**
 * media_graph_walk_init - Allocate resources for graph walk
 * @graph: Media graph structure that will be used to walk the graph
 * @mdev: Media device
 *
 * Reserve resources for graph walk in media device's current
 * state. The memory must be released using
 * media_graph_walk_cleanup().
 *
 * Returns error on failure, zero on success.
 */
__must_check int media_graph_walk_init(
	struct media_graph *graph, struct media_device *mdev)
{
	return media_entity_enum_init(&graph->ent_enum, mdev);
}
EXPORT_SYMBOL_GPL(media_graph_walk_init);

/**
 * media_graph_walk_cleanup - Release resources related to graph walking
 * @graph: Media graph structure that was used to walk the graph
 */
void media_graph_walk_cleanup(struct media_graph *graph)
{
	media_entity_enum_cleanup(&graph->ent_enum);
}
EXPORT_SYMBOL_GPL(media_graph_walk_cleanup);

void media_graph_walk_start(struct media_graph *graph,
			    struct media_entity *entity)
{
	media_entity_enum_zero(&graph->ent_enum);
	media_entity_enum_set(&graph->ent_enum, entity);

	graph->top = 0;
	graph->stack[graph->top].entity = NULL;
	stack_push(graph, entity);
	dev_dbg(entity->graph_obj.mdev->dev,
		"begin graph walk at '%s'\n", entity->name);
}
EXPORT_SYMBOL_GPL(media_graph_walk_start);

static void media_graph_walk_iter(struct media_graph *graph)
{
	struct media_entity *entity = stack_top(graph);
	struct media_link *link;
	struct media_entity *next;

	link = list_entry(link_top(graph), typeof(*link), list);

	/* If the link is not a data link, don't follow it */
	if ((link->flags & MEDIA_LNK_FL_LINK_TYPE) != MEDIA_LNK_FL_DATA_LINK) {
		link_top(graph) = link_top(graph)->next;
		return;
	}

	/* The link is not enabled so we do not follow. */
	if (!(link->flags & MEDIA_LNK_FL_ENABLED)) {
		link_top(graph) = link_top(graph)->next;
		dev_dbg(entity->graph_obj.mdev->dev,
			"walk: skipping disabled link '%s':%u -> '%s':%u\n",
			link->source->entity->name, link->source->index,
			link->sink->entity->name, link->sink->index);
		return;
	}

	/* Get the entity at the other end of the link. */
	next = media_entity_other(entity, link);

	/* Has the entity already been visited? */
	if (media_entity_enum_test_and_set(&graph->ent_enum, next)) {
		link_top(graph) = link_top(graph)->next;
		dev_dbg(entity->graph_obj.mdev->dev,
			"walk: skipping entity '%s' (already seen)\n",
			next->name);
		return;
	}

	/* Push the new entity to stack and start over. */
	link_top(graph) = link_top(graph)->next;
	stack_push(graph, next);
	dev_dbg(entity->graph_obj.mdev->dev, "walk: pushing '%s' on stack\n",
		next->name);
	lockdep_assert_held(&entity->graph_obj.mdev->graph_mutex);
}

struct media_entity *media_graph_walk_next(struct media_graph *graph)
{
	struct media_entity *entity;

	if (stack_top(graph) == NULL)
		return NULL;

	/*
	 * Depth first search. Push entity to stack and continue from
	 * top of the stack until no more entities on the level can be
	 * found.
	 */
	while (link_top(graph) != &stack_top(graph)->links)
		media_graph_walk_iter(graph);

	entity = stack_pop(graph);
	dev_dbg(entity->graph_obj.mdev->dev,
		"walk: returning entity '%s'\n", entity->name);

	return entity;
}
EXPORT_SYMBOL_GPL(media_graph_walk_next);

/* -----------------------------------------------------------------------------
 * Pipeline management
 */

/*
 * The pipeline traversal stack stores pads that are reached during graph
 * traversal, with a list of links to be visited to continue the traversal.
 * When a new pad is reached, an entry is pushed on the top of the stack and
 * points to the incoming pad and the first link of the entity.
 *
 * To find further pads in the pipeline, the traversal algorithm follows
 * internal pad dependencies in the entity, and then links in the graph. It
 * does so by iterating over all links of the entity, and following enabled
 * links that originate from a pad that is internally connected to the incoming
 * pad, as reported by the media_entity_has_pad_interdep() function.
 */

/**
 * struct media_pipeline_walk_entry - Entry in the pipeline traversal stack
 *
 * @pad: The media pad being visited
 * @links: Links left to be visited
 */
struct media_pipeline_walk_entry {
	struct media_pad *pad;
	struct list_head *links;
};

/**
 * struct media_pipeline_walk - State used by the media pipeline traversal
 *				algorithm
 *
 * @mdev: The media device
 * @stack: Depth-first search stack
 * @stack.size: Number of allocated entries in @stack.entries
 * @stack.top: Index of the top stack entry (-1 if the stack is empty)
 * @stack.entries: Stack entries
 */
struct media_pipeline_walk {
	struct media_device *mdev;

	struct {
		unsigned int size;
		int top;
		struct media_pipeline_walk_entry *entries;
	} stack;
};

#define MEDIA_PIPELINE_STACK_GROW_STEP		16

static struct media_pipeline_walk_entry *
media_pipeline_walk_top(struct media_pipeline_walk *walk)
{
	return &walk->stack.entries[walk->stack.top];
}

static bool media_pipeline_walk_empty(struct media_pipeline_walk *walk)
{
	return walk->stack.top == -1;
}

/* Increase the stack size by MEDIA_PIPELINE_STACK_GROW_STEP elements. */
static int media_pipeline_walk_resize(struct media_pipeline_walk *walk)
{
	struct media_pipeline_walk_entry *entries;
	unsigned int new_size;

	/* Safety check, to avoid stack overflows in case of bugs. */
	if (walk->stack.size >= 256)
		return -E2BIG;

	new_size = walk->stack.size + MEDIA_PIPELINE_STACK_GROW_STEP;

	entries = krealloc(walk->stack.entries,
			   new_size * sizeof(*walk->stack.entries),
			   GFP_KERNEL);
	if (!entries)
		return -ENOMEM;

	walk->stack.entries = entries;
	walk->stack.size = new_size;

	return 0;
}

/* Push a new entry on the stack. */
static int media_pipeline_walk_push(struct media_pipeline_walk *walk,
				    struct media_pad *pad)
{
	struct media_pipeline_walk_entry *entry;
	int ret;

	if (walk->stack.top + 1 >= walk->stack.size) {
		ret = media_pipeline_walk_resize(walk);
		if (ret)
			return ret;
	}

	walk->stack.top++;
	entry = media_pipeline_walk_top(walk);
	entry->pad = pad;
	entry->links = pad->entity->links.next;

	dev_dbg(walk->mdev->dev,
		"media pipeline: pushed entry %u: '%s':%u\n",
		walk->stack.top, pad->entity->name, pad->index);

	return 0;
}

/*
 * Move the top entry link cursor to the next link. If all links of the entry
 * have been visited, pop the entry itself. Return true if the entry has been
 * popped.
 */
static bool media_pipeline_walk_pop(struct media_pipeline_walk *walk)
{
	struct media_pipeline_walk_entry *entry;

	if (WARN_ON(walk->stack.top < 0))
		return false;

	entry = media_pipeline_walk_top(walk);

	if (entry->links->next == &entry->pad->entity->links) {
		dev_dbg(walk->mdev->dev,
			"media pipeline: entry %u has no more links, popping\n",
			walk->stack.top);

		walk->stack.top--;
		return true;
	}

	entry->links = entry->links->next;

	dev_dbg(walk->mdev->dev,
		"media pipeline: moved entry %u to next link\n",
		walk->stack.top);

	return false;
}

/* Free all memory allocated while walking the pipeline. */
static void media_pipeline_walk_destroy(struct media_pipeline_walk *walk)
{
	kfree(walk->stack.entries);
}

/* Add a pad to the pipeline and push it to the stack. */
static int media_pipeline_add_pad(struct media_pipeline *pipe,
				  struct media_pipeline_walk *walk,
				  struct media_pad *pad)
{
	struct media_pipeline_pad *ppad;

	list_for_each_entry(ppad, &pipe->pads, list) {
		if (ppad->pad == pad) {
			dev_dbg(pad->graph_obj.mdev->dev,
				"media pipeline: already contains pad '%s':%u\n",
				pad->entity->name, pad->index);
			return 0;
		}
	}

	ppad = kzalloc(sizeof(*ppad), GFP_KERNEL);
	if (!ppad)
		return -ENOMEM;

	ppad->pipe = pipe;
	ppad->pad = pad;

	list_add_tail(&ppad->list, &pipe->pads);

	dev_dbg(pad->graph_obj.mdev->dev,
		"media pipeline: added pad '%s':%u\n",
		pad->entity->name, pad->index);

	return media_pipeline_walk_push(walk, pad);
}

/* Explore the next link of the entity at the top of the stack. */
static int media_pipeline_explore_next_link(struct media_pipeline *pipe,
					    struct media_pipeline_walk *walk)
{
	struct media_pipeline_walk_entry *entry = media_pipeline_walk_top(walk);
	struct media_pad *origin;
	struct media_link *link;
	struct media_pad *local;
	struct media_pad *remote;
	bool last_link;
	int ret;

	origin = entry->pad;
	link = list_entry(entry->links, typeof(*link), list);
	last_link = media_pipeline_walk_pop(walk);
<<<<<<< HEAD
=======

	if ((link->flags & MEDIA_LNK_FL_LINK_TYPE) != MEDIA_LNK_FL_DATA_LINK) {
		dev_dbg(walk->mdev->dev,
			"media pipeline: skipping link (not data-link)\n");
		return 0;
	}
>>>>>>> 0c383648

	dev_dbg(walk->mdev->dev,
		"media pipeline: exploring link '%s':%u -> '%s':%u\n",
		link->source->entity->name, link->source->index,
		link->sink->entity->name, link->sink->index);

	/* Get the local pad and remote pad. */
	if (link->source->entity == origin->entity) {
		local = link->source;
		remote = link->sink;
	} else {
		local = link->sink;
		remote = link->source;
	}

	/*
	 * Skip links that originate from a different pad than the incoming pad
	 * that is not connected internally in the entity to the incoming pad.
	 */
	if (origin != local &&
	    !media_entity_has_pad_interdep(origin->entity, origin->index,
					   local->index)) {
		dev_dbg(walk->mdev->dev,
			"media pipeline: skipping link (no route)\n");
		goto done;
	}

	/*
	 * Add the local pad of the link to the pipeline and push it to the
	 * stack, if not already present.
	 */
	ret = media_pipeline_add_pad(pipe, walk, local);
	if (ret)
		return ret;

	/* Similarly, add the remote pad, but only if the link is enabled. */
	if (!(link->flags & MEDIA_LNK_FL_ENABLED)) {
		dev_dbg(walk->mdev->dev,
			"media pipeline: skipping link (disabled)\n");
		goto done;
	}

	ret = media_pipeline_add_pad(pipe, walk, remote);
	if (ret)
		return ret;

done:
	/*
	 * If we're done iterating over links, iterate over pads of the entity.
	 * This is necessary to discover pads that are not connected with any
	 * link. Those are dead ends from a pipeline exploration point of view,
	 * but are still part of the pipeline and need to be added to enable
	 * proper validation.
	 */
	if (!last_link)
		return 0;

	dev_dbg(walk->mdev->dev,
		"media pipeline: adding unconnected pads of '%s'\n",
		local->entity->name);

	media_entity_for_each_pad(origin->entity, local) {
		/*
		 * Skip the origin pad (already handled), pad that have links
		 * (already discovered through iterating over links) and pads
		 * not internally connected.
		 */
		if (origin == local || !local->num_links ||
		    !media_entity_has_pad_interdep(origin->entity, origin->index,
						   local->index))
			continue;

		ret = media_pipeline_add_pad(pipe, walk, local);
		if (ret)
			return ret;
	}

	return 0;
}

static void media_pipeline_cleanup(struct media_pipeline *pipe)
{
	while (!list_empty(&pipe->pads)) {
		struct media_pipeline_pad *ppad;

		ppad = list_first_entry(&pipe->pads, typeof(*ppad), list);
		list_del(&ppad->list);
		kfree(ppad);
	}
}

static int media_pipeline_populate(struct media_pipeline *pipe,
				   struct media_pad *pad)
{
	struct media_pipeline_walk walk = { };
	struct media_pipeline_pad *ppad;
	int ret;

	/*
	 * Populate the media pipeline by walking the media graph, starting
	 * from @pad.
	 */
	INIT_LIST_HEAD(&pipe->pads);
	pipe->mdev = pad->graph_obj.mdev;

	walk.mdev = pipe->mdev;
	walk.stack.top = -1;
	ret = media_pipeline_add_pad(pipe, &walk, pad);
	if (ret)
		goto done;

	/*
	 * Use a depth-first search algorithm: as long as the stack is not
	 * empty, explore the next link of the top entry. The
	 * media_pipeline_explore_next_link() function will either move to the
	 * next link, pop the entry if fully visited, or add new entries on
	 * top.
	 */
	while (!media_pipeline_walk_empty(&walk)) {
		ret = media_pipeline_explore_next_link(pipe, &walk);
		if (ret)
			goto done;
	}

	dev_dbg(pad->graph_obj.mdev->dev,
		"media pipeline populated, found pads:\n");

	list_for_each_entry(ppad, &pipe->pads, list)
		dev_dbg(pad->graph_obj.mdev->dev, "- '%s':%u\n",
			ppad->pad->entity->name, ppad->pad->index);

	WARN_ON(walk.stack.top != -1);

	ret = 0;

done:
	media_pipeline_walk_destroy(&walk);

	if (ret)
		media_pipeline_cleanup(pipe);

	return ret;
}

__must_check int __media_pipeline_start(struct media_pad *pad,
					struct media_pipeline *pipe)
{
	struct media_device *mdev = pad->graph_obj.mdev;
	struct media_pipeline_pad *err_ppad;
	struct media_pipeline_pad *ppad;
	int ret;

	lockdep_assert_held(&mdev->graph_mutex);

	/*
	 * If the pad is already part of a pipeline, that pipeline must be the
	 * same as the pipe given to media_pipeline_start().
	 */
	if (WARN_ON(pad->pipe && pad->pipe != pipe))
		return -EINVAL;

	/*
	 * If the pipeline has already been started, it is guaranteed to be
	 * valid, so just increase the start count.
	 */
	if (pipe->start_count) {
		pipe->start_count++;
		return 0;
	}

	/*
	 * Populate the pipeline. This populates the media_pipeline pads list
	 * with media_pipeline_pad instances for each pad found during graph
	 * walk.
	 */
	ret = media_pipeline_populate(pipe, pad);
	if (ret)
		return ret;

	/*
	 * Now that all the pads in the pipeline have been gathered, perform
	 * the validation steps.
	 */

	list_for_each_entry(ppad, &pipe->pads, list) {
		struct media_pad *pad = ppad->pad;
		struct media_entity *entity = pad->entity;
		bool has_enabled_link = false;
		struct media_link *link;

		dev_dbg(mdev->dev, "Validating pad '%s':%u\n", pad->entity->name,
			pad->index);

		/*
		 * 1. Ensure that the pad doesn't already belong to a different
		 * pipeline.
		 */
		if (pad->pipe) {
			dev_dbg(mdev->dev, "Failed to start pipeline: pad '%s':%u busy\n",
				pad->entity->name, pad->index);
			ret = -EBUSY;
			goto error;
		}

		/*
		 * 2. Validate all active links whose sink is the current pad.
		 * Validation of the source pads is performed in the context of
		 * the connected sink pad to avoid duplicating checks.
		 */
		for_each_media_entity_data_link(entity, link) {
			/* Skip links unrelated to the current pad. */
			if (link->sink != pad && link->source != pad)
				continue;

			/* Record if the pad has links and enabled links. */
			if (link->flags & MEDIA_LNK_FL_ENABLED)
				has_enabled_link = true;

			/*
			 * Validate the link if it's enabled and has the
			 * current pad as its sink.
			 */
			if (!(link->flags & MEDIA_LNK_FL_ENABLED))
				continue;

			if (link->sink != pad)
				continue;

			if (!entity->ops || !entity->ops->link_validate)
				continue;

			ret = entity->ops->link_validate(link);
			if (ret) {
				dev_dbg(mdev->dev,
					"Link '%s':%u -> '%s':%u failed validation: %d\n",
					link->source->entity->name,
					link->source->index,
					link->sink->entity->name,
					link->sink->index, ret);
				goto error;
			}

			dev_dbg(mdev->dev,
				"Link '%s':%u -> '%s':%u is valid\n",
				link->source->entity->name,
				link->source->index,
				link->sink->entity->name,
				link->sink->index);
		}

		/*
		 * 3. If the pad has the MEDIA_PAD_FL_MUST_CONNECT flag set,
		 * ensure that it has either no link or an enabled link.
		 */
		if ((pad->flags & MEDIA_PAD_FL_MUST_CONNECT) &&
		    !has_enabled_link) {
			dev_dbg(mdev->dev,
				"Pad '%s':%u must be connected by an enabled link\n",
				pad->entity->name, pad->index);
			ret = -ENOLINK;
			goto error;
		}

		/* Validation passed, store the pipe pointer in the pad. */
		pad->pipe = pipe;
	}

	pipe->start_count++;

	return 0;

error:
	/*
	 * Link validation on graph failed. We revert what we did and
	 * return the error.
	 */

	list_for_each_entry(err_ppad, &pipe->pads, list) {
		if (err_ppad == ppad)
			break;

		err_ppad->pad->pipe = NULL;
	}

	media_pipeline_cleanup(pipe);

	return ret;
}
EXPORT_SYMBOL_GPL(__media_pipeline_start);

__must_check int media_pipeline_start(struct media_pad *pad,
				      struct media_pipeline *pipe)
{
	struct media_device *mdev = pad->graph_obj.mdev;
	int ret;

	mutex_lock(&mdev->graph_mutex);
	ret = __media_pipeline_start(pad, pipe);
	mutex_unlock(&mdev->graph_mutex);
	return ret;
}
EXPORT_SYMBOL_GPL(media_pipeline_start);

void __media_pipeline_stop(struct media_pad *pad)
{
	struct media_pipeline *pipe = pad->pipe;
	struct media_pipeline_pad *ppad;

	/*
	 * If the following check fails, the driver has performed an
	 * unbalanced call to media_pipeline_stop()
	 */
	if (WARN_ON(!pipe))
		return;

	if (--pipe->start_count)
		return;

	list_for_each_entry(ppad, &pipe->pads, list)
		ppad->pad->pipe = NULL;

	media_pipeline_cleanup(pipe);

	if (pipe->allocated)
		kfree(pipe);
}
EXPORT_SYMBOL_GPL(__media_pipeline_stop);

void media_pipeline_stop(struct media_pad *pad)
{
	struct media_device *mdev = pad->graph_obj.mdev;

	mutex_lock(&mdev->graph_mutex);
	__media_pipeline_stop(pad);
	mutex_unlock(&mdev->graph_mutex);
}
EXPORT_SYMBOL_GPL(media_pipeline_stop);

__must_check int media_pipeline_alloc_start(struct media_pad *pad)
{
	struct media_device *mdev = pad->graph_obj.mdev;
	struct media_pipeline *new_pipe = NULL;
	struct media_pipeline *pipe;
	int ret;

	mutex_lock(&mdev->graph_mutex);

	/*
	 * Is the pad already part of a pipeline? If not, we need to allocate
	 * a pipe.
	 */
	pipe = media_pad_pipeline(pad);
	if (!pipe) {
		new_pipe = kzalloc(sizeof(*new_pipe), GFP_KERNEL);
		if (!new_pipe) {
			ret = -ENOMEM;
			goto out;
		}

		pipe = new_pipe;
		pipe->allocated = true;
	}

	ret = __media_pipeline_start(pad, pipe);
	if (ret)
		kfree(new_pipe);

out:
	mutex_unlock(&mdev->graph_mutex);

	return ret;
}
EXPORT_SYMBOL_GPL(media_pipeline_alloc_start);

struct media_pad *
__media_pipeline_pad_iter_next(struct media_pipeline *pipe,
			       struct media_pipeline_pad_iter *iter,
			       struct media_pad *pad)
{
	if (!pad)
		iter->cursor = pipe->pads.next;

	if (iter->cursor == &pipe->pads)
		return NULL;

	pad = list_entry(iter->cursor, struct media_pipeline_pad, list)->pad;
	iter->cursor = iter->cursor->next;

	return pad;
}
EXPORT_SYMBOL_GPL(__media_pipeline_pad_iter_next);

int media_pipeline_entity_iter_init(struct media_pipeline *pipe,
				    struct media_pipeline_entity_iter *iter)
{
	return media_entity_enum_init(&iter->ent_enum, pipe->mdev);
}
EXPORT_SYMBOL_GPL(media_pipeline_entity_iter_init);

void media_pipeline_entity_iter_cleanup(struct media_pipeline_entity_iter *iter)
{
	media_entity_enum_cleanup(&iter->ent_enum);
}
EXPORT_SYMBOL_GPL(media_pipeline_entity_iter_cleanup);

struct media_entity *
__media_pipeline_entity_iter_next(struct media_pipeline *pipe,
				  struct media_pipeline_entity_iter *iter,
				  struct media_entity *entity)
{
	if (!entity)
		iter->cursor = pipe->pads.next;

	while (iter->cursor != &pipe->pads) {
		struct media_pipeline_pad *ppad;
		struct media_entity *entity;

		ppad = list_entry(iter->cursor, struct media_pipeline_pad, list);
		entity = ppad->pad->entity;
		iter->cursor = iter->cursor->next;

		if (!media_entity_enum_test_and_set(&iter->ent_enum, entity))
			return entity;
	}

	return NULL;
}
EXPORT_SYMBOL_GPL(__media_pipeline_entity_iter_next);

/* -----------------------------------------------------------------------------
 * Links management
 */

static struct media_link *media_add_link(struct list_head *head)
{
	struct media_link *link;

	link = kzalloc(sizeof(*link), GFP_KERNEL);
	if (link == NULL)
		return NULL;

	list_add_tail(&link->list, head);

	return link;
}

static void __media_entity_remove_link(struct media_entity *entity,
				       struct media_link *link)
{
	struct media_link *rlink, *tmp;
	struct media_entity *remote;

	/* Remove the reverse links for a data link. */
	if ((link->flags & MEDIA_LNK_FL_LINK_TYPE) == MEDIA_LNK_FL_DATA_LINK) {
		link->source->num_links--;
		link->sink->num_links--;

		if (link->source->entity == entity)
			remote = link->sink->entity;
		else
			remote = link->source->entity;

		list_for_each_entry_safe(rlink, tmp, &remote->links, list) {
			if (rlink != link->reverse)
				continue;

			if (link->source->entity == entity)
				remote->num_backlinks--;

			/* Remove the remote link */
			list_del(&rlink->list);
			media_gobj_destroy(&rlink->graph_obj);
			kfree(rlink);

			if (--remote->num_links == 0)
				break;
		}
	}

	list_del(&link->list);
	media_gobj_destroy(&link->graph_obj);
	kfree(link);
}

int media_get_pad_index(struct media_entity *entity, u32 pad_type,
			enum media_pad_signal_type sig_type)
{
	unsigned int i;

	if (!entity)
		return -EINVAL;

	for (i = 0; i < entity->num_pads; i++) {
		if ((entity->pads[i].flags &
		     (MEDIA_PAD_FL_SINK | MEDIA_PAD_FL_SOURCE)) != pad_type)
			continue;

		if (entity->pads[i].sig_type == sig_type)
			return i;
	}
	return -EINVAL;
}
EXPORT_SYMBOL_GPL(media_get_pad_index);

int
media_create_pad_link(struct media_entity *source, u16 source_pad,
			 struct media_entity *sink, u16 sink_pad, u32 flags)
{
	struct media_link *link;
	struct media_link *backlink;

	if (flags & MEDIA_LNK_FL_LINK_TYPE)
		return -EINVAL;

	flags |= MEDIA_LNK_FL_DATA_LINK;

	if (WARN_ON(!source || !sink) ||
	    WARN_ON(source_pad >= source->num_pads) ||
	    WARN_ON(sink_pad >= sink->num_pads))
		return -EINVAL;
	if (WARN_ON(!(source->pads[source_pad].flags & MEDIA_PAD_FL_SOURCE)))
		return -EINVAL;
	if (WARN_ON(!(sink->pads[sink_pad].flags & MEDIA_PAD_FL_SINK)))
		return -EINVAL;

	link = media_add_link(&source->links);
	if (link == NULL)
		return -ENOMEM;

	link->source = &source->pads[source_pad];
	link->sink = &sink->pads[sink_pad];
	link->flags = flags;

	/* Initialize graph object embedded at the new link */
	media_gobj_create(source->graph_obj.mdev, MEDIA_GRAPH_LINK,
			&link->graph_obj);

	/* Create the backlink. Backlinks are used to help graph traversal and
	 * are not reported to userspace.
	 */
	backlink = media_add_link(&sink->links);
	if (backlink == NULL) {
		__media_entity_remove_link(source, link);
		return -ENOMEM;
	}

	backlink->source = &source->pads[source_pad];
	backlink->sink = &sink->pads[sink_pad];
	backlink->flags = flags;
	backlink->is_backlink = true;

	/* Initialize graph object embedded at the new link */
	media_gobj_create(sink->graph_obj.mdev, MEDIA_GRAPH_LINK,
			&backlink->graph_obj);

	link->reverse = backlink;
	backlink->reverse = link;

	sink->num_backlinks++;
	sink->num_links++;
	source->num_links++;

	link->source->num_links++;
	link->sink->num_links++;

	return 0;
}
EXPORT_SYMBOL_GPL(media_create_pad_link);

int media_create_pad_links(const struct media_device *mdev,
			   const u32 source_function,
			   struct media_entity *source,
			   const u16 source_pad,
			   const u32 sink_function,
			   struct media_entity *sink,
			   const u16 sink_pad,
			   u32 flags,
			   const bool allow_both_undefined)
{
	struct media_entity *entity;
	unsigned function;
	int ret;

	/* Trivial case: 1:1 relation */
	if (source && sink)
		return media_create_pad_link(source, source_pad,
					     sink, sink_pad, flags);

	/* Worse case scenario: n:n relation */
	if (!source && !sink) {
		if (!allow_both_undefined)
			return 0;
		media_device_for_each_entity(source, mdev) {
			if (source->function != source_function)
				continue;
			media_device_for_each_entity(sink, mdev) {
				if (sink->function != sink_function)
					continue;
				ret = media_create_pad_link(source, source_pad,
							    sink, sink_pad,
							    flags);
				if (ret)
					return ret;
				flags &= ~(MEDIA_LNK_FL_ENABLED |
					   MEDIA_LNK_FL_IMMUTABLE);
			}
		}
		return 0;
	}

	/* Handle 1:n and n:1 cases */
	if (source)
		function = sink_function;
	else
		function = source_function;

	media_device_for_each_entity(entity, mdev) {
		if (entity->function != function)
			continue;

		if (source)
			ret = media_create_pad_link(source, source_pad,
						    entity, sink_pad, flags);
		else
			ret = media_create_pad_link(entity, source_pad,
						    sink, sink_pad, flags);
		if (ret)
			return ret;
		flags &= ~(MEDIA_LNK_FL_ENABLED | MEDIA_LNK_FL_IMMUTABLE);
	}
	return 0;
}
EXPORT_SYMBOL_GPL(media_create_pad_links);

void __media_entity_remove_links(struct media_entity *entity)
{
	struct media_link *link, *tmp;

	list_for_each_entry_safe(link, tmp, &entity->links, list)
		__media_entity_remove_link(entity, link);

	entity->num_links = 0;
	entity->num_backlinks = 0;
}
EXPORT_SYMBOL_GPL(__media_entity_remove_links);

void media_entity_remove_links(struct media_entity *entity)
{
	struct media_device *mdev = entity->graph_obj.mdev;

	/* Do nothing if the entity is not registered. */
	if (mdev == NULL)
		return;

	mutex_lock(&mdev->graph_mutex);
	__media_entity_remove_links(entity);
	mutex_unlock(&mdev->graph_mutex);
}
EXPORT_SYMBOL_GPL(media_entity_remove_links);

static int __media_entity_setup_link_notify(struct media_link *link, u32 flags)
{
	int ret;

	/* Notify both entities. */
	ret = media_entity_call(link->source->entity, link_setup,
				link->source, link->sink, flags);
	if (ret < 0 && ret != -ENOIOCTLCMD)
		return ret;

	ret = media_entity_call(link->sink->entity, link_setup,
				link->sink, link->source, flags);
	if (ret < 0 && ret != -ENOIOCTLCMD) {
		media_entity_call(link->source->entity, link_setup,
				  link->source, link->sink, link->flags);
		return ret;
	}

	link->flags = flags;
	link->reverse->flags = link->flags;

	return 0;
}

int __media_entity_setup_link(struct media_link *link, u32 flags)
{
	const u32 mask = MEDIA_LNK_FL_ENABLED;
	struct media_device *mdev;
	struct media_pad *source, *sink;
	int ret = -EBUSY;

	if (link == NULL)
		return -EINVAL;

	/* The non-modifiable link flags must not be modified. */
	if ((link->flags & ~mask) != (flags & ~mask))
		return -EINVAL;

	if (link->flags & MEDIA_LNK_FL_IMMUTABLE)
		return link->flags == flags ? 0 : -EINVAL;

	if (link->flags == flags)
		return 0;

	source = link->source;
	sink = link->sink;

	if (!(link->flags & MEDIA_LNK_FL_DYNAMIC) &&
	    (media_pad_is_streaming(source) || media_pad_is_streaming(sink)))
		return -EBUSY;

	mdev = source->graph_obj.mdev;

	if (mdev->ops && mdev->ops->link_notify) {
		ret = mdev->ops->link_notify(link, flags,
					     MEDIA_DEV_NOTIFY_PRE_LINK_CH);
		if (ret < 0)
			return ret;
	}

	ret = __media_entity_setup_link_notify(link, flags);

	if (mdev->ops && mdev->ops->link_notify)
		mdev->ops->link_notify(link, flags,
				       MEDIA_DEV_NOTIFY_POST_LINK_CH);

	return ret;
}
EXPORT_SYMBOL_GPL(__media_entity_setup_link);

int media_entity_setup_link(struct media_link *link, u32 flags)
{
	int ret;

	mutex_lock(&link->graph_obj.mdev->graph_mutex);
	ret = __media_entity_setup_link(link, flags);
	mutex_unlock(&link->graph_obj.mdev->graph_mutex);

	return ret;
}
EXPORT_SYMBOL_GPL(media_entity_setup_link);

struct media_link *
media_entity_find_link(struct media_pad *source, struct media_pad *sink)
{
	struct media_link *link;

	for_each_media_entity_data_link(source->entity, link) {
		if (link->source->entity == source->entity &&
		    link->source->index == source->index &&
		    link->sink->entity == sink->entity &&
		    link->sink->index == sink->index)
			return link;
	}

	return NULL;
}
EXPORT_SYMBOL_GPL(media_entity_find_link);

struct media_pad *media_pad_remote_pad_first(const struct media_pad *pad)
{
	struct media_link *link;

	for_each_media_entity_data_link(pad->entity, link) {
		if (!(link->flags & MEDIA_LNK_FL_ENABLED))
			continue;

		if (link->source == pad)
			return link->sink;

		if (link->sink == pad)
			return link->source;
	}

	return NULL;

}
EXPORT_SYMBOL_GPL(media_pad_remote_pad_first);

struct media_pad *
media_entity_remote_pad_unique(const struct media_entity *entity,
			       unsigned int type)
{
	struct media_pad *pad = NULL;
	struct media_link *link;

	list_for_each_entry(link, &entity->links, list) {
		struct media_pad *local_pad;
		struct media_pad *remote_pad;

		if (((link->flags & MEDIA_LNK_FL_LINK_TYPE) !=
		     MEDIA_LNK_FL_DATA_LINK) ||
		    !(link->flags & MEDIA_LNK_FL_ENABLED))
			continue;

		if (type == MEDIA_PAD_FL_SOURCE) {
			local_pad = link->sink;
			remote_pad = link->source;
		} else {
			local_pad = link->source;
			remote_pad = link->sink;
		}

		if (local_pad->entity == entity) {
			if (pad)
				return ERR_PTR(-ENOTUNIQ);

			pad = remote_pad;
		}
	}

	if (!pad)
		return ERR_PTR(-ENOLINK);

	return pad;
}
EXPORT_SYMBOL_GPL(media_entity_remote_pad_unique);

struct media_pad *media_pad_remote_pad_unique(const struct media_pad *pad)
{
	struct media_pad *found_pad = NULL;
	struct media_link *link;

	list_for_each_entry(link, &pad->entity->links, list) {
		struct media_pad *remote_pad;

		if (!(link->flags & MEDIA_LNK_FL_ENABLED))
			continue;

		if (link->sink == pad)
			remote_pad = link->source;
		else if (link->source == pad)
			remote_pad = link->sink;
		else
			continue;

		if (found_pad)
			return ERR_PTR(-ENOTUNIQ);

		found_pad = remote_pad;
	}

	if (!found_pad)
		return ERR_PTR(-ENOLINK);

	return found_pad;
}
EXPORT_SYMBOL_GPL(media_pad_remote_pad_unique);

int media_entity_get_fwnode_pad(struct media_entity *entity,
				const struct fwnode_handle *fwnode,
				unsigned long direction_flags)
{
	struct fwnode_endpoint endpoint;
	unsigned int i;
	int ret;

	if (!entity->ops || !entity->ops->get_fwnode_pad) {
		for (i = 0; i < entity->num_pads; i++) {
			if (entity->pads[i].flags & direction_flags)
				return i;
		}

		return -ENXIO;
	}

	ret = fwnode_graph_parse_endpoint(fwnode, &endpoint);
	if (ret)
		return ret;

	ret = entity->ops->get_fwnode_pad(entity, &endpoint);
	if (ret < 0)
		return ret;

	if (ret >= entity->num_pads)
		return -ENXIO;

	if (!(entity->pads[ret].flags & direction_flags))
		return -ENXIO;

	return ret;
}
EXPORT_SYMBOL_GPL(media_entity_get_fwnode_pad);

struct media_pipeline *media_entity_pipeline(struct media_entity *entity)
{
	struct media_pad *pad;

	media_entity_for_each_pad(entity, pad) {
		if (pad->pipe)
			return pad->pipe;
	}

	return NULL;
}
EXPORT_SYMBOL_GPL(media_entity_pipeline);

struct media_pipeline *media_pad_pipeline(struct media_pad *pad)
{
	return pad->pipe;
}
EXPORT_SYMBOL_GPL(media_pad_pipeline);

static void media_interface_init(struct media_device *mdev,
				 struct media_interface *intf,
				 u32 gobj_type,
				 u32 intf_type, u32 flags)
{
	intf->type = intf_type;
	intf->flags = flags;
	INIT_LIST_HEAD(&intf->links);

	media_gobj_create(mdev, gobj_type, &intf->graph_obj);
}

/* Functions related to the media interface via device nodes */

struct media_intf_devnode *media_devnode_create(struct media_device *mdev,
						u32 type, u32 flags,
						u32 major, u32 minor)
{
	struct media_intf_devnode *devnode;

	devnode = kzalloc(sizeof(*devnode), GFP_KERNEL);
	if (!devnode)
		return NULL;

	devnode->major = major;
	devnode->minor = minor;

	media_interface_init(mdev, &devnode->intf, MEDIA_GRAPH_INTF_DEVNODE,
			     type, flags);

	return devnode;
}
EXPORT_SYMBOL_GPL(media_devnode_create);

void media_devnode_remove(struct media_intf_devnode *devnode)
{
	media_remove_intf_links(&devnode->intf);
	media_gobj_destroy(&devnode->intf.graph_obj);
	kfree(devnode);
}
EXPORT_SYMBOL_GPL(media_devnode_remove);

struct media_link *media_create_intf_link(struct media_entity *entity,
					    struct media_interface *intf,
					    u32 flags)
{
	struct media_link *link;

	link = media_add_link(&intf->links);
	if (link == NULL)
		return NULL;

	link->intf = intf;
	link->entity = entity;
	link->flags = flags | MEDIA_LNK_FL_INTERFACE_LINK;

	/* Initialize graph object embedded at the new link */
	media_gobj_create(intf->graph_obj.mdev, MEDIA_GRAPH_LINK,
			&link->graph_obj);

	return link;
}
EXPORT_SYMBOL_GPL(media_create_intf_link);

void __media_remove_intf_link(struct media_link *link)
{
	list_del(&link->list);
	media_gobj_destroy(&link->graph_obj);
	kfree(link);
}
EXPORT_SYMBOL_GPL(__media_remove_intf_link);

void media_remove_intf_link(struct media_link *link)
{
	struct media_device *mdev = link->graph_obj.mdev;

	/* Do nothing if the intf is not registered. */
	if (mdev == NULL)
		return;

	mutex_lock(&mdev->graph_mutex);
	__media_remove_intf_link(link);
	mutex_unlock(&mdev->graph_mutex);
}
EXPORT_SYMBOL_GPL(media_remove_intf_link);

void __media_remove_intf_links(struct media_interface *intf)
{
	struct media_link *link, *tmp;

	list_for_each_entry_safe(link, tmp, &intf->links, list)
		__media_remove_intf_link(link);

}
EXPORT_SYMBOL_GPL(__media_remove_intf_links);

void media_remove_intf_links(struct media_interface *intf)
{
	struct media_device *mdev = intf->graph_obj.mdev;

	/* Do nothing if the intf is not registered. */
	if (mdev == NULL)
		return;

	mutex_lock(&mdev->graph_mutex);
	__media_remove_intf_links(intf);
	mutex_unlock(&mdev->graph_mutex);
}
EXPORT_SYMBOL_GPL(media_remove_intf_links);

struct media_link *media_create_ancillary_link(struct media_entity *primary,
					       struct media_entity *ancillary)
{
	struct media_link *link;

	link = media_add_link(&primary->links);
	if (!link)
		return ERR_PTR(-ENOMEM);

	link->gobj0 = &primary->graph_obj;
	link->gobj1 = &ancillary->graph_obj;
	link->flags = MEDIA_LNK_FL_IMMUTABLE | MEDIA_LNK_FL_ENABLED |
		      MEDIA_LNK_FL_ANCILLARY_LINK;

	/* Initialize graph object embedded in the new link */
	media_gobj_create(primary->graph_obj.mdev, MEDIA_GRAPH_LINK,
			  &link->graph_obj);

	return link;
}
EXPORT_SYMBOL_GPL(media_create_ancillary_link);

struct media_link *__media_entity_next_link(struct media_entity *entity,
					    struct media_link *link,
					    unsigned long link_type)
{
	link = link ? list_next_entry(link, list)
		    : list_first_entry(&entity->links, typeof(*link), list);

	list_for_each_entry_from(link, &entity->links, list)
		if ((link->flags & MEDIA_LNK_FL_LINK_TYPE) == link_type)
			return link;

	return NULL;
}
EXPORT_SYMBOL_GPL(__media_entity_next_link);<|MERGE_RESOLUTION|>--- conflicted
+++ resolved
@@ -618,15 +618,12 @@
 	origin = entry->pad;
 	link = list_entry(entry->links, typeof(*link), list);
 	last_link = media_pipeline_walk_pop(walk);
-<<<<<<< HEAD
-=======
 
 	if ((link->flags & MEDIA_LNK_FL_LINK_TYPE) != MEDIA_LNK_FL_DATA_LINK) {
 		dev_dbg(walk->mdev->dev,
 			"media pipeline: skipping link (not data-link)\n");
 		return 0;
 	}
->>>>>>> 0c383648
 
 	dev_dbg(walk->mdev->dev,
 		"media pipeline: exploring link '%s':%u -> '%s':%u\n",
