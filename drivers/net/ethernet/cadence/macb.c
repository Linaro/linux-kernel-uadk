/*
 * Cadence MACB/GEM Ethernet Controller driver
 *
 * Copyright (C) 2004-2006 Atmel Corporation
 *
 * This program is free software; you can redistribute it and/or modify
 * it under the terms of the GNU General Public License version 2 as
 * published by the Free Software Foundation.
 */

#define pr_fmt(fmt) KBUILD_MODNAME ": " fmt
#include <linux/clk.h>
#include <linux/module.h>
#include <linux/moduleparam.h>
#include <linux/kernel.h>
#include <linux/types.h>
#include <linux/circ_buf.h>
#include <linux/slab.h>
#include <linux/init.h>
#include <linux/io.h>
#include <linux/gpio.h>
#include <linux/gpio/consumer.h>
#include <linux/interrupt.h>
#include <linux/netdevice.h>
#include <linux/etherdevice.h>
#include <linux/dma-mapping.h>
#include <linux/platform_data/macb.h>
#include <linux/platform_device.h>
#include <linux/phy.h>
#include <linux/of.h>
#include <linux/of_device.h>
#include <linux/of_gpio.h>
#include <linux/of_mdio.h>
#include <linux/of_net.h>

#include "macb.h"

#define MACB_RX_BUFFER_SIZE	128
#define RX_BUFFER_MULTIPLE	64  /* bytes */
#define RX_RING_SIZE		512 /* must be power of 2 */
#define RX_RING_BYTES		(sizeof(struct macb_dma_desc) * RX_RING_SIZE)

#define TX_RING_SIZE		128 /* must be power of 2 */
#define TX_RING_BYTES		(sizeof(struct macb_dma_desc) * TX_RING_SIZE)

/* level of occupied TX descriptors under which we wake up TX process */
#define MACB_TX_WAKEUP_THRESH	(3 * TX_RING_SIZE / 4)

#define MACB_RX_INT_FLAGS	(MACB_BIT(RCOMP) | MACB_BIT(RXUBR)	\
				 | MACB_BIT(ISR_ROVR))
#define MACB_TX_ERR_FLAGS	(MACB_BIT(ISR_TUND)			\
					| MACB_BIT(ISR_RLE)		\
					| MACB_BIT(TXERR))
#define MACB_TX_INT_FLAGS	(MACB_TX_ERR_FLAGS | MACB_BIT(TCOMP))

#define MACB_MAX_TX_LEN		((unsigned int)((1 << MACB_TX_FRMLEN_SIZE) - 1))
#define GEM_MAX_TX_LEN		((unsigned int)((1 << GEM_TX_FRMLEN_SIZE) - 1))

#define GEM_MTU_MIN_SIZE	68

#define MACB_WOL_HAS_MAGIC_PACKET	(0x1 << 0)
#define MACB_WOL_ENABLED		(0x1 << 1)

/*
 * Graceful stop timeouts in us. We should allow up to
 * 1 frame time (10 Mbits/s, full-duplex, ignoring collisions)
 */
#define MACB_HALT_TIMEOUT	1230

/* Ring buffer accessors */
static unsigned int macb_tx_ring_wrap(unsigned int index)
{
	return index & (TX_RING_SIZE - 1);
}

static struct macb_dma_desc *macb_tx_desc(struct macb_queue *queue,
					  unsigned int index)
{
	return &queue->tx_ring[macb_tx_ring_wrap(index)];
}

static struct macb_tx_skb *macb_tx_skb(struct macb_queue *queue,
				       unsigned int index)
{
	return &queue->tx_skb[macb_tx_ring_wrap(index)];
}

static dma_addr_t macb_tx_dma(struct macb_queue *queue, unsigned int index)
{
	dma_addr_t offset;

	offset = macb_tx_ring_wrap(index) * sizeof(struct macb_dma_desc);

	return queue->tx_ring_dma + offset;
}

static unsigned int macb_rx_ring_wrap(unsigned int index)
{
	return index & (RX_RING_SIZE - 1);
}

static struct macb_dma_desc *macb_rx_desc(struct macb *bp, unsigned int index)
{
	return &bp->rx_ring[macb_rx_ring_wrap(index)];
}

static void *macb_rx_buffer(struct macb *bp, unsigned int index)
{
	return bp->rx_buffers + bp->rx_buffer_size * macb_rx_ring_wrap(index);
}

/* I/O accessors */
static u32 hw_readl_native(struct macb *bp, int offset)
{
	return __raw_readl(bp->regs + offset);
}

static void hw_writel_native(struct macb *bp, int offset, u32 value)
{
	__raw_writel(value, bp->regs + offset);
}

static u32 hw_readl(struct macb *bp, int offset)
{
	return readl_relaxed(bp->regs + offset);
}

static void hw_writel(struct macb *bp, int offset, u32 value)
{
	writel_relaxed(value, bp->regs + offset);
}

/*
 * Find the CPU endianness by using the loopback bit of NCR register. When the
 * CPU is in big endian we need to program swaped mode for management
 * descriptor access.
 */
static bool hw_is_native_io(void __iomem *addr)
{
	u32 value = MACB_BIT(LLB);

	__raw_writel(value, addr + MACB_NCR);
	value = __raw_readl(addr + MACB_NCR);

	/* Write 0 back to disable everything */
	__raw_writel(0, addr + MACB_NCR);

	return value == MACB_BIT(LLB);
}

static bool hw_is_gem(void __iomem *addr, bool native_io)
{
	u32 id;

	if (native_io)
		id = __raw_readl(addr + MACB_MID);
	else
		id = readl_relaxed(addr + MACB_MID);

	return MACB_BFEXT(IDNUM, id) >= 0x2;
}

static void macb_set_hwaddr(struct macb *bp)
{
	u32 bottom;
	u16 top;

	bottom = cpu_to_le32(*((u32 *)bp->dev->dev_addr));
	macb_or_gem_writel(bp, SA1B, bottom);
	top = cpu_to_le16(*((u16 *)(bp->dev->dev_addr + 4)));
	macb_or_gem_writel(bp, SA1T, top);

	/* Clear unused address register sets */
	macb_or_gem_writel(bp, SA2B, 0);
	macb_or_gem_writel(bp, SA2T, 0);
	macb_or_gem_writel(bp, SA3B, 0);
	macb_or_gem_writel(bp, SA3T, 0);
	macb_or_gem_writel(bp, SA4B, 0);
	macb_or_gem_writel(bp, SA4T, 0);
}

static void macb_get_hwaddr(struct macb *bp)
{
	struct macb_platform_data *pdata;
	u32 bottom;
	u16 top;
	u8 addr[6];
	int i;

	pdata = dev_get_platdata(&bp->pdev->dev);

	/* Check all 4 address register for vaild address */
	for (i = 0; i < 4; i++) {
		bottom = macb_or_gem_readl(bp, SA1B + i * 8);
		top = macb_or_gem_readl(bp, SA1T + i * 8);

		if (pdata && pdata->rev_eth_addr) {
			addr[5] = bottom & 0xff;
			addr[4] = (bottom >> 8) & 0xff;
			addr[3] = (bottom >> 16) & 0xff;
			addr[2] = (bottom >> 24) & 0xff;
			addr[1] = top & 0xff;
			addr[0] = (top & 0xff00) >> 8;
		} else {
			addr[0] = bottom & 0xff;
			addr[1] = (bottom >> 8) & 0xff;
			addr[2] = (bottom >> 16) & 0xff;
			addr[3] = (bottom >> 24) & 0xff;
			addr[4] = top & 0xff;
			addr[5] = (top >> 8) & 0xff;
		}

		if (is_valid_ether_addr(addr)) {
			memcpy(bp->dev->dev_addr, addr, sizeof(addr));
			return;
		}
	}

	dev_info(&bp->pdev->dev, "invalid hw address, using random\n");
	eth_hw_addr_random(bp->dev);
}

static int macb_mdio_read(struct mii_bus *bus, int mii_id, int regnum)
{
	struct macb *bp = bus->priv;
	int value;

	macb_writel(bp, MAN, (MACB_BF(SOF, MACB_MAN_SOF)
			      | MACB_BF(RW, MACB_MAN_READ)
			      | MACB_BF(PHYA, mii_id)
			      | MACB_BF(REGA, regnum)
			      | MACB_BF(CODE, MACB_MAN_CODE)));

	/* wait for end of transfer */
	while (!MACB_BFEXT(IDLE, macb_readl(bp, NSR)))
		cpu_relax();

	value = MACB_BFEXT(DATA, macb_readl(bp, MAN));

	return value;
}

static int macb_mdio_write(struct mii_bus *bus, int mii_id, int regnum,
			   u16 value)
{
	struct macb *bp = bus->priv;

	macb_writel(bp, MAN, (MACB_BF(SOF, MACB_MAN_SOF)
			      | MACB_BF(RW, MACB_MAN_WRITE)
			      | MACB_BF(PHYA, mii_id)
			      | MACB_BF(REGA, regnum)
			      | MACB_BF(CODE, MACB_MAN_CODE)
			      | MACB_BF(DATA, value)));

	/* wait for end of transfer */
	while (!MACB_BFEXT(IDLE, macb_readl(bp, NSR)))
		cpu_relax();

	return 0;
}

/**
 * macb_set_tx_clk() - Set a clock to a new frequency
 * @clk		Pointer to the clock to change
 * @rate	New frequency in Hz
 * @dev		Pointer to the struct net_device
 */
static void macb_set_tx_clk(struct clk *clk, int speed, struct net_device *dev)
{
	long ferr, rate, rate_rounded;

	if (!clk)
		return;

	switch (speed) {
	case SPEED_10:
		rate = 2500000;
		break;
	case SPEED_100:
		rate = 25000000;
		break;
	case SPEED_1000:
		rate = 125000000;
		break;
	default:
		return;
	}

	rate_rounded = clk_round_rate(clk, rate);
	if (rate_rounded < 0)
		return;

	/* RGMII allows 50 ppm frequency error. Test and warn if this limit
	 * is not satisfied.
	 */
	ferr = abs(rate_rounded - rate);
	ferr = DIV_ROUND_UP(ferr, rate / 100000);
	if (ferr > 5)
		netdev_warn(dev, "unable to generate target frequency: %ld Hz\n",
				rate);

	if (clk_set_rate(clk, rate_rounded))
		netdev_err(dev, "adjusting tx_clk failed.\n");
}

static void macb_handle_link_change(struct net_device *dev)
{
	struct macb *bp = netdev_priv(dev);
	struct phy_device *phydev = bp->phy_dev;
	unsigned long flags;
	int status_change = 0;

	spin_lock_irqsave(&bp->lock, flags);

	if (phydev->link) {
		if ((bp->speed != phydev->speed) ||
		    (bp->duplex != phydev->duplex)) {
			u32 reg;

			reg = macb_readl(bp, NCFGR);
			reg &= ~(MACB_BIT(SPD) | MACB_BIT(FD));
			if (macb_is_gem(bp))
				reg &= ~GEM_BIT(GBE);

			if (phydev->duplex)
				reg |= MACB_BIT(FD);
			if (phydev->speed == SPEED_100)
				reg |= MACB_BIT(SPD);
			if (phydev->speed == SPEED_1000 &&
			    bp->caps & MACB_CAPS_GIGABIT_MODE_AVAILABLE)
				reg |= GEM_BIT(GBE);

			macb_or_gem_writel(bp, NCFGR, reg);

			bp->speed = phydev->speed;
			bp->duplex = phydev->duplex;
			status_change = 1;
		}
	}

	if (phydev->link != bp->link) {
		if (!phydev->link) {
			bp->speed = 0;
			bp->duplex = -1;
		}
		bp->link = phydev->link;

		status_change = 1;
	}

	spin_unlock_irqrestore(&bp->lock, flags);

	if (status_change) {
		if (phydev->link) {
			/* Update the TX clock rate if and only if the link is
			 * up and there has been a link change.
			 */
			macb_set_tx_clk(bp->tx_clk, phydev->speed, dev);

			netif_carrier_on(dev);
			netdev_info(dev, "link up (%d/%s)\n",
				    phydev->speed,
				    phydev->duplex == DUPLEX_FULL ?
				    "Full" : "Half");
		} else {
			netif_carrier_off(dev);
			netdev_info(dev, "link down\n");
		}
	}
}

/* based on au1000_eth. c*/
static int macb_mii_probe(struct net_device *dev)
{
	struct macb *bp = netdev_priv(dev);
	struct macb_platform_data *pdata;
	struct phy_device *phydev;
	int phy_irq;
	int ret;

	phydev = phy_find_first(bp->mii_bus);
	if (!phydev) {
		netdev_err(dev, "no PHY found\n");
		return -ENXIO;
	}

	pdata = dev_get_platdata(&bp->pdev->dev);
	if (pdata && gpio_is_valid(pdata->phy_irq_pin)) {
		ret = devm_gpio_request(&bp->pdev->dev, pdata->phy_irq_pin, "phy int");
		if (!ret) {
			phy_irq = gpio_to_irq(pdata->phy_irq_pin);
			phydev->irq = (phy_irq < 0) ? PHY_POLL : phy_irq;
		}
	}

	/* attach the mac to the phy */
	ret = phy_connect_direct(dev, phydev, &macb_handle_link_change,
				 bp->phy_interface);
	if (ret) {
		netdev_err(dev, "Could not attach to PHY\n");
		return ret;
	}

	/* mask with MAC supported features */
	if (macb_is_gem(bp) && bp->caps & MACB_CAPS_GIGABIT_MODE_AVAILABLE)
		phydev->supported &= PHY_GBIT_FEATURES;
	else
		phydev->supported &= PHY_BASIC_FEATURES;

	if (bp->caps & MACB_CAPS_NO_GIGABIT_HALF)
		phydev->supported &= ~SUPPORTED_1000baseT_Half;

	phydev->advertising = phydev->supported;

	bp->link = 0;
	bp->speed = 0;
	bp->duplex = -1;
	bp->phy_dev = phydev;

	return 0;
}

static int macb_mii_init(struct macb *bp)
{
	struct macb_platform_data *pdata;
	struct device_node *np;
	int err = -ENXIO, i;

	/* Enable management port */
	macb_writel(bp, NCR, MACB_BIT(MPE));

	bp->mii_bus = mdiobus_alloc();
	if (bp->mii_bus == NULL) {
		err = -ENOMEM;
		goto err_out;
	}

	bp->mii_bus->name = "MACB_mii_bus";
	bp->mii_bus->read = &macb_mdio_read;
	bp->mii_bus->write = &macb_mdio_write;
	snprintf(bp->mii_bus->id, MII_BUS_ID_SIZE, "%s-%x",
		bp->pdev->name, bp->pdev->id);
	bp->mii_bus->priv = bp;
	bp->mii_bus->parent = &bp->dev->dev;
	pdata = dev_get_platdata(&bp->pdev->dev);

	dev_set_drvdata(&bp->dev->dev, bp->mii_bus);

	np = bp->pdev->dev.of_node;
	if (np) {
		/* try dt phy registration */
		err = of_mdiobus_register(bp->mii_bus, np);

		/* fallback to standard phy registration if no phy were
		   found during dt phy registration */
		if (!err && !phy_find_first(bp->mii_bus)) {
			for (i = 0; i < PHY_MAX_ADDR; i++) {
				struct phy_device *phydev;

				phydev = mdiobus_scan(bp->mii_bus, i);
				if (IS_ERR(phydev)) {
					err = PTR_ERR(phydev);
					break;
				}
			}

			if (err)
				goto err_out_unregister_bus;
		}
	} else {
		if (pdata)
			bp->mii_bus->phy_mask = pdata->phy_mask;

		err = mdiobus_register(bp->mii_bus);
	}

	if (err)
		goto err_out_free_mdiobus;

	err = macb_mii_probe(bp->dev);
	if (err)
		goto err_out_unregister_bus;

	return 0;

err_out_unregister_bus:
	mdiobus_unregister(bp->mii_bus);
err_out_free_mdiobus:
	mdiobus_free(bp->mii_bus);
err_out:
	return err;
}

static void macb_update_stats(struct macb *bp)
{
	u32 *p = &bp->hw_stats.macb.rx_pause_frames;
	u32 *end = &bp->hw_stats.macb.tx_pause_frames + 1;
	int offset = MACB_PFR;

	WARN_ON((unsigned long)(end - p - 1) != (MACB_TPF - MACB_PFR) / 4);

	for(; p < end; p++, offset += 4)
		*p += bp->macb_reg_readl(bp, offset);
}

static int macb_halt_tx(struct macb *bp)
{
	unsigned long	halt_time, timeout;
	u32		status;

	macb_writel(bp, NCR, macb_readl(bp, NCR) | MACB_BIT(THALT));

	timeout = jiffies + usecs_to_jiffies(MACB_HALT_TIMEOUT);
	do {
		halt_time = jiffies;
		status = macb_readl(bp, TSR);
		if (!(status & MACB_BIT(TGO)))
			return 0;

		usleep_range(10, 250);
	} while (time_before(halt_time, timeout));

	return -ETIMEDOUT;
}

static void macb_tx_unmap(struct macb *bp, struct macb_tx_skb *tx_skb)
{
	if (tx_skb->mapping) {
		if (tx_skb->mapped_as_page)
			dma_unmap_page(&bp->pdev->dev, tx_skb->mapping,
				       tx_skb->size, DMA_TO_DEVICE);
		else
			dma_unmap_single(&bp->pdev->dev, tx_skb->mapping,
					 tx_skb->size, DMA_TO_DEVICE);
		tx_skb->mapping = 0;
	}

	if (tx_skb->skb) {
		dev_kfree_skb_any(tx_skb->skb);
		tx_skb->skb = NULL;
	}
}

static void macb_tx_error_task(struct work_struct *work)
{
	struct macb_queue	*queue = container_of(work, struct macb_queue,
						      tx_error_task);
	struct macb		*bp = queue->bp;
	struct macb_tx_skb	*tx_skb;
	struct macb_dma_desc	*desc;
	struct sk_buff		*skb;
	unsigned int		tail;
	unsigned long		flags;

	netdev_vdbg(bp->dev, "macb_tx_error_task: q = %u, t = %u, h = %u\n",
		    (unsigned int)(queue - bp->queues),
		    queue->tx_tail, queue->tx_head);

	/* Prevent the queue IRQ handlers from running: each of them may call
	 * macb_tx_interrupt(), which in turn may call netif_wake_subqueue().
	 * As explained below, we have to halt the transmission before updating
	 * TBQP registers so we call netif_tx_stop_all_queues() to notify the
	 * network engine about the macb/gem being halted.
	 */
	spin_lock_irqsave(&bp->lock, flags);

	/* Make sure nobody is trying to queue up new packets */
	netif_tx_stop_all_queues(bp->dev);

	/*
	 * Stop transmission now
	 * (in case we have just queued new packets)
	 * macb/gem must be halted to write TBQP register
	 */
	if (macb_halt_tx(bp))
		/* Just complain for now, reinitializing TX path can be good */
		netdev_err(bp->dev, "BUG: halt tx timed out\n");

	/*
	 * Treat frames in TX queue including the ones that caused the error.
	 * Free transmit buffers in upper layer.
	 */
	for (tail = queue->tx_tail; tail != queue->tx_head; tail++) {
		u32	ctrl;

		desc = macb_tx_desc(queue, tail);
		ctrl = desc->ctrl;
		tx_skb = macb_tx_skb(queue, tail);
		skb = tx_skb->skb;

		if (ctrl & MACB_BIT(TX_USED)) {
			/* skb is set for the last buffer of the frame */
			while (!skb) {
				macb_tx_unmap(bp, tx_skb);
				tail++;
				tx_skb = macb_tx_skb(queue, tail);
				skb = tx_skb->skb;
			}

			/* ctrl still refers to the first buffer descriptor
			 * since it's the only one written back by the hardware
			 */
			if (!(ctrl & MACB_BIT(TX_BUF_EXHAUSTED))) {
				netdev_vdbg(bp->dev, "txerr skb %u (data %p) TX complete\n",
					    macb_tx_ring_wrap(tail), skb->data);
				bp->stats.tx_packets++;
				bp->stats.tx_bytes += skb->len;
			}
		} else {
			/*
			 * "Buffers exhausted mid-frame" errors may only happen
			 * if the driver is buggy, so complain loudly about those.
			 * Statistics are updated by hardware.
			 */
			if (ctrl & MACB_BIT(TX_BUF_EXHAUSTED))
				netdev_err(bp->dev,
					   "BUG: TX buffers exhausted mid-frame\n");

			desc->ctrl = ctrl | MACB_BIT(TX_USED);
		}

		macb_tx_unmap(bp, tx_skb);
	}

	/* Set end of TX queue */
	desc = macb_tx_desc(queue, 0);
	desc->addr = 0;
	desc->ctrl = MACB_BIT(TX_USED);

	/* Make descriptor updates visible to hardware */
	wmb();

	/* Reinitialize the TX desc queue */
	queue_writel(queue, TBQP, queue->tx_ring_dma);
	/* Make TX ring reflect state of hardware */
	queue->tx_head = 0;
	queue->tx_tail = 0;

	/* Housework before enabling TX IRQ */
	macb_writel(bp, TSR, macb_readl(bp, TSR));
	queue_writel(queue, IER, MACB_TX_INT_FLAGS);

	/* Now we are ready to start transmission again */
	netif_tx_start_all_queues(bp->dev);
	macb_writel(bp, NCR, macb_readl(bp, NCR) | MACB_BIT(TSTART));

	spin_unlock_irqrestore(&bp->lock, flags);
}

static void macb_tx_interrupt(struct macb_queue *queue)
{
	unsigned int tail;
	unsigned int head;
	u32 status;
	struct macb *bp = queue->bp;
	u16 queue_index = queue - bp->queues;

	status = macb_readl(bp, TSR);
	macb_writel(bp, TSR, status);

	if (bp->caps & MACB_CAPS_ISR_CLEAR_ON_WRITE)
		queue_writel(queue, ISR, MACB_BIT(TCOMP));

	netdev_vdbg(bp->dev, "macb_tx_interrupt status = 0x%03lx\n",
		(unsigned long)status);

	head = queue->tx_head;
	for (tail = queue->tx_tail; tail != head; tail++) {
		struct macb_tx_skb	*tx_skb;
		struct sk_buff		*skb;
		struct macb_dma_desc	*desc;
		u32			ctrl;

		desc = macb_tx_desc(queue, tail);

		/* Make hw descriptor updates visible to CPU */
		rmb();

		ctrl = desc->ctrl;

		/* TX_USED bit is only set by hardware on the very first buffer
		 * descriptor of the transmitted frame.
		 */
		if (!(ctrl & MACB_BIT(TX_USED)))
			break;

		/* Process all buffers of the current transmitted frame */
		for (;; tail++) {
			tx_skb = macb_tx_skb(queue, tail);
			skb = tx_skb->skb;

			/* First, update TX stats if needed */
			if (skb) {
				netdev_vdbg(bp->dev, "skb %u (data %p) TX complete\n",
					    macb_tx_ring_wrap(tail), skb->data);
				bp->stats.tx_packets++;
				bp->stats.tx_bytes += skb->len;
			}

			/* Now we can safely release resources */
			macb_tx_unmap(bp, tx_skb);

			/* skb is set only for the last buffer of the frame.
			 * WARNING: at this point skb has been freed by
			 * macb_tx_unmap().
			 */
			if (skb)
				break;
		}
	}

	queue->tx_tail = tail;
	if (__netif_subqueue_stopped(bp->dev, queue_index) &&
	    CIRC_CNT(queue->tx_head, queue->tx_tail,
		     TX_RING_SIZE) <= MACB_TX_WAKEUP_THRESH)
		netif_wake_subqueue(bp->dev, queue_index);
}

static void gem_rx_refill(struct macb *bp)
{
	unsigned int		entry;
	struct sk_buff		*skb;
	dma_addr_t		paddr;

	while (CIRC_SPACE(bp->rx_prepared_head, bp->rx_tail, RX_RING_SIZE) > 0) {
		entry = macb_rx_ring_wrap(bp->rx_prepared_head);

		/* Make hw descriptor updates visible to CPU */
		rmb();

		bp->rx_prepared_head++;

		if (bp->rx_skbuff[entry] == NULL) {
			/* allocate sk_buff for this free entry in ring */
			skb = netdev_alloc_skb(bp->dev, bp->rx_buffer_size);
			if (unlikely(skb == NULL)) {
				netdev_err(bp->dev,
					   "Unable to allocate sk_buff\n");
				break;
			}

			/* now fill corresponding descriptor entry */
			paddr = dma_map_single(&bp->pdev->dev, skb->data,
					       bp->rx_buffer_size, DMA_FROM_DEVICE);
			if (dma_mapping_error(&bp->pdev->dev, paddr)) {
				dev_kfree_skb(skb);
				break;
			}

			bp->rx_skbuff[entry] = skb;

			if (entry == RX_RING_SIZE - 1)
				paddr |= MACB_BIT(RX_WRAP);
			bp->rx_ring[entry].addr = paddr;
			bp->rx_ring[entry].ctrl = 0;

			/* properly align Ethernet header */
			skb_reserve(skb, NET_IP_ALIGN);
		} else {
			bp->rx_ring[entry].addr &= ~MACB_BIT(RX_USED);
			bp->rx_ring[entry].ctrl = 0;
		}
	}

	/* Make descriptor updates visible to hardware */
	wmb();

	netdev_vdbg(bp->dev, "rx ring: prepared head %d, tail %d\n",
		   bp->rx_prepared_head, bp->rx_tail);
}

/* Mark DMA descriptors from begin up to and not including end as unused */
static void discard_partial_frame(struct macb *bp, unsigned int begin,
				  unsigned int end)
{
	unsigned int frag;

	for (frag = begin; frag != end; frag++) {
		struct macb_dma_desc *desc = macb_rx_desc(bp, frag);
		desc->addr &= ~MACB_BIT(RX_USED);
	}

	/* Make descriptor updates visible to hardware */
	wmb();

	/*
	 * When this happens, the hardware stats registers for
	 * whatever caused this is updated, so we don't have to record
	 * anything.
	 */
}

static int gem_rx(struct macb *bp, int budget)
{
	unsigned int		len;
	unsigned int		entry;
	struct sk_buff		*skb;
	struct macb_dma_desc	*desc;
	int			count = 0;

	while (count < budget) {
		u32 addr, ctrl;

		entry = macb_rx_ring_wrap(bp->rx_tail);
		desc = &bp->rx_ring[entry];

		/* Make hw descriptor updates visible to CPU */
		rmb();

		addr = desc->addr;
		ctrl = desc->ctrl;

		if (!(addr & MACB_BIT(RX_USED)))
			break;

		bp->rx_tail++;
		count++;

		if (!(ctrl & MACB_BIT(RX_SOF) && ctrl & MACB_BIT(RX_EOF))) {
			netdev_err(bp->dev,
				   "not whole frame pointed by descriptor\n");
			bp->stats.rx_dropped++;
			break;
		}
		skb = bp->rx_skbuff[entry];
		if (unlikely(!skb)) {
			netdev_err(bp->dev,
				   "inconsistent Rx descriptor chain\n");
			bp->stats.rx_dropped++;
			break;
		}
		/* now everything is ready for receiving packet */
		bp->rx_skbuff[entry] = NULL;
		len = ctrl & bp->rx_frm_len_mask;

		netdev_vdbg(bp->dev, "gem_rx %u (len %u)\n", entry, len);

		skb_put(skb, len);
		addr = MACB_BF(RX_WADDR, MACB_BFEXT(RX_WADDR, addr));
		dma_unmap_single(&bp->pdev->dev, addr,
				 bp->rx_buffer_size, DMA_FROM_DEVICE);

		skb->protocol = eth_type_trans(skb, bp->dev);
		skb_checksum_none_assert(skb);
		if (bp->dev->features & NETIF_F_RXCSUM &&
		    !(bp->dev->flags & IFF_PROMISC) &&
		    GEM_BFEXT(RX_CSUM, ctrl) & GEM_RX_CSUM_CHECKED_MASK)
			skb->ip_summed = CHECKSUM_UNNECESSARY;

		bp->stats.rx_packets++;
		bp->stats.rx_bytes += skb->len;

#if defined(DEBUG) && defined(VERBOSE_DEBUG)
		netdev_vdbg(bp->dev, "received skb of length %u, csum: %08x\n",
			    skb->len, skb->csum);
		print_hex_dump(KERN_DEBUG, " mac: ", DUMP_PREFIX_ADDRESS, 16, 1,
			       skb_mac_header(skb), 16, true);
		print_hex_dump(KERN_DEBUG, "data: ", DUMP_PREFIX_ADDRESS, 16, 1,
			       skb->data, 32, true);
#endif

		netif_receive_skb(skb);
	}

	gem_rx_refill(bp);

	return count;
}

static int macb_rx_frame(struct macb *bp, unsigned int first_frag,
			 unsigned int last_frag)
{
	unsigned int len;
	unsigned int frag;
	unsigned int offset;
	struct sk_buff *skb;
	struct macb_dma_desc *desc;

	desc = macb_rx_desc(bp, last_frag);
	len = desc->ctrl & bp->rx_frm_len_mask;

	netdev_vdbg(bp->dev, "macb_rx_frame frags %u - %u (len %u)\n",
		macb_rx_ring_wrap(first_frag),
		macb_rx_ring_wrap(last_frag), len);

	/*
	 * The ethernet header starts NET_IP_ALIGN bytes into the
	 * first buffer. Since the header is 14 bytes, this makes the
	 * payload word-aligned.
	 *
	 * Instead of calling skb_reserve(NET_IP_ALIGN), we just copy
	 * the two padding bytes into the skb so that we avoid hitting
	 * the slowpath in memcpy(), and pull them off afterwards.
	 */
	skb = netdev_alloc_skb(bp->dev, len + NET_IP_ALIGN);
	if (!skb) {
		bp->stats.rx_dropped++;
		for (frag = first_frag; ; frag++) {
			desc = macb_rx_desc(bp, frag);
			desc->addr &= ~MACB_BIT(RX_USED);
			if (frag == last_frag)
				break;
		}

		/* Make descriptor updates visible to hardware */
		wmb();

		return 1;
	}

	offset = 0;
	len += NET_IP_ALIGN;
	skb_checksum_none_assert(skb);
	skb_put(skb, len);

	for (frag = first_frag; ; frag++) {
		unsigned int frag_len = bp->rx_buffer_size;

		if (offset + frag_len > len) {
			if (unlikely(frag != last_frag)) {
				dev_kfree_skb_any(skb);
				return -1;
			}
			frag_len = len - offset;
		}
		skb_copy_to_linear_data_offset(skb, offset,
				macb_rx_buffer(bp, frag), frag_len);
		offset += bp->rx_buffer_size;
		desc = macb_rx_desc(bp, frag);
		desc->addr &= ~MACB_BIT(RX_USED);

		if (frag == last_frag)
			break;
	}

	/* Make descriptor updates visible to hardware */
	wmb();

	__skb_pull(skb, NET_IP_ALIGN);
	skb->protocol = eth_type_trans(skb, bp->dev);

	bp->stats.rx_packets++;
	bp->stats.rx_bytes += skb->len;
	netdev_vdbg(bp->dev, "received skb of length %u, csum: %08x\n",
		   skb->len, skb->csum);
	netif_receive_skb(skb);

	return 0;
}

static inline void macb_init_rx_ring(struct macb *bp)
{
	dma_addr_t addr;
	int i;

	addr = bp->rx_buffers_dma;
	for (i = 0; i < RX_RING_SIZE; i++) {
		bp->rx_ring[i].addr = addr;
		bp->rx_ring[i].ctrl = 0;
		addr += bp->rx_buffer_size;
	}
	bp->rx_ring[RX_RING_SIZE - 1].addr |= MACB_BIT(RX_WRAP);
}

static int macb_rx(struct macb *bp, int budget)
{
	bool reset_rx_queue = false;
	int received = 0;
	unsigned int tail;
	int first_frag = -1;

	for (tail = bp->rx_tail; budget > 0; tail++) {
		struct macb_dma_desc *desc = macb_rx_desc(bp, tail);
		u32 addr, ctrl;

		/* Make hw descriptor updates visible to CPU */
		rmb();

		addr = desc->addr;
		ctrl = desc->ctrl;

		if (!(addr & MACB_BIT(RX_USED)))
			break;

		if (ctrl & MACB_BIT(RX_SOF)) {
			if (first_frag != -1)
				discard_partial_frame(bp, first_frag, tail);
			first_frag = tail;
		}

		if (ctrl & MACB_BIT(RX_EOF)) {
			int dropped;

			if (unlikely(first_frag == -1)) {
				reset_rx_queue = true;
				continue;
			}

			dropped = macb_rx_frame(bp, first_frag, tail);
			first_frag = -1;
			if (unlikely(dropped < 0)) {
				reset_rx_queue = true;
				continue;
			}
			if (!dropped) {
				received++;
				budget--;
			}
		}
	}

	if (unlikely(reset_rx_queue)) {
		unsigned long flags;
		u32 ctrl;

		netdev_err(bp->dev, "RX queue corruption: reset it\n");

		spin_lock_irqsave(&bp->lock, flags);

		ctrl = macb_readl(bp, NCR);
		macb_writel(bp, NCR, ctrl & ~MACB_BIT(RE));

		macb_init_rx_ring(bp);
		macb_writel(bp, RBQP, bp->rx_ring_dma);

		macb_writel(bp, NCR, ctrl | MACB_BIT(RE));

		spin_unlock_irqrestore(&bp->lock, flags);
		return received;
	}

	if (first_frag != -1)
		bp->rx_tail = first_frag;
	else
		bp->rx_tail = tail;

	return received;
}

static int macb_poll(struct napi_struct *napi, int budget)
{
	struct macb *bp = container_of(napi, struct macb, napi);
	int work_done;
	u32 status;

	status = macb_readl(bp, RSR);
	macb_writel(bp, RSR, status);

	work_done = 0;

	netdev_vdbg(bp->dev, "poll: status = %08lx, budget = %d\n",
		   (unsigned long)status, budget);

	work_done = bp->macbgem_ops.mog_rx(bp, budget);
	if (work_done < budget) {
		napi_complete(napi);

		/* Packets received while interrupts were disabled */
		status = macb_readl(bp, RSR);
		if (status) {
			if (bp->caps & MACB_CAPS_ISR_CLEAR_ON_WRITE)
				macb_writel(bp, ISR, MACB_BIT(RCOMP));
			napi_reschedule(napi);
		} else {
			macb_writel(bp, IER, MACB_RX_INT_FLAGS);
		}
	}

	/* TODO: Handle errors */

	return work_done;
}

static irqreturn_t macb_interrupt(int irq, void *dev_id)
{
	struct macb_queue *queue = dev_id;
	struct macb *bp = queue->bp;
	struct net_device *dev = bp->dev;
	u32 status, ctrl;

	status = queue_readl(queue, ISR);

	if (unlikely(!status))
		return IRQ_NONE;

	spin_lock(&bp->lock);

	while (status) {
		/* close possible race with dev_close */
		if (unlikely(!netif_running(dev))) {
			queue_writel(queue, IDR, -1);
			if (bp->caps & MACB_CAPS_ISR_CLEAR_ON_WRITE)
				queue_writel(queue, ISR, -1);
			break;
		}

		netdev_vdbg(bp->dev, "queue = %u, isr = 0x%08lx\n",
			    (unsigned int)(queue - bp->queues),
			    (unsigned long)status);

		if (status & MACB_RX_INT_FLAGS) {
			/*
			 * There's no point taking any more interrupts
			 * until we have processed the buffers. The
			 * scheduling call may fail if the poll routine
			 * is already scheduled, so disable interrupts
			 * now.
			 */
			queue_writel(queue, IDR, MACB_RX_INT_FLAGS);
			if (bp->caps & MACB_CAPS_ISR_CLEAR_ON_WRITE)
				queue_writel(queue, ISR, MACB_BIT(RCOMP));

			if (napi_schedule_prep(&bp->napi)) {
				netdev_vdbg(bp->dev, "scheduling RX softirq\n");
				__napi_schedule(&bp->napi);
			}
		}

		if (unlikely(status & (MACB_TX_ERR_FLAGS))) {
			queue_writel(queue, IDR, MACB_TX_INT_FLAGS);
			schedule_work(&queue->tx_error_task);

			if (bp->caps & MACB_CAPS_ISR_CLEAR_ON_WRITE)
				queue_writel(queue, ISR, MACB_TX_ERR_FLAGS);

			break;
		}

		if (status & MACB_BIT(TCOMP))
			macb_tx_interrupt(queue);

		/*
		 * Link change detection isn't possible with RMII, so we'll
		 * add that if/when we get our hands on a full-blown MII PHY.
		 */

		/* There is a hardware issue under heavy load where DMA can
		 * stop, this causes endless "used buffer descriptor read"
		 * interrupts but it can be cleared by re-enabling RX. See
		 * the at91 manual, section 41.3.1 or the Zynq manual
		 * section 16.7.4 for details.
		 */
		if (status & MACB_BIT(RXUBR)) {
			ctrl = macb_readl(bp, NCR);
			macb_writel(bp, NCR, ctrl & ~MACB_BIT(RE));
			macb_writel(bp, NCR, ctrl | MACB_BIT(RE));

			if (bp->caps & MACB_CAPS_ISR_CLEAR_ON_WRITE)
				queue_writel(queue, ISR, MACB_BIT(RXUBR));
		}

		if (status & MACB_BIT(ISR_ROVR)) {
			/* We missed at least one packet */
			if (macb_is_gem(bp))
				bp->hw_stats.gem.rx_overruns++;
			else
				bp->hw_stats.macb.rx_overruns++;

			if (bp->caps & MACB_CAPS_ISR_CLEAR_ON_WRITE)
				queue_writel(queue, ISR, MACB_BIT(ISR_ROVR));
		}

		if (status & MACB_BIT(HRESP)) {
			/*
			 * TODO: Reset the hardware, and maybe move the
			 * netdev_err to a lower-priority context as well
			 * (work queue?)
			 */
			netdev_err(dev, "DMA bus error: HRESP not OK\n");

			if (bp->caps & MACB_CAPS_ISR_CLEAR_ON_WRITE)
				queue_writel(queue, ISR, MACB_BIT(HRESP));
		}

		status = queue_readl(queue, ISR);
	}

	spin_unlock(&bp->lock);

	return IRQ_HANDLED;
}

#ifdef CONFIG_NET_POLL_CONTROLLER
/*
 * Polling receive - used by netconsole and other diagnostic tools
 * to allow network i/o with interrupts disabled.
 */
static void macb_poll_controller(struct net_device *dev)
{
	struct macb *bp = netdev_priv(dev);
	struct macb_queue *queue;
	unsigned long flags;
	unsigned int q;

	local_irq_save(flags);
	for (q = 0, queue = bp->queues; q < bp->num_queues; ++q, ++queue)
		macb_interrupt(dev->irq, queue);
	local_irq_restore(flags);
}
#endif

static unsigned int macb_tx_map(struct macb *bp,
				struct macb_queue *queue,
				struct sk_buff *skb)
{
	dma_addr_t mapping;
	unsigned int len, entry, i, tx_head = queue->tx_head;
	struct macb_tx_skb *tx_skb = NULL;
	struct macb_dma_desc *desc;
	unsigned int offset, size, count = 0;
	unsigned int f, nr_frags = skb_shinfo(skb)->nr_frags;
	unsigned int eof = 1;
	u32 ctrl;

	/* First, map non-paged data */
	len = skb_headlen(skb);
	offset = 0;
	while (len) {
		size = min(len, bp->max_tx_length);
		entry = macb_tx_ring_wrap(tx_head);
		tx_skb = &queue->tx_skb[entry];

		mapping = dma_map_single(&bp->pdev->dev,
					 skb->data + offset,
					 size, DMA_TO_DEVICE);
		if (dma_mapping_error(&bp->pdev->dev, mapping))
			goto dma_error;

		/* Save info to properly release resources */
		tx_skb->skb = NULL;
		tx_skb->mapping = mapping;
		tx_skb->size = size;
		tx_skb->mapped_as_page = false;

		len -= size;
		offset += size;
		count++;
		tx_head++;
	}

	/* Then, map paged data from fragments */
	for (f = 0; f < nr_frags; f++) {
		const skb_frag_t *frag = &skb_shinfo(skb)->frags[f];

		len = skb_frag_size(frag);
		offset = 0;
		while (len) {
			size = min(len, bp->max_tx_length);
			entry = macb_tx_ring_wrap(tx_head);
			tx_skb = &queue->tx_skb[entry];

			mapping = skb_frag_dma_map(&bp->pdev->dev, frag,
						   offset, size, DMA_TO_DEVICE);
			if (dma_mapping_error(&bp->pdev->dev, mapping))
				goto dma_error;

			/* Save info to properly release resources */
			tx_skb->skb = NULL;
			tx_skb->mapping = mapping;
			tx_skb->size = size;
			tx_skb->mapped_as_page = true;

			len -= size;
			offset += size;
			count++;
			tx_head++;
		}
	}

	/* Should never happen */
	if (unlikely(tx_skb == NULL)) {
		netdev_err(bp->dev, "BUG! empty skb!\n");
		return 0;
	}

	/* This is the last buffer of the frame: save socket buffer */
	tx_skb->skb = skb;

	/* Update TX ring: update buffer descriptors in reverse order
	 * to avoid race condition
	 */

	/* Set 'TX_USED' bit in buffer descriptor at tx_head position
	 * to set the end of TX queue
	 */
	i = tx_head;
	entry = macb_tx_ring_wrap(i);
	ctrl = MACB_BIT(TX_USED);
	desc = &queue->tx_ring[entry];
	desc->ctrl = ctrl;

	do {
		i--;
		entry = macb_tx_ring_wrap(i);
		tx_skb = &queue->tx_skb[entry];
		desc = &queue->tx_ring[entry];

		ctrl = (u32)tx_skb->size;
		if (eof) {
			ctrl |= MACB_BIT(TX_LAST);
			eof = 0;
		}
		if (unlikely(entry == (TX_RING_SIZE - 1)))
			ctrl |= MACB_BIT(TX_WRAP);

		/* Set TX buffer descriptor */
		desc->addr = tx_skb->mapping;
		/* desc->addr must be visible to hardware before clearing
		 * 'TX_USED' bit in desc->ctrl.
		 */
		wmb();
		desc->ctrl = ctrl;
	} while (i != queue->tx_head);

	queue->tx_head = tx_head;

	return count;

dma_error:
	netdev_err(bp->dev, "TX DMA map failed\n");

	for (i = queue->tx_head; i != tx_head; i++) {
		tx_skb = macb_tx_skb(queue, i);

		macb_tx_unmap(bp, tx_skb);
	}

	return 0;
}

static int macb_start_xmit(struct sk_buff *skb, struct net_device *dev)
{
	u16 queue_index = skb_get_queue_mapping(skb);
	struct macb *bp = netdev_priv(dev);
	struct macb_queue *queue = &bp->queues[queue_index];
	unsigned long flags;
	unsigned int count, nr_frags, frag_size, f;

#if defined(DEBUG) && defined(VERBOSE_DEBUG)
	netdev_vdbg(bp->dev,
		   "start_xmit: queue %hu len %u head %p data %p tail %p end %p\n",
		   queue_index, skb->len, skb->head, skb->data,
		   skb_tail_pointer(skb), skb_end_pointer(skb));
	print_hex_dump(KERN_DEBUG, "data: ", DUMP_PREFIX_OFFSET, 16, 1,
		       skb->data, 16, true);
#endif

	/* Count how many TX buffer descriptors are needed to send this
	 * socket buffer: skb fragments of jumbo frames may need to be
	 * splitted into many buffer descriptors.
	 */
	count = DIV_ROUND_UP(skb_headlen(skb), bp->max_tx_length);
	nr_frags = skb_shinfo(skb)->nr_frags;
	for (f = 0; f < nr_frags; f++) {
		frag_size = skb_frag_size(&skb_shinfo(skb)->frags[f]);
		count += DIV_ROUND_UP(frag_size, bp->max_tx_length);
	}

	spin_lock_irqsave(&bp->lock, flags);

	/* This is a hard error, log it. */
	if (CIRC_SPACE(queue->tx_head, queue->tx_tail, TX_RING_SIZE) < count) {
		netif_stop_subqueue(dev, queue_index);
		spin_unlock_irqrestore(&bp->lock, flags);
		netdev_dbg(bp->dev, "tx_head = %u, tx_tail = %u\n",
			   queue->tx_head, queue->tx_tail);
		return NETDEV_TX_BUSY;
	}

	/* Map socket buffer for DMA transfer */
	if (!macb_tx_map(bp, queue, skb)) {
		dev_kfree_skb_any(skb);
		goto unlock;
	}

	/* Make newly initialized descriptor visible to hardware */
	wmb();

	skb_tx_timestamp(skb);

	macb_writel(bp, NCR, macb_readl(bp, NCR) | MACB_BIT(TSTART));

	if (CIRC_SPACE(queue->tx_head, queue->tx_tail, TX_RING_SIZE) < 1)
		netif_stop_subqueue(dev, queue_index);

unlock:
	spin_unlock_irqrestore(&bp->lock, flags);

	return NETDEV_TX_OK;
}

static void macb_init_rx_buffer_size(struct macb *bp, size_t size)
{
	if (!macb_is_gem(bp)) {
		bp->rx_buffer_size = MACB_RX_BUFFER_SIZE;
	} else {
		bp->rx_buffer_size = size;

		if (bp->rx_buffer_size % RX_BUFFER_MULTIPLE) {
			netdev_dbg(bp->dev,
				    "RX buffer must be multiple of %d bytes, expanding\n",
				    RX_BUFFER_MULTIPLE);
			bp->rx_buffer_size =
				roundup(bp->rx_buffer_size, RX_BUFFER_MULTIPLE);
		}
	}

	netdev_dbg(bp->dev, "mtu [%u] rx_buffer_size [%Zu]\n",
		   bp->dev->mtu, bp->rx_buffer_size);
}

static void gem_free_rx_buffers(struct macb *bp)
{
	struct sk_buff		*skb;
	struct macb_dma_desc	*desc;
	dma_addr_t		addr;
	int i;

	if (!bp->rx_skbuff)
		return;

	for (i = 0; i < RX_RING_SIZE; i++) {
		skb = bp->rx_skbuff[i];

		if (skb == NULL)
			continue;

		desc = &bp->rx_ring[i];
		addr = MACB_BF(RX_WADDR, MACB_BFEXT(RX_WADDR, desc->addr));
		dma_unmap_single(&bp->pdev->dev, addr, bp->rx_buffer_size,
				 DMA_FROM_DEVICE);
		dev_kfree_skb_any(skb);
		skb = NULL;
	}

	kfree(bp->rx_skbuff);
	bp->rx_skbuff = NULL;
}

static void macb_free_rx_buffers(struct macb *bp)
{
	if (bp->rx_buffers) {
		dma_free_coherent(&bp->pdev->dev,
				  RX_RING_SIZE * bp->rx_buffer_size,
				  bp->rx_buffers, bp->rx_buffers_dma);
		bp->rx_buffers = NULL;
	}
}

static void macb_free_consistent(struct macb *bp)
{
	struct macb_queue *queue;
	unsigned int q;

	bp->macbgem_ops.mog_free_rx_buffers(bp);
	if (bp->rx_ring) {
		dma_free_coherent(&bp->pdev->dev, RX_RING_BYTES,
				  bp->rx_ring, bp->rx_ring_dma);
		bp->rx_ring = NULL;
	}

	for (q = 0, queue = bp->queues; q < bp->num_queues; ++q, ++queue) {
		kfree(queue->tx_skb);
		queue->tx_skb = NULL;
		if (queue->tx_ring) {
			dma_free_coherent(&bp->pdev->dev, TX_RING_BYTES,
					  queue->tx_ring, queue->tx_ring_dma);
			queue->tx_ring = NULL;
		}
	}
}

static int gem_alloc_rx_buffers(struct macb *bp)
{
	int size;

	size = RX_RING_SIZE * sizeof(struct sk_buff *);
	bp->rx_skbuff = kzalloc(size, GFP_KERNEL);
	if (!bp->rx_skbuff)
		return -ENOMEM;
	else
		netdev_dbg(bp->dev,
			   "Allocated %d RX struct sk_buff entries at %p\n",
			   RX_RING_SIZE, bp->rx_skbuff);
	return 0;
}

static int macb_alloc_rx_buffers(struct macb *bp)
{
	int size;

	size = RX_RING_SIZE * bp->rx_buffer_size;
	bp->rx_buffers = dma_alloc_coherent(&bp->pdev->dev, size,
					    &bp->rx_buffers_dma, GFP_KERNEL);
	if (!bp->rx_buffers)
		return -ENOMEM;
	else
		netdev_dbg(bp->dev,
			   "Allocated RX buffers of %d bytes at %08lx (mapped %p)\n",
			   size, (unsigned long)bp->rx_buffers_dma, bp->rx_buffers);
	return 0;
}

static int macb_alloc_consistent(struct macb *bp)
{
	struct macb_queue *queue;
	unsigned int q;
	int size;

	for (q = 0, queue = bp->queues; q < bp->num_queues; ++q, ++queue) {
		size = TX_RING_BYTES;
		queue->tx_ring = dma_alloc_coherent(&bp->pdev->dev, size,
						    &queue->tx_ring_dma,
						    GFP_KERNEL);
		if (!queue->tx_ring)
			goto out_err;
		netdev_dbg(bp->dev,
			   "Allocated TX ring for queue %u of %d bytes at %08lx (mapped %p)\n",
			   q, size, (unsigned long)queue->tx_ring_dma,
			   queue->tx_ring);

		size = TX_RING_SIZE * sizeof(struct macb_tx_skb);
		queue->tx_skb = kmalloc(size, GFP_KERNEL);
		if (!queue->tx_skb)
			goto out_err;
	}

	size = RX_RING_BYTES;
	bp->rx_ring = dma_alloc_coherent(&bp->pdev->dev, size,
					 &bp->rx_ring_dma, GFP_KERNEL);
	if (!bp->rx_ring)
		goto out_err;
	netdev_dbg(bp->dev,
		   "Allocated RX ring of %d bytes at %08lx (mapped %p)\n",
		   size, (unsigned long)bp->rx_ring_dma, bp->rx_ring);

	if (bp->macbgem_ops.mog_alloc_rx_buffers(bp))
		goto out_err;

	return 0;

out_err:
	macb_free_consistent(bp);
	return -ENOMEM;
}

static void gem_init_rings(struct macb *bp)
{
	struct macb_queue *queue;
	unsigned int q;
	int i;

	for (q = 0, queue = bp->queues; q < bp->num_queues; ++q, ++queue) {
		for (i = 0; i < TX_RING_SIZE; i++) {
			queue->tx_ring[i].addr = 0;
			queue->tx_ring[i].ctrl = MACB_BIT(TX_USED);
		}
		queue->tx_ring[TX_RING_SIZE - 1].ctrl |= MACB_BIT(TX_WRAP);
		queue->tx_head = 0;
		queue->tx_tail = 0;
	}

	bp->rx_tail = 0;
	bp->rx_prepared_head = 0;

	gem_rx_refill(bp);
}

static void macb_init_rings(struct macb *bp)
{
	int i;

	macb_init_rx_ring(bp);

	for (i = 0; i < TX_RING_SIZE; i++) {
		bp->queues[0].tx_ring[i].addr = 0;
		bp->queues[0].tx_ring[i].ctrl = MACB_BIT(TX_USED);
	}
	bp->queues[0].tx_head = 0;
	bp->queues[0].tx_tail = 0;
	bp->queues[0].tx_ring[TX_RING_SIZE - 1].ctrl |= MACB_BIT(TX_WRAP);

	bp->rx_tail = 0;
}

static void macb_reset_hw(struct macb *bp)
{
	struct macb_queue *queue;
	unsigned int q;

	/*
	 * Disable RX and TX (XXX: Should we halt the transmission
	 * more gracefully?)
	 */
	macb_writel(bp, NCR, 0);

	/* Clear the stats registers (XXX: Update stats first?) */
	macb_writel(bp, NCR, MACB_BIT(CLRSTAT));

	/* Clear all status flags */
	macb_writel(bp, TSR, -1);
	macb_writel(bp, RSR, -1);

	/* Disable all interrupts */
	for (q = 0, queue = bp->queues; q < bp->num_queues; ++q, ++queue) {
		queue_writel(queue, IDR, -1);
		queue_readl(queue, ISR);
		if (bp->caps & MACB_CAPS_ISR_CLEAR_ON_WRITE)
			queue_writel(queue, ISR, -1);
	}
}

static u32 gem_mdc_clk_div(struct macb *bp)
{
	u32 config;
	unsigned long pclk_hz = clk_get_rate(bp->pclk);

	if (pclk_hz <= 20000000)
		config = GEM_BF(CLK, GEM_CLK_DIV8);
	else if (pclk_hz <= 40000000)
		config = GEM_BF(CLK, GEM_CLK_DIV16);
	else if (pclk_hz <= 80000000)
		config = GEM_BF(CLK, GEM_CLK_DIV32);
	else if (pclk_hz <= 120000000)
		config = GEM_BF(CLK, GEM_CLK_DIV48);
	else if (pclk_hz <= 160000000)
		config = GEM_BF(CLK, GEM_CLK_DIV64);
	else
		config = GEM_BF(CLK, GEM_CLK_DIV96);

	return config;
}

static u32 macb_mdc_clk_div(struct macb *bp)
{
	u32 config;
	unsigned long pclk_hz;

	if (macb_is_gem(bp))
		return gem_mdc_clk_div(bp);

	pclk_hz = clk_get_rate(bp->pclk);
	if (pclk_hz <= 20000000)
		config = MACB_BF(CLK, MACB_CLK_DIV8);
	else if (pclk_hz <= 40000000)
		config = MACB_BF(CLK, MACB_CLK_DIV16);
	else if (pclk_hz <= 80000000)
		config = MACB_BF(CLK, MACB_CLK_DIV32);
	else
		config = MACB_BF(CLK, MACB_CLK_DIV64);

	return config;
}

/*
 * Get the DMA bus width field of the network configuration register that we
 * should program.  We find the width from decoding the design configuration
 * register to find the maximum supported data bus width.
 */
static u32 macb_dbw(struct macb *bp)
{
	if (!macb_is_gem(bp))
		return 0;

	switch (GEM_BFEXT(DBWDEF, gem_readl(bp, DCFG1))) {
	case 4:
		return GEM_BF(DBW, GEM_DBW128);
	case 2:
		return GEM_BF(DBW, GEM_DBW64);
	case 1:
	default:
		return GEM_BF(DBW, GEM_DBW32);
	}
}

/*
 * Configure the receive DMA engine
 * - use the correct receive buffer size
 * - set best burst length for DMA operations
 *   (if not supported by FIFO, it will fallback to default)
 * - set both rx/tx packet buffers to full memory size
 * These are configurable parameters for GEM.
 */
static void macb_configure_dma(struct macb *bp)
{
	u32 dmacfg;

	if (macb_is_gem(bp)) {
		dmacfg = gem_readl(bp, DMACFG) & ~GEM_BF(RXBS, -1L);
		dmacfg |= GEM_BF(RXBS, bp->rx_buffer_size / RX_BUFFER_MULTIPLE);
		if (bp->dma_burst_length)
			dmacfg = GEM_BFINS(FBLDO, bp->dma_burst_length, dmacfg);
		dmacfg |= GEM_BIT(TXPBMS) | GEM_BF(RXBMS, -1L);
		dmacfg &= ~GEM_BIT(ENDIA_PKT);

		if (bp->native_io)
			dmacfg &= ~GEM_BIT(ENDIA_DESC);
		else
			dmacfg |= GEM_BIT(ENDIA_DESC); /* CPU in big endian */

		if (bp->dev->features & NETIF_F_HW_CSUM)
			dmacfg |= GEM_BIT(TXCOEN);
		else
			dmacfg &= ~GEM_BIT(TXCOEN);
		netdev_dbg(bp->dev, "Cadence configure DMA with 0x%08x\n",
			   dmacfg);
		gem_writel(bp, DMACFG, dmacfg);
	}
}

static void macb_init_hw(struct macb *bp)
{
	struct macb_queue *queue;
	unsigned int q;

	u32 config;

	macb_reset_hw(bp);
	macb_set_hwaddr(bp);

	config = macb_mdc_clk_div(bp);
	if (bp->phy_interface == PHY_INTERFACE_MODE_SGMII)
		config |= GEM_BIT(SGMIIEN) | GEM_BIT(PCSSEL);
	config |= MACB_BF(RBOF, NET_IP_ALIGN);	/* Make eth data aligned */
	config |= MACB_BIT(PAE);		/* PAuse Enable */
	config |= MACB_BIT(DRFCS);		/* Discard Rx FCS */
	if (bp->caps & MACB_CAPS_JUMBO)
		config |= MACB_BIT(JFRAME);	/* Enable jumbo frames */
	else
		config |= MACB_BIT(BIG);	/* Receive oversized frames */
	if (bp->dev->flags & IFF_PROMISC)
		config |= MACB_BIT(CAF);	/* Copy All Frames */
	else if (macb_is_gem(bp) && bp->dev->features & NETIF_F_RXCSUM)
		config |= GEM_BIT(RXCOEN);
	if (!(bp->dev->flags & IFF_BROADCAST))
		config |= MACB_BIT(NBC);	/* No BroadCast */
	config |= macb_dbw(bp);
	macb_writel(bp, NCFGR, config);
	if ((bp->caps & MACB_CAPS_JUMBO) && bp->jumbo_max_len)
		gem_writel(bp, JML, bp->jumbo_max_len);
	bp->speed = SPEED_10;
	bp->duplex = DUPLEX_HALF;
	bp->rx_frm_len_mask = MACB_RX_FRMLEN_MASK;
	if (bp->caps & MACB_CAPS_JUMBO)
		bp->rx_frm_len_mask = MACB_RX_JFRMLEN_MASK;

	macb_configure_dma(bp);

	/* Initialize TX and RX buffers */
	macb_writel(bp, RBQP, bp->rx_ring_dma);
	for (q = 0, queue = bp->queues; q < bp->num_queues; ++q, ++queue) {
		queue_writel(queue, TBQP, queue->tx_ring_dma);

		/* Enable interrupts */
		queue_writel(queue, IER,
			     MACB_RX_INT_FLAGS |
			     MACB_TX_INT_FLAGS |
			     MACB_BIT(HRESP));
	}

	/* Enable TX and RX */
	macb_writel(bp, NCR, MACB_BIT(RE) | MACB_BIT(TE) | MACB_BIT(MPE));
}

/*
 * The hash address register is 64 bits long and takes up two
 * locations in the memory map.  The least significant bits are stored
 * in EMAC_HSL and the most significant bits in EMAC_HSH.
 *
 * The unicast hash enable and the multicast hash enable bits in the
 * network configuration register enable the reception of hash matched
 * frames. The destination address is reduced to a 6 bit index into
 * the 64 bit hash register using the following hash function.  The
 * hash function is an exclusive or of every sixth bit of the
 * destination address.
 *
 * hi[5] = da[5] ^ da[11] ^ da[17] ^ da[23] ^ da[29] ^ da[35] ^ da[41] ^ da[47]
 * hi[4] = da[4] ^ da[10] ^ da[16] ^ da[22] ^ da[28] ^ da[34] ^ da[40] ^ da[46]
 * hi[3] = da[3] ^ da[09] ^ da[15] ^ da[21] ^ da[27] ^ da[33] ^ da[39] ^ da[45]
 * hi[2] = da[2] ^ da[08] ^ da[14] ^ da[20] ^ da[26] ^ da[32] ^ da[38] ^ da[44]
 * hi[1] = da[1] ^ da[07] ^ da[13] ^ da[19] ^ da[25] ^ da[31] ^ da[37] ^ da[43]
 * hi[0] = da[0] ^ da[06] ^ da[12] ^ da[18] ^ da[24] ^ da[30] ^ da[36] ^ da[42]
 *
 * da[0] represents the least significant bit of the first byte
 * received, that is, the multicast/unicast indicator, and da[47]
 * represents the most significant bit of the last byte received.  If
 * the hash index, hi[n], points to a bit that is set in the hash
 * register then the frame will be matched according to whether the
 * frame is multicast or unicast.  A multicast match will be signalled
 * if the multicast hash enable bit is set, da[0] is 1 and the hash
 * index points to a bit set in the hash register.  A unicast match
 * will be signalled if the unicast hash enable bit is set, da[0] is 0
 * and the hash index points to a bit set in the hash register.  To
 * receive all multicast frames, the hash register should be set with
 * all ones and the multicast hash enable bit should be set in the
 * network configuration register.
 */

static inline int hash_bit_value(int bitnr, __u8 *addr)
{
	if (addr[bitnr / 8] & (1 << (bitnr % 8)))
		return 1;
	return 0;
}

/*
 * Return the hash index value for the specified address.
 */
static int hash_get_index(__u8 *addr)
{
	int i, j, bitval;
	int hash_index = 0;

	for (j = 0; j < 6; j++) {
		for (i = 0, bitval = 0; i < 8; i++)
			bitval ^= hash_bit_value(i * 6 + j, addr);

		hash_index |= (bitval << j);
	}

	return hash_index;
}

/*
 * Add multicast addresses to the internal multicast-hash table.
 */
static void macb_sethashtable(struct net_device *dev)
{
	struct netdev_hw_addr *ha;
	unsigned long mc_filter[2];
	unsigned int bitnr;
	struct macb *bp = netdev_priv(dev);

	mc_filter[0] = mc_filter[1] = 0;

	netdev_for_each_mc_addr(ha, dev) {
		bitnr = hash_get_index(ha->addr);
		mc_filter[bitnr >> 5] |= 1 << (bitnr & 31);
	}

	macb_or_gem_writel(bp, HRB, mc_filter[0]);
	macb_or_gem_writel(bp, HRT, mc_filter[1]);
}

/*
 * Enable/Disable promiscuous and multicast modes.
 */
static void macb_set_rx_mode(struct net_device *dev)
{
	unsigned long cfg;
	struct macb *bp = netdev_priv(dev);

	cfg = macb_readl(bp, NCFGR);

	if (dev->flags & IFF_PROMISC) {
		/* Enable promiscuous mode */
		cfg |= MACB_BIT(CAF);

		/* Disable RX checksum offload */
		if (macb_is_gem(bp))
			cfg &= ~GEM_BIT(RXCOEN);
	} else {
		/* Disable promiscuous mode */
		cfg &= ~MACB_BIT(CAF);

		/* Enable RX checksum offload only if requested */
		if (macb_is_gem(bp) && dev->features & NETIF_F_RXCSUM)
			cfg |= GEM_BIT(RXCOEN);
	}

	if (dev->flags & IFF_ALLMULTI) {
		/* Enable all multicast mode */
		macb_or_gem_writel(bp, HRB, -1);
		macb_or_gem_writel(bp, HRT, -1);
		cfg |= MACB_BIT(NCFGR_MTI);
	} else if (!netdev_mc_empty(dev)) {
		/* Enable specific multicasts */
		macb_sethashtable(dev);
		cfg |= MACB_BIT(NCFGR_MTI);
	} else if (dev->flags & (~IFF_ALLMULTI)) {
		/* Disable all multicast mode */
		macb_or_gem_writel(bp, HRB, 0);
		macb_or_gem_writel(bp, HRT, 0);
		cfg &= ~MACB_BIT(NCFGR_MTI);
	}

	macb_writel(bp, NCFGR, cfg);
}

static int macb_open(struct net_device *dev)
{
	struct macb *bp = netdev_priv(dev);
	size_t bufsz = dev->mtu + ETH_HLEN + ETH_FCS_LEN + NET_IP_ALIGN;
	int err;

	netdev_dbg(bp->dev, "open\n");

	/* carrier starts down */
	netif_carrier_off(dev);

	/* if the phy is not yet register, retry later*/
	if (!bp->phy_dev)
		return -EAGAIN;

	/* RX buffers initialization */
	macb_init_rx_buffer_size(bp, bufsz);

	err = macb_alloc_consistent(bp);
	if (err) {
		netdev_err(dev, "Unable to allocate DMA memory (error %d)\n",
			   err);
		return err;
	}

	napi_enable(&bp->napi);

	bp->macbgem_ops.mog_init_rings(bp);
	macb_init_hw(bp);

	/* schedule a link state check */
	phy_start(bp->phy_dev);

	netif_tx_start_all_queues(dev);

	return 0;
}

static int macb_close(struct net_device *dev)
{
	struct macb *bp = netdev_priv(dev);
	unsigned long flags;

	netif_tx_stop_all_queues(dev);
	napi_disable(&bp->napi);

	if (bp->phy_dev)
		phy_stop(bp->phy_dev);

	spin_lock_irqsave(&bp->lock, flags);
	macb_reset_hw(bp);
	netif_carrier_off(dev);
	spin_unlock_irqrestore(&bp->lock, flags);

	macb_free_consistent(bp);

	return 0;
}

static int macb_change_mtu(struct net_device *dev, int new_mtu)
{
	struct macb *bp = netdev_priv(dev);
	u32 max_mtu;

	if (netif_running(dev))
		return -EBUSY;

	max_mtu = ETH_DATA_LEN;
	if (bp->caps & MACB_CAPS_JUMBO)
		max_mtu = gem_readl(bp, JML) - ETH_HLEN - ETH_FCS_LEN;

	if ((new_mtu > max_mtu) || (new_mtu < GEM_MTU_MIN_SIZE))
		return -EINVAL;

	dev->mtu = new_mtu;

	return 0;
}

static void gem_update_stats(struct macb *bp)
{
	unsigned int i;
	u32 *p = &bp->hw_stats.gem.tx_octets_31_0;

	for (i = 0; i < GEM_STATS_LEN; ++i, ++p) {
		u32 offset = gem_statistics[i].offset;
		u64 val = bp->macb_reg_readl(bp, offset);

		bp->ethtool_stats[i] += val;
		*p += val;

		if (offset == GEM_OCTTXL || offset == GEM_OCTRXL) {
			/* Add GEM_OCTTXH, GEM_OCTRXH */
			val = bp->macb_reg_readl(bp, offset + 4);
			bp->ethtool_stats[i] += ((u64)val) << 32;
			*(++p) += val;
		}
	}
}

static struct net_device_stats *gem_get_stats(struct macb *bp)
{
	struct gem_stats *hwstat = &bp->hw_stats.gem;
	struct net_device_stats *nstat = &bp->stats;

	gem_update_stats(bp);

	nstat->rx_errors = (hwstat->rx_frame_check_sequence_errors +
			    hwstat->rx_alignment_errors +
			    hwstat->rx_resource_errors +
			    hwstat->rx_overruns +
			    hwstat->rx_oversize_frames +
			    hwstat->rx_jabbers +
			    hwstat->rx_undersized_frames +
			    hwstat->rx_length_field_frame_errors);
	nstat->tx_errors = (hwstat->tx_late_collisions +
			    hwstat->tx_excessive_collisions +
			    hwstat->tx_underrun +
			    hwstat->tx_carrier_sense_errors);
	nstat->multicast = hwstat->rx_multicast_frames;
	nstat->collisions = (hwstat->tx_single_collision_frames +
			     hwstat->tx_multiple_collision_frames +
			     hwstat->tx_excessive_collisions);
	nstat->rx_length_errors = (hwstat->rx_oversize_frames +
				   hwstat->rx_jabbers +
				   hwstat->rx_undersized_frames +
				   hwstat->rx_length_field_frame_errors);
	nstat->rx_over_errors = hwstat->rx_resource_errors;
	nstat->rx_crc_errors = hwstat->rx_frame_check_sequence_errors;
	nstat->rx_frame_errors = hwstat->rx_alignment_errors;
	nstat->rx_fifo_errors = hwstat->rx_overruns;
	nstat->tx_aborted_errors = hwstat->tx_excessive_collisions;
	nstat->tx_carrier_errors = hwstat->tx_carrier_sense_errors;
	nstat->tx_fifo_errors = hwstat->tx_underrun;

	return nstat;
}

static void gem_get_ethtool_stats(struct net_device *dev,
				  struct ethtool_stats *stats, u64 *data)
{
	struct macb *bp;

	bp = netdev_priv(dev);
	gem_update_stats(bp);
	memcpy(data, &bp->ethtool_stats, sizeof(u64) * GEM_STATS_LEN);
}

static int gem_get_sset_count(struct net_device *dev, int sset)
{
	switch (sset) {
	case ETH_SS_STATS:
		return GEM_STATS_LEN;
	default:
		return -EOPNOTSUPP;
	}
}

static void gem_get_ethtool_strings(struct net_device *dev, u32 sset, u8 *p)
{
	unsigned int i;

	switch (sset) {
	case ETH_SS_STATS:
		for (i = 0; i < GEM_STATS_LEN; i++, p += ETH_GSTRING_LEN)
			memcpy(p, gem_statistics[i].stat_string,
			       ETH_GSTRING_LEN);
		break;
	}
}

static struct net_device_stats *macb_get_stats(struct net_device *dev)
{
	struct macb *bp = netdev_priv(dev);
	struct net_device_stats *nstat = &bp->stats;
	struct macb_stats *hwstat = &bp->hw_stats.macb;

	if (macb_is_gem(bp))
		return gem_get_stats(bp);

	/* read stats from hardware */
	macb_update_stats(bp);

	/* Convert HW stats into netdevice stats */
	nstat->rx_errors = (hwstat->rx_fcs_errors +
			    hwstat->rx_align_errors +
			    hwstat->rx_resource_errors +
			    hwstat->rx_overruns +
			    hwstat->rx_oversize_pkts +
			    hwstat->rx_jabbers +
			    hwstat->rx_undersize_pkts +
			    hwstat->rx_length_mismatch);
	nstat->tx_errors = (hwstat->tx_late_cols +
			    hwstat->tx_excessive_cols +
			    hwstat->tx_underruns +
			    hwstat->tx_carrier_errors +
			    hwstat->sqe_test_errors);
	nstat->collisions = (hwstat->tx_single_cols +
			     hwstat->tx_multiple_cols +
			     hwstat->tx_excessive_cols);
	nstat->rx_length_errors = (hwstat->rx_oversize_pkts +
				   hwstat->rx_jabbers +
				   hwstat->rx_undersize_pkts +
				   hwstat->rx_length_mismatch);
	nstat->rx_over_errors = hwstat->rx_resource_errors +
				   hwstat->rx_overruns;
	nstat->rx_crc_errors = hwstat->rx_fcs_errors;
	nstat->rx_frame_errors = hwstat->rx_align_errors;
	nstat->rx_fifo_errors = hwstat->rx_overruns;
	/* XXX: What does "missed" mean? */
	nstat->tx_aborted_errors = hwstat->tx_excessive_cols;
	nstat->tx_carrier_errors = hwstat->tx_carrier_errors;
	nstat->tx_fifo_errors = hwstat->tx_underruns;
	/* Don't know about heartbeat or window errors... */

	return nstat;
}

static int macb_get_settings(struct net_device *dev, struct ethtool_cmd *cmd)
{
	struct macb *bp = netdev_priv(dev);
	struct phy_device *phydev = bp->phy_dev;

	if (!phydev)
		return -ENODEV;

	return phy_ethtool_gset(phydev, cmd);
}

static int macb_set_settings(struct net_device *dev, struct ethtool_cmd *cmd)
{
	struct macb *bp = netdev_priv(dev);
	struct phy_device *phydev = bp->phy_dev;

	if (!phydev)
		return -ENODEV;

	return phy_ethtool_sset(phydev, cmd);
}

static int macb_get_regs_len(struct net_device *netdev)
{
	return MACB_GREGS_NBR * sizeof(u32);
}

static void macb_get_regs(struct net_device *dev, struct ethtool_regs *regs,
			  void *p)
{
	struct macb *bp = netdev_priv(dev);
	unsigned int tail, head;
	u32 *regs_buff = p;

	regs->version = (macb_readl(bp, MID) & ((1 << MACB_REV_SIZE) - 1))
			| MACB_GREGS_VERSION;

	tail = macb_tx_ring_wrap(bp->queues[0].tx_tail);
	head = macb_tx_ring_wrap(bp->queues[0].tx_head);

	regs_buff[0]  = macb_readl(bp, NCR);
	regs_buff[1]  = macb_or_gem_readl(bp, NCFGR);
	regs_buff[2]  = macb_readl(bp, NSR);
	regs_buff[3]  = macb_readl(bp, TSR);
	regs_buff[4]  = macb_readl(bp, RBQP);
	regs_buff[5]  = macb_readl(bp, TBQP);
	regs_buff[6]  = macb_readl(bp, RSR);
	regs_buff[7]  = macb_readl(bp, IMR);

	regs_buff[8]  = tail;
	regs_buff[9]  = head;
	regs_buff[10] = macb_tx_dma(&bp->queues[0], tail);
	regs_buff[11] = macb_tx_dma(&bp->queues[0], head);

	if (!(bp->caps & MACB_CAPS_USRIO_DISABLED))
		regs_buff[12] = macb_or_gem_readl(bp, USRIO);
	if (macb_is_gem(bp)) {
		regs_buff[13] = gem_readl(bp, DMACFG);
	}
}

static void macb_get_wol(struct net_device *netdev, struct ethtool_wolinfo *wol)
{
	struct macb *bp = netdev_priv(netdev);

	wol->supported = 0;
	wol->wolopts = 0;

	if (bp->wol & MACB_WOL_HAS_MAGIC_PACKET) {
		wol->supported = WAKE_MAGIC;

		if (bp->wol & MACB_WOL_ENABLED)
			wol->wolopts |= WAKE_MAGIC;
	}
}

static int macb_set_wol(struct net_device *netdev, struct ethtool_wolinfo *wol)
{
	struct macb *bp = netdev_priv(netdev);

	if (!(bp->wol & MACB_WOL_HAS_MAGIC_PACKET) ||
	    (wol->wolopts & ~WAKE_MAGIC))
		return -EOPNOTSUPP;

	if (wol->wolopts & WAKE_MAGIC)
		bp->wol |= MACB_WOL_ENABLED;
	else
		bp->wol &= ~MACB_WOL_ENABLED;

	device_set_wakeup_enable(&bp->pdev->dev, bp->wol & MACB_WOL_ENABLED);

	return 0;
}

static const struct ethtool_ops macb_ethtool_ops = {
	.get_settings		= macb_get_settings,
	.set_settings		= macb_set_settings,
	.get_regs_len		= macb_get_regs_len,
	.get_regs		= macb_get_regs,
	.get_link		= ethtool_op_get_link,
	.get_ts_info		= ethtool_op_get_ts_info,
	.get_wol		= macb_get_wol,
	.set_wol		= macb_set_wol,
};

static const struct ethtool_ops gem_ethtool_ops = {
	.get_settings		= macb_get_settings,
	.set_settings		= macb_set_settings,
	.get_regs_len		= macb_get_regs_len,
	.get_regs		= macb_get_regs,
	.get_link		= ethtool_op_get_link,
	.get_ts_info		= ethtool_op_get_ts_info,
	.get_ethtool_stats	= gem_get_ethtool_stats,
	.get_strings		= gem_get_ethtool_strings,
	.get_sset_count		= gem_get_sset_count,
};

static int macb_ioctl(struct net_device *dev, struct ifreq *rq, int cmd)
{
	struct macb *bp = netdev_priv(dev);
	struct phy_device *phydev = bp->phy_dev;

	if (!netif_running(dev))
		return -EINVAL;

	if (!phydev)
		return -ENODEV;

	return phy_mii_ioctl(phydev, rq, cmd);
}

static int macb_set_features(struct net_device *netdev,
			     netdev_features_t features)
{
	struct macb *bp = netdev_priv(netdev);
	netdev_features_t changed = features ^ netdev->features;

	/* TX checksum offload */
	if ((changed & NETIF_F_HW_CSUM) && macb_is_gem(bp)) {
		u32 dmacfg;

		dmacfg = gem_readl(bp, DMACFG);
		if (features & NETIF_F_HW_CSUM)
			dmacfg |= GEM_BIT(TXCOEN);
		else
			dmacfg &= ~GEM_BIT(TXCOEN);
		gem_writel(bp, DMACFG, dmacfg);
	}

	/* RX checksum offload */
	if ((changed & NETIF_F_RXCSUM) && macb_is_gem(bp)) {
		u32 netcfg;

		netcfg = gem_readl(bp, NCFGR);
		if (features & NETIF_F_RXCSUM &&
		    !(netdev->flags & IFF_PROMISC))
			netcfg |= GEM_BIT(RXCOEN);
		else
			netcfg &= ~GEM_BIT(RXCOEN);
		gem_writel(bp, NCFGR, netcfg);
	}

	return 0;
}

static const struct net_device_ops macb_netdev_ops = {
	.ndo_open		= macb_open,
	.ndo_stop		= macb_close,
	.ndo_start_xmit		= macb_start_xmit,
	.ndo_set_rx_mode	= macb_set_rx_mode,
	.ndo_get_stats		= macb_get_stats,
	.ndo_do_ioctl		= macb_ioctl,
	.ndo_validate_addr	= eth_validate_addr,
	.ndo_change_mtu		= macb_change_mtu,
	.ndo_set_mac_address	= eth_mac_addr,
#ifdef CONFIG_NET_POLL_CONTROLLER
	.ndo_poll_controller	= macb_poll_controller,
#endif
	.ndo_set_features	= macb_set_features,
};

/*
 * Configure peripheral capabilities according to device tree
 * and integration options used
 */
static void macb_configure_caps(struct macb *bp, const struct macb_config *dt_conf)
{
	u32 dcfg;

	if (dt_conf)
		bp->caps = dt_conf->caps;

	if (hw_is_gem(bp->regs, bp->native_io)) {
		bp->caps |= MACB_CAPS_MACB_IS_GEM;

		dcfg = gem_readl(bp, DCFG1);
		if (GEM_BFEXT(IRQCOR, dcfg) == 0)
			bp->caps |= MACB_CAPS_ISR_CLEAR_ON_WRITE;
		dcfg = gem_readl(bp, DCFG2);
		if ((dcfg & (GEM_BIT(RX_PKT_BUFF) | GEM_BIT(TX_PKT_BUFF))) == 0)
			bp->caps |= MACB_CAPS_FIFO_MODE;
	}

	dev_dbg(&bp->pdev->dev, "Cadence caps 0x%08x\n", bp->caps);
}

static void macb_probe_queues(void __iomem *mem,
			      bool native_io,
			      unsigned int *queue_mask,
			      unsigned int *num_queues)
{
	unsigned int hw_q;

	*queue_mask = 0x1;
	*num_queues = 1;

	/* is it macb or gem ?
	 *
	 * We need to read directly from the hardware here because
	 * we are early in the probe process and don't have the
	 * MACB_CAPS_MACB_IS_GEM flag positioned
	 */
	if (!hw_is_gem(mem, native_io))
		return;

	/* bit 0 is never set but queue 0 always exists */
	*queue_mask = readl_relaxed(mem + GEM_DCFG6) & 0xff;

	*queue_mask |= 0x1;

	for (hw_q = 1; hw_q < MACB_MAX_QUEUES; ++hw_q)
		if (*queue_mask & (1 << hw_q))
			(*num_queues)++;
}

static int macb_clk_init(struct platform_device *pdev, struct clk **pclk,
			 struct clk **hclk, struct clk **tx_clk)
{
	int err;

	*pclk = devm_clk_get(&pdev->dev, "pclk");
	if (IS_ERR(*pclk)) {
		err = PTR_ERR(*pclk);
		dev_err(&pdev->dev, "failed to get macb_clk (%u)\n", err);
		return err;
	}

	*hclk = devm_clk_get(&pdev->dev, "hclk");
	if (IS_ERR(*hclk)) {
		err = PTR_ERR(*hclk);
		dev_err(&pdev->dev, "failed to get hclk (%u)\n", err);
		return err;
	}

	*tx_clk = devm_clk_get(&pdev->dev, "tx_clk");
	if (IS_ERR(*tx_clk))
		*tx_clk = NULL;

	err = clk_prepare_enable(*pclk);
	if (err) {
		dev_err(&pdev->dev, "failed to enable pclk (%u)\n", err);
		return err;
	}

	err = clk_prepare_enable(*hclk);
	if (err) {
		dev_err(&pdev->dev, "failed to enable hclk (%u)\n", err);
		goto err_disable_pclk;
	}

	err = clk_prepare_enable(*tx_clk);
	if (err) {
		dev_err(&pdev->dev, "failed to enable tx_clk (%u)\n", err);
		goto err_disable_hclk;
	}

	return 0;

err_disable_hclk:
	clk_disable_unprepare(*hclk);

err_disable_pclk:
	clk_disable_unprepare(*pclk);

	return err;
}

static int macb_init(struct platform_device *pdev)
{
	struct net_device *dev = platform_get_drvdata(pdev);
	unsigned int hw_q, q;
	struct macb *bp = netdev_priv(dev);
	struct macb_queue *queue;
	int err;
	u32 val;

	/* set the queue register mapping once for all: queue0 has a special
	 * register mapping but we don't want to test the queue index then
	 * compute the corresponding register offset at run time.
	 */
	for (hw_q = 0, q = 0; hw_q < MACB_MAX_QUEUES; ++hw_q) {
		if (!(bp->queue_mask & (1 << hw_q)))
			continue;

		queue = &bp->queues[q];
		queue->bp = bp;
		if (hw_q) {
			queue->ISR  = GEM_ISR(hw_q - 1);
			queue->IER  = GEM_IER(hw_q - 1);
			queue->IDR  = GEM_IDR(hw_q - 1);
			queue->IMR  = GEM_IMR(hw_q - 1);
			queue->TBQP = GEM_TBQP(hw_q - 1);
		} else {
			/* queue0 uses legacy registers */
			queue->ISR  = MACB_ISR;
			queue->IER  = MACB_IER;
			queue->IDR  = MACB_IDR;
			queue->IMR  = MACB_IMR;
			queue->TBQP = MACB_TBQP;
		}

		/* get irq: here we use the linux queue index, not the hardware
		 * queue index. the queue irq definitions in the device tree
		 * must remove the optional gaps that could exist in the
		 * hardware queue mask.
		 */
		queue->irq = platform_get_irq(pdev, q);
		err = devm_request_irq(&pdev->dev, queue->irq, macb_interrupt,
				       IRQF_SHARED, dev->name, queue);
		if (err) {
			dev_err(&pdev->dev,
				"Unable to request IRQ %d (error %d)\n",
				queue->irq, err);
			return err;
		}

		INIT_WORK(&queue->tx_error_task, macb_tx_error_task);
		q++;
	}

	dev->netdev_ops = &macb_netdev_ops;
	netif_napi_add(dev, &bp->napi, macb_poll, 64);

	/* setup appropriated routines according to adapter type */
	if (macb_is_gem(bp)) {
		bp->max_tx_length = GEM_MAX_TX_LEN;
		bp->macbgem_ops.mog_alloc_rx_buffers = gem_alloc_rx_buffers;
		bp->macbgem_ops.mog_free_rx_buffers = gem_free_rx_buffers;
		bp->macbgem_ops.mog_init_rings = gem_init_rings;
		bp->macbgem_ops.mog_rx = gem_rx;
		dev->ethtool_ops = &gem_ethtool_ops;
	} else {
		bp->max_tx_length = MACB_MAX_TX_LEN;
		bp->macbgem_ops.mog_alloc_rx_buffers = macb_alloc_rx_buffers;
		bp->macbgem_ops.mog_free_rx_buffers = macb_free_rx_buffers;
		bp->macbgem_ops.mog_init_rings = macb_init_rings;
		bp->macbgem_ops.mog_rx = macb_rx;
		dev->ethtool_ops = &macb_ethtool_ops;
	}

	/* Set features */
	dev->hw_features = NETIF_F_SG;
	/* Checksum offload is only available on gem with packet buffer */
	if (macb_is_gem(bp) && !(bp->caps & MACB_CAPS_FIFO_MODE))
		dev->hw_features |= NETIF_F_HW_CSUM | NETIF_F_RXCSUM;
	if (bp->caps & MACB_CAPS_SG_DISABLED)
		dev->hw_features &= ~NETIF_F_SG;
	dev->features = dev->hw_features;

	if (!(bp->caps & MACB_CAPS_USRIO_DISABLED)) {
		val = 0;
		if (bp->phy_interface == PHY_INTERFACE_MODE_RGMII)
			val = GEM_BIT(RGMII);
		else if (bp->phy_interface == PHY_INTERFACE_MODE_RMII &&
			 (bp->caps & MACB_CAPS_USRIO_DEFAULT_IS_MII_GMII))
			val = MACB_BIT(RMII);
		else if (!(bp->caps & MACB_CAPS_USRIO_DEFAULT_IS_MII_GMII))
			val = MACB_BIT(MII);

		if (bp->caps & MACB_CAPS_USRIO_HAS_CLKEN)
			val |= MACB_BIT(CLKEN);

		macb_or_gem_writel(bp, USRIO, val);
	}

	/* Set MII management clock divider */
	val = macb_mdc_clk_div(bp);
	val |= macb_dbw(bp);
	if (bp->phy_interface == PHY_INTERFACE_MODE_SGMII)
		val |= GEM_BIT(SGMIIEN) | GEM_BIT(PCSSEL);
	macb_writel(bp, NCFGR, val);

	return 0;
}

#if defined(CONFIG_OF)
/* 1518 rounded up */
#define AT91ETHER_MAX_RBUFF_SZ	0x600
/* max number of receive buffers */
#define AT91ETHER_MAX_RX_DESCR	9

/* Initialize and start the Receiver and Transmit subsystems */
static int at91ether_start(struct net_device *dev)
{
	struct macb *lp = netdev_priv(dev);
	dma_addr_t addr;
	u32 ctl;
	int i;

	lp->rx_ring = dma_alloc_coherent(&lp->pdev->dev,
					 (AT91ETHER_MAX_RX_DESCR *
					  sizeof(struct macb_dma_desc)),
					 &lp->rx_ring_dma, GFP_KERNEL);
	if (!lp->rx_ring)
		return -ENOMEM;

	lp->rx_buffers = dma_alloc_coherent(&lp->pdev->dev,
					    AT91ETHER_MAX_RX_DESCR *
					    AT91ETHER_MAX_RBUFF_SZ,
					    &lp->rx_buffers_dma, GFP_KERNEL);
	if (!lp->rx_buffers) {
		dma_free_coherent(&lp->pdev->dev,
				  AT91ETHER_MAX_RX_DESCR *
				  sizeof(struct macb_dma_desc),
				  lp->rx_ring, lp->rx_ring_dma);
		lp->rx_ring = NULL;
		return -ENOMEM;
	}

	addr = lp->rx_buffers_dma;
	for (i = 0; i < AT91ETHER_MAX_RX_DESCR; i++) {
		lp->rx_ring[i].addr = addr;
		lp->rx_ring[i].ctrl = 0;
		addr += AT91ETHER_MAX_RBUFF_SZ;
	}

	/* Set the Wrap bit on the last descriptor */
	lp->rx_ring[AT91ETHER_MAX_RX_DESCR - 1].addr |= MACB_BIT(RX_WRAP);

	/* Reset buffer index */
	lp->rx_tail = 0;

	/* Program address of descriptor list in Rx Buffer Queue register */
	macb_writel(lp, RBQP, lp->rx_ring_dma);

	/* Enable Receive and Transmit */
	ctl = macb_readl(lp, NCR);
	macb_writel(lp, NCR, ctl | MACB_BIT(RE) | MACB_BIT(TE));

	return 0;
}

/* Open the ethernet interface */
static int at91ether_open(struct net_device *dev)
{
	struct macb *lp = netdev_priv(dev);
	u32 ctl;
	int ret;

	/* Clear internal statistics */
	ctl = macb_readl(lp, NCR);
	macb_writel(lp, NCR, ctl | MACB_BIT(CLRSTAT));

	macb_set_hwaddr(lp);

	ret = at91ether_start(dev);
	if (ret)
		return ret;

	/* Enable MAC interrupts */
	macb_writel(lp, IER, MACB_BIT(RCOMP)	|
			     MACB_BIT(RXUBR)	|
			     MACB_BIT(ISR_TUND)	|
			     MACB_BIT(ISR_RLE)	|
			     MACB_BIT(TCOMP)	|
			     MACB_BIT(ISR_ROVR)	|
			     MACB_BIT(HRESP));

	/* schedule a link state check */
	phy_start(lp->phy_dev);

	netif_start_queue(dev);

	return 0;
}

/* Close the interface */
static int at91ether_close(struct net_device *dev)
{
	struct macb *lp = netdev_priv(dev);
	u32 ctl;

	/* Disable Receiver and Transmitter */
	ctl = macb_readl(lp, NCR);
	macb_writel(lp, NCR, ctl & ~(MACB_BIT(TE) | MACB_BIT(RE)));

	/* Disable MAC interrupts */
	macb_writel(lp, IDR, MACB_BIT(RCOMP)	|
			     MACB_BIT(RXUBR)	|
			     MACB_BIT(ISR_TUND)	|
			     MACB_BIT(ISR_RLE)	|
			     MACB_BIT(TCOMP)	|
			     MACB_BIT(ISR_ROVR) |
			     MACB_BIT(HRESP));

	netif_stop_queue(dev);

	dma_free_coherent(&lp->pdev->dev,
			  AT91ETHER_MAX_RX_DESCR *
			  sizeof(struct macb_dma_desc),
			  lp->rx_ring, lp->rx_ring_dma);
	lp->rx_ring = NULL;

	dma_free_coherent(&lp->pdev->dev,
			  AT91ETHER_MAX_RX_DESCR * AT91ETHER_MAX_RBUFF_SZ,
			  lp->rx_buffers, lp->rx_buffers_dma);
	lp->rx_buffers = NULL;

	return 0;
}

/* Transmit packet */
static int at91ether_start_xmit(struct sk_buff *skb, struct net_device *dev)
{
	struct macb *lp = netdev_priv(dev);

	if (macb_readl(lp, TSR) & MACB_BIT(RM9200_BNQ)) {
		netif_stop_queue(dev);

		/* Store packet information (to free when Tx completed) */
		lp->skb = skb;
		lp->skb_length = skb->len;
		lp->skb_physaddr = dma_map_single(NULL, skb->data, skb->len,
							DMA_TO_DEVICE);

		/* Set address of the data in the Transmit Address register */
		macb_writel(lp, TAR, lp->skb_physaddr);
		/* Set length of the packet in the Transmit Control register */
		macb_writel(lp, TCR, skb->len);

	} else {
		netdev_err(dev, "%s called, but device is busy!\n", __func__);
		return NETDEV_TX_BUSY;
	}

	return NETDEV_TX_OK;
}

/* Extract received frame from buffer descriptors and sent to upper layers.
 * (Called from interrupt context)
 */
static void at91ether_rx(struct net_device *dev)
{
	struct macb *lp = netdev_priv(dev);
	unsigned char *p_recv;
	struct sk_buff *skb;
	unsigned int pktlen;

	while (lp->rx_ring[lp->rx_tail].addr & MACB_BIT(RX_USED)) {
		p_recv = lp->rx_buffers + lp->rx_tail * AT91ETHER_MAX_RBUFF_SZ;
		pktlen = MACB_BF(RX_FRMLEN, lp->rx_ring[lp->rx_tail].ctrl);
		skb = netdev_alloc_skb(dev, pktlen + 2);
		if (skb) {
			skb_reserve(skb, 2);
			memcpy(skb_put(skb, pktlen), p_recv, pktlen);

			skb->protocol = eth_type_trans(skb, dev);
			lp->stats.rx_packets++;
			lp->stats.rx_bytes += pktlen;
			netif_rx(skb);
		} else {
			lp->stats.rx_dropped++;
		}

		if (lp->rx_ring[lp->rx_tail].ctrl & MACB_BIT(RX_MHASH_MATCH))
			lp->stats.multicast++;

		/* reset ownership bit */
		lp->rx_ring[lp->rx_tail].addr &= ~MACB_BIT(RX_USED);

		/* wrap after last buffer */
		if (lp->rx_tail == AT91ETHER_MAX_RX_DESCR - 1)
			lp->rx_tail = 0;
		else
			lp->rx_tail++;
	}
}

/* MAC interrupt handler */
static irqreturn_t at91ether_interrupt(int irq, void *dev_id)
{
	struct net_device *dev = dev_id;
	struct macb *lp = netdev_priv(dev);
	u32 intstatus, ctl;

	/* MAC Interrupt Status register indicates what interrupts are pending.
	 * It is automatically cleared once read.
	 */
	intstatus = macb_readl(lp, ISR);

	/* Receive complete */
	if (intstatus & MACB_BIT(RCOMP))
		at91ether_rx(dev);

	/* Transmit complete */
	if (intstatus & MACB_BIT(TCOMP)) {
		/* The TCOM bit is set even if the transmission failed */
		if (intstatus & (MACB_BIT(ISR_TUND) | MACB_BIT(ISR_RLE)))
			lp->stats.tx_errors++;

		if (lp->skb) {
			dev_kfree_skb_irq(lp->skb);
			lp->skb = NULL;
			dma_unmap_single(NULL, lp->skb_physaddr,
					 lp->skb_length, DMA_TO_DEVICE);
			lp->stats.tx_packets++;
			lp->stats.tx_bytes += lp->skb_length;
		}
		netif_wake_queue(dev);
	}

	/* Work-around for EMAC Errata section 41.3.1 */
	if (intstatus & MACB_BIT(RXUBR)) {
		ctl = macb_readl(lp, NCR);
		macb_writel(lp, NCR, ctl & ~MACB_BIT(RE));
		macb_writel(lp, NCR, ctl | MACB_BIT(RE));
	}

	if (intstatus & MACB_BIT(ISR_ROVR))
		netdev_err(dev, "ROVR error\n");

	return IRQ_HANDLED;
}

#ifdef CONFIG_NET_POLL_CONTROLLER
static void at91ether_poll_controller(struct net_device *dev)
{
	unsigned long flags;

	local_irq_save(flags);
	at91ether_interrupt(dev->irq, dev);
	local_irq_restore(flags);
}
#endif

static const struct net_device_ops at91ether_netdev_ops = {
	.ndo_open		= at91ether_open,
	.ndo_stop		= at91ether_close,
	.ndo_start_xmit		= at91ether_start_xmit,
	.ndo_get_stats		= macb_get_stats,
	.ndo_set_rx_mode	= macb_set_rx_mode,
	.ndo_set_mac_address	= eth_mac_addr,
	.ndo_do_ioctl		= macb_ioctl,
	.ndo_validate_addr	= eth_validate_addr,
	.ndo_change_mtu		= eth_change_mtu,
#ifdef CONFIG_NET_POLL_CONTROLLER
	.ndo_poll_controller	= at91ether_poll_controller,
#endif
};

static int at91ether_clk_init(struct platform_device *pdev, struct clk **pclk,
			      struct clk **hclk, struct clk **tx_clk)
{
	int err;

	*hclk = NULL;
	*tx_clk = NULL;

	*pclk = devm_clk_get(&pdev->dev, "ether_clk");
	if (IS_ERR(*pclk))
		return PTR_ERR(*pclk);

	err = clk_prepare_enable(*pclk);
	if (err) {
		dev_err(&pdev->dev, "failed to enable pclk (%u)\n", err);
		return err;
	}

	return 0;
}

static int at91ether_init(struct platform_device *pdev)
{
	struct net_device *dev = platform_get_drvdata(pdev);
	struct macb *bp = netdev_priv(dev);
	int err;
	u32 reg;

	dev->netdev_ops = &at91ether_netdev_ops;
	dev->ethtool_ops = &macb_ethtool_ops;

	err = devm_request_irq(&pdev->dev, dev->irq, at91ether_interrupt,
			       0, dev->name, dev);
	if (err)
		return err;

	macb_writel(bp, NCR, 0);

	reg = MACB_BF(CLK, MACB_CLK_DIV32) | MACB_BIT(BIG);
	if (bp->phy_interface == PHY_INTERFACE_MODE_RMII)
		reg |= MACB_BIT(RM9200_RMII);

	macb_writel(bp, NCFGR, reg);

	return 0;
}

static const struct macb_config at91sam9260_config = {
	.caps = MACB_CAPS_USRIO_HAS_CLKEN | MACB_CAPS_USRIO_DEFAULT_IS_MII_GMII,
	.clk_init = macb_clk_init,
	.init = macb_init,
};

static const struct macb_config pc302gem_config = {
	.caps = MACB_CAPS_SG_DISABLED | MACB_CAPS_GIGABIT_MODE_AVAILABLE,
	.dma_burst_length = 16,
	.clk_init = macb_clk_init,
	.init = macb_init,
};

static const struct macb_config sama5d2_config = {
	.caps = MACB_CAPS_USRIO_DEFAULT_IS_MII_GMII,
	.dma_burst_length = 16,
	.clk_init = macb_clk_init,
	.init = macb_init,
};

static const struct macb_config sama5d3_config = {
	.caps = MACB_CAPS_SG_DISABLED | MACB_CAPS_GIGABIT_MODE_AVAILABLE
	      | MACB_CAPS_USRIO_DEFAULT_IS_MII_GMII,
	.dma_burst_length = 16,
	.clk_init = macb_clk_init,
	.init = macb_init,
};

static const struct macb_config sama5d4_config = {
	.caps = MACB_CAPS_USRIO_DEFAULT_IS_MII_GMII,
	.dma_burst_length = 4,
	.clk_init = macb_clk_init,
	.init = macb_init,
};

static const struct macb_config emac_config = {
	.clk_init = at91ether_clk_init,
	.init = at91ether_init,
};

static const struct macb_config np4_config = {
	.caps = MACB_CAPS_USRIO_DISABLED,
	.clk_init = macb_clk_init,
	.init = macb_init,
};

static const struct macb_config zynqmp_config = {
	.caps = MACB_CAPS_GIGABIT_MODE_AVAILABLE | MACB_CAPS_JUMBO,
	.dma_burst_length = 16,
	.clk_init = macb_clk_init,
	.init = macb_init,
	.jumbo_max_len = 10240,
};

static const struct macb_config zynq_config = {
	.caps = MACB_CAPS_GIGABIT_MODE_AVAILABLE | MACB_CAPS_NO_GIGABIT_HALF,
	.dma_burst_length = 16,
	.clk_init = macb_clk_init,
	.init = macb_init,
};

static const struct of_device_id macb_dt_ids[] = {
	{ .compatible = "cdns,at32ap7000-macb" },
	{ .compatible = "cdns,at91sam9260-macb", .data = &at91sam9260_config },
	{ .compatible = "cdns,macb" },
	{ .compatible = "cdns,np4-macb", .data = &np4_config },
	{ .compatible = "cdns,pc302-gem", .data = &pc302gem_config },
	{ .compatible = "cdns,gem", .data = &pc302gem_config },
	{ .compatible = "atmel,sama5d2-gem", .data = &sama5d2_config },
	{ .compatible = "atmel,sama5d3-gem", .data = &sama5d3_config },
	{ .compatible = "atmel,sama5d4-gem", .data = &sama5d4_config },
	{ .compatible = "cdns,at91rm9200-emac", .data = &emac_config },
	{ .compatible = "cdns,emac", .data = &emac_config },
	{ .compatible = "cdns,zynqmp-gem", .data = &zynqmp_config},
	{ .compatible = "cdns,zynq-gem", .data = &zynq_config },
	{ /* sentinel */ }
};
MODULE_DEVICE_TABLE(of, macb_dt_ids);
#endif /* CONFIG_OF */

static int macb_probe(struct platform_device *pdev)
{
	int (*clk_init)(struct platform_device *, struct clk **,
			struct clk **, struct clk **)
					      = macb_clk_init;
	int (*init)(struct platform_device *) = macb_init;
	struct device_node *np = pdev->dev.of_node;
	struct device_node *phy_node;
	const struct macb_config *macb_config = NULL;
	struct clk *pclk, *hclk = NULL, *tx_clk = NULL;
	unsigned int queue_mask, num_queues;
	struct macb_platform_data *pdata;
	bool native_io;
	struct phy_device *phydev;
	struct net_device *dev;
	struct resource *regs;
	void __iomem *mem;
	const char *mac;
	struct macb *bp;
	int err;

	regs = platform_get_resource(pdev, IORESOURCE_MEM, 0);
	mem = devm_ioremap_resource(&pdev->dev, regs);
	if (IS_ERR(mem))
		return PTR_ERR(mem);

	if (np) {
		const struct of_device_id *match;

		match = of_match_node(macb_dt_ids, np);
		if (match && match->data) {
			macb_config = match->data;
			clk_init = macb_config->clk_init;
			init = macb_config->init;
		}
	}

	err = clk_init(pdev, &pclk, &hclk, &tx_clk);
	if (err)
		return err;

	native_io = hw_is_native_io(mem);

	macb_probe_queues(mem, native_io, &queue_mask, &num_queues);
	dev = alloc_etherdev_mq(sizeof(*bp), num_queues);
	if (!dev) {
		err = -ENOMEM;
		goto err_disable_clocks;
	}

	dev->base_addr = regs->start;

	SET_NETDEV_DEV(dev, &pdev->dev);

	bp = netdev_priv(dev);
	bp->pdev = pdev;
	bp->dev = dev;
	bp->regs = mem;
	bp->native_io = native_io;
	if (native_io) {
		bp->macb_reg_readl = hw_readl_native;
		bp->macb_reg_writel = hw_writel_native;
	} else {
		bp->macb_reg_readl = hw_readl;
		bp->macb_reg_writel = hw_writel;
	}
	bp->num_queues = num_queues;
	bp->queue_mask = queue_mask;
	if (macb_config)
		bp->dma_burst_length = macb_config->dma_burst_length;
	bp->pclk = pclk;
	bp->hclk = hclk;
	bp->tx_clk = tx_clk;
	if (macb_config)
		bp->jumbo_max_len = macb_config->jumbo_max_len;

	bp->wol = 0;
	if (of_get_property(np, "magic-packet", NULL))
		bp->wol |= MACB_WOL_HAS_MAGIC_PACKET;
	device_init_wakeup(&pdev->dev, bp->wol & MACB_WOL_HAS_MAGIC_PACKET);

	spin_lock_init(&bp->lock);

	/* setup capabilities */
	macb_configure_caps(bp, macb_config);

	platform_set_drvdata(pdev, dev);

	dev->irq = platform_get_irq(pdev, 0);
	if (dev->irq < 0) {
		err = dev->irq;
		goto err_disable_clocks;
	}

	mac = of_get_mac_address(np);
	if (mac)
		memcpy(bp->dev->dev_addr, mac, ETH_ALEN);
	else
		macb_get_hwaddr(bp);

	/* Power up the PHY if there is a GPIO reset */
	phy_node =  of_get_next_available_child(np, NULL);
	if (phy_node) {
		int gpio = of_get_named_gpio(phy_node, "reset-gpios", 0);
		if (gpio_is_valid(gpio)) {
			bp->reset_gpio = gpio_to_desc(gpio);
<<<<<<< HEAD
		gpiod_direction_output(bp->reset_gpio, 1);
=======
			gpiod_direction_output(bp->reset_gpio, 1);
		}
>>>>>>> f03b24a8
	}
	of_node_put(phy_node);

	err = of_get_phy_mode(np);
	if (err < 0) {
		pdata = dev_get_platdata(&pdev->dev);
		if (pdata && pdata->is_rmii)
			bp->phy_interface = PHY_INTERFACE_MODE_RMII;
		else
			bp->phy_interface = PHY_INTERFACE_MODE_MII;
	} else {
		bp->phy_interface = err;
	}

	/* IP specific init */
	err = init(pdev);
	if (err)
		goto err_out_free_netdev;

	err = register_netdev(dev);
	if (err) {
		dev_err(&pdev->dev, "Cannot register net device, aborting.\n");
		goto err_out_unregister_netdev;
	}

	err = macb_mii_init(bp);
	if (err)
		goto err_out_unregister_netdev;

	netif_carrier_off(dev);

	netdev_info(dev, "Cadence %s rev 0x%08x at 0x%08lx irq %d (%pM)\n",
		    macb_is_gem(bp) ? "GEM" : "MACB", macb_readl(bp, MID),
		    dev->base_addr, dev->irq, dev->dev_addr);

	phydev = bp->phy_dev;
	phy_attached_info(phydev);

	return 0;

err_out_unregister_netdev:
	unregister_netdev(dev);

err_out_free_netdev:
	free_netdev(dev);

err_disable_clocks:
	clk_disable_unprepare(tx_clk);
	clk_disable_unprepare(hclk);
	clk_disable_unprepare(pclk);

	return err;
}

static int macb_remove(struct platform_device *pdev)
{
	struct net_device *dev;
	struct macb *bp;

	dev = platform_get_drvdata(pdev);

	if (dev) {
		bp = netdev_priv(dev);
		if (bp->phy_dev)
			phy_disconnect(bp->phy_dev);
		mdiobus_unregister(bp->mii_bus);
		mdiobus_free(bp->mii_bus);

		/* Shutdown the PHY if there is a GPIO reset */
<<<<<<< HEAD
		gpiod_set_value(bp->reset_gpio, 0);
=======
		if (bp->reset_gpio)
			gpiod_set_value(bp->reset_gpio, 0);
>>>>>>> f03b24a8

		unregister_netdev(dev);
		clk_disable_unprepare(bp->tx_clk);
		clk_disable_unprepare(bp->hclk);
		clk_disable_unprepare(bp->pclk);
		free_netdev(dev);
	}

	return 0;
}

static int __maybe_unused macb_suspend(struct device *dev)
{
	struct platform_device *pdev = to_platform_device(dev);
	struct net_device *netdev = platform_get_drvdata(pdev);
	struct macb *bp = netdev_priv(netdev);

	netif_carrier_off(netdev);
	netif_device_detach(netdev);

	if (bp->wol & MACB_WOL_ENABLED) {
		macb_writel(bp, IER, MACB_BIT(WOL));
		macb_writel(bp, WOL, MACB_BIT(MAG));
		enable_irq_wake(bp->queues[0].irq);
	} else {
		clk_disable_unprepare(bp->tx_clk);
		clk_disable_unprepare(bp->hclk);
		clk_disable_unprepare(bp->pclk);
	}

	return 0;
}

static int __maybe_unused macb_resume(struct device *dev)
{
	struct platform_device *pdev = to_platform_device(dev);
	struct net_device *netdev = platform_get_drvdata(pdev);
	struct macb *bp = netdev_priv(netdev);

	if (bp->wol & MACB_WOL_ENABLED) {
		macb_writel(bp, IDR, MACB_BIT(WOL));
		macb_writel(bp, WOL, 0);
		disable_irq_wake(bp->queues[0].irq);
	} else {
		clk_prepare_enable(bp->pclk);
		clk_prepare_enable(bp->hclk);
		clk_prepare_enable(bp->tx_clk);
	}

	netif_device_attach(netdev);

	return 0;
}

static SIMPLE_DEV_PM_OPS(macb_pm_ops, macb_suspend, macb_resume);

static struct platform_driver macb_driver = {
	.probe		= macb_probe,
	.remove		= macb_remove,
	.driver		= {
		.name		= "macb",
		.of_match_table	= of_match_ptr(macb_dt_ids),
		.pm	= &macb_pm_ops,
	},
};

module_platform_driver(macb_driver);

MODULE_LICENSE("GPL");
MODULE_DESCRIPTION("Cadence MACB/GEM Ethernet driver");
MODULE_AUTHOR("Haavard Skinnemoen (Atmel)");
MODULE_ALIAS("platform:macb");<|MERGE_RESOLUTION|>--- conflicted
+++ resolved
@@ -2998,12 +2998,8 @@
 		int gpio = of_get_named_gpio(phy_node, "reset-gpios", 0);
 		if (gpio_is_valid(gpio)) {
 			bp->reset_gpio = gpio_to_desc(gpio);
-<<<<<<< HEAD
-		gpiod_direction_output(bp->reset_gpio, 1);
-=======
 			gpiod_direction_output(bp->reset_gpio, 1);
 		}
->>>>>>> f03b24a8
 	}
 	of_node_put(phy_node);
 
@@ -3073,12 +3069,8 @@
 		mdiobus_free(bp->mii_bus);
 
 		/* Shutdown the PHY if there is a GPIO reset */
-<<<<<<< HEAD
-		gpiod_set_value(bp->reset_gpio, 0);
-=======
 		if (bp->reset_gpio)
 			gpiod_set_value(bp->reset_gpio, 0);
->>>>>>> f03b24a8
 
 		unregister_netdev(dev);
 		clk_disable_unprepare(bp->tx_clk);
