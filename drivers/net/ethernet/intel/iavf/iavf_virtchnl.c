// SPDX-License-Identifier: GPL-2.0
/* Copyright(c) 2013 - 2018 Intel Corporation. */

#include <linux/net/intel/libie/rx.h>

#include "iavf.h"
#include "iavf_prototype.h"

/**
 * iavf_send_pf_msg
 * @adapter: adapter structure
 * @op: virtual channel opcode
 * @msg: pointer to message buffer
 * @len: message length
 *
 * Send message to PF and print status if failure.
 **/
static int iavf_send_pf_msg(struct iavf_adapter *adapter,
			    enum virtchnl_ops op, u8 *msg, u16 len)
{
	struct iavf_hw *hw = &adapter->hw;
	enum iavf_status status;

	if (adapter->flags & IAVF_FLAG_PF_COMMS_FAILED)
		return 0; /* nothing to see here, move along */

	status = iavf_aq_send_msg_to_pf(hw, op, 0, msg, len, NULL);
	if (status)
		dev_dbg(&adapter->pdev->dev, "Unable to send opcode %d to PF, status %s, aq_err %s\n",
			op, iavf_stat_str(hw, status),
			iavf_aq_str(hw, hw->aq.asq_last_status));
	return iavf_status_to_errno(status);
}

/**
 * iavf_send_api_ver
 * @adapter: adapter structure
 *
 * Send API version admin queue message to the PF. The reply is not checked
 * in this function. Returns 0 if the message was successfully
 * sent, or one of the IAVF_ADMIN_QUEUE_ERROR_ statuses if not.
 **/
int iavf_send_api_ver(struct iavf_adapter *adapter)
{
	struct virtchnl_version_info vvi;

	vvi.major = VIRTCHNL_VERSION_MAJOR;
	vvi.minor = VIRTCHNL_VERSION_MINOR;

	return iavf_send_pf_msg(adapter, VIRTCHNL_OP_VERSION, (u8 *)&vvi,
				sizeof(vvi));
}

/**
 * iavf_poll_virtchnl_msg
 * @hw: HW configuration structure
 * @event: event to populate on success
 * @op_to_poll: requested virtchnl op to poll for
 *
 * Initialize poll for virtchnl msg matching the requested_op. Returns 0
 * if a message of the correct opcode is in the queue or an error code
 * if no message matching the op code is waiting and other failures.
 */
static int
iavf_poll_virtchnl_msg(struct iavf_hw *hw, struct iavf_arq_event_info *event,
		       enum virtchnl_ops op_to_poll)
{
	enum virtchnl_ops received_op;
	enum iavf_status status;
	u32 v_retval;

	while (1) {
		/* When the AQ is empty, iavf_clean_arq_element will return
		 * nonzero and this loop will terminate.
		 */
		status = iavf_clean_arq_element(hw, event, NULL);
		if (status != IAVF_SUCCESS)
			return iavf_status_to_errno(status);
		received_op =
		    (enum virtchnl_ops)le32_to_cpu(event->desc.cookie_high);
		if (op_to_poll == received_op)
			break;
	}

	v_retval = le32_to_cpu(event->desc.cookie_low);
	return virtchnl_status_to_errno((enum virtchnl_status_code)v_retval);
}

/**
 * iavf_verify_api_ver
 * @adapter: adapter structure
 *
 * Compare API versions with the PF. Must be called after admin queue is
 * initialized. Returns 0 if API versions match, -EIO if they do not,
 * IAVF_ERR_ADMIN_QUEUE_NO_WORK if the admin queue is empty, and any errors
 * from the firmware are propagated.
 **/
int iavf_verify_api_ver(struct iavf_adapter *adapter)
{
	struct iavf_arq_event_info event;
	int err;

	event.buf_len = IAVF_MAX_AQ_BUF_SIZE;
	event.msg_buf = kzalloc(IAVF_MAX_AQ_BUF_SIZE, GFP_KERNEL);
	if (!event.msg_buf)
		return -ENOMEM;

	err = iavf_poll_virtchnl_msg(&adapter->hw, &event, VIRTCHNL_OP_VERSION);
	if (!err) {
		struct virtchnl_version_info *pf_vvi =
			(struct virtchnl_version_info *)event.msg_buf;
		adapter->pf_version = *pf_vvi;

		if (pf_vvi->major > VIRTCHNL_VERSION_MAJOR ||
		    (pf_vvi->major == VIRTCHNL_VERSION_MAJOR &&
		     pf_vvi->minor > VIRTCHNL_VERSION_MINOR))
			err = -EIO;
	}

	kfree(event.msg_buf);

	return err;
}

/**
 * iavf_send_vf_config_msg
 * @adapter: adapter structure
 *
 * Send VF configuration request admin queue message to the PF. The reply
 * is not checked in this function. Returns 0 if the message was
 * successfully sent, or one of the IAVF_ADMIN_QUEUE_ERROR_ statuses if not.
 **/
int iavf_send_vf_config_msg(struct iavf_adapter *adapter)
{
	u32 caps;

	caps = VIRTCHNL_VF_OFFLOAD_L2 |
	       VIRTCHNL_VF_OFFLOAD_RSS_PF |
	       VIRTCHNL_VF_OFFLOAD_RSS_AQ |
	       VIRTCHNL_VF_OFFLOAD_RSS_REG |
	       VIRTCHNL_VF_OFFLOAD_VLAN |
	       VIRTCHNL_VF_OFFLOAD_WB_ON_ITR |
	       VIRTCHNL_VF_OFFLOAD_RSS_PCTYPE_V2 |
	       VIRTCHNL_VF_OFFLOAD_ENCAP |
	       VIRTCHNL_VF_OFFLOAD_VLAN_V2 |
	       VIRTCHNL_VF_OFFLOAD_CRC |
	       VIRTCHNL_VF_OFFLOAD_ENCAP_CSUM |
	       VIRTCHNL_VF_OFFLOAD_REQ_QUEUES |
	       VIRTCHNL_VF_OFFLOAD_ADQ |
	       VIRTCHNL_VF_OFFLOAD_USO |
	       VIRTCHNL_VF_OFFLOAD_FDIR_PF |
	       VIRTCHNL_VF_OFFLOAD_ADV_RSS_PF |
	       VIRTCHNL_VF_CAP_ADV_LINK_SPEED;

	adapter->current_op = VIRTCHNL_OP_GET_VF_RESOURCES;
	adapter->aq_required &= ~IAVF_FLAG_AQ_GET_CONFIG;
	if (PF_IS_V11(adapter))
		return iavf_send_pf_msg(adapter, VIRTCHNL_OP_GET_VF_RESOURCES,
					(u8 *)&caps, sizeof(caps));
	else
		return iavf_send_pf_msg(adapter, VIRTCHNL_OP_GET_VF_RESOURCES,
					NULL, 0);
}

int iavf_send_vf_offload_vlan_v2_msg(struct iavf_adapter *adapter)
{
	adapter->aq_required &= ~IAVF_FLAG_AQ_GET_OFFLOAD_VLAN_V2_CAPS;

	if (!VLAN_V2_ALLOWED(adapter))
		return -EOPNOTSUPP;

	adapter->current_op = VIRTCHNL_OP_GET_OFFLOAD_VLAN_V2_CAPS;

	return iavf_send_pf_msg(adapter, VIRTCHNL_OP_GET_OFFLOAD_VLAN_V2_CAPS,
				NULL, 0);
}

/**
 * iavf_validate_num_queues
 * @adapter: adapter structure
 *
 * Validate that the number of queues the PF has sent in
 * VIRTCHNL_OP_GET_VF_RESOURCES is not larger than the VF can handle.
 **/
static void iavf_validate_num_queues(struct iavf_adapter *adapter)
{
	if (adapter->vf_res->num_queue_pairs > IAVF_MAX_REQ_QUEUES) {
		struct virtchnl_vsi_resource *vsi_res;
		int i;

		dev_info(&adapter->pdev->dev, "Received %d queues, but can only have a max of %d\n",
			 adapter->vf_res->num_queue_pairs,
			 IAVF_MAX_REQ_QUEUES);
		dev_info(&adapter->pdev->dev, "Fixing by reducing queues to %d\n",
			 IAVF_MAX_REQ_QUEUES);
		adapter->vf_res->num_queue_pairs = IAVF_MAX_REQ_QUEUES;
		for (i = 0; i < adapter->vf_res->num_vsis; i++) {
			vsi_res = &adapter->vf_res->vsi_res[i];
			vsi_res->num_queue_pairs = IAVF_MAX_REQ_QUEUES;
		}
	}
}

/**
 * iavf_get_vf_config
 * @adapter: private adapter structure
 *
 * Get VF configuration from PF and populate hw structure. Must be called after
 * admin queue is initialized. Busy waits until response is received from PF,
 * with maximum timeout. Response from PF is returned in the buffer for further
 * processing by the caller.
 **/
int iavf_get_vf_config(struct iavf_adapter *adapter)
{
	struct iavf_hw *hw = &adapter->hw;
	struct iavf_arq_event_info event;
	u16 len;
	int err;

	len = IAVF_VIRTCHNL_VF_RESOURCE_SIZE;
	event.buf_len = len;
	event.msg_buf = kzalloc(len, GFP_KERNEL);
	if (!event.msg_buf)
		return -ENOMEM;

	err = iavf_poll_virtchnl_msg(hw, &event, VIRTCHNL_OP_GET_VF_RESOURCES);
	memcpy(adapter->vf_res, event.msg_buf, min(event.msg_len, len));

	/* some PFs send more queues than we should have so validate that
	 * we aren't getting too many queues
	 */
	if (!err)
		iavf_validate_num_queues(adapter);
	iavf_vf_parse_hw_config(hw, adapter->vf_res);

	kfree(event.msg_buf);

	return err;
}

int iavf_get_vf_vlan_v2_caps(struct iavf_adapter *adapter)
{
	struct iavf_arq_event_info event;
	int err;
	u16 len;

	len = sizeof(struct virtchnl_vlan_caps);
	event.buf_len = len;
	event.msg_buf = kzalloc(len, GFP_KERNEL);
	if (!event.msg_buf)
		return -ENOMEM;

	err = iavf_poll_virtchnl_msg(&adapter->hw, &event,
				     VIRTCHNL_OP_GET_OFFLOAD_VLAN_V2_CAPS);
	if (!err)
		memcpy(&adapter->vlan_v2_caps, event.msg_buf,
		       min(event.msg_len, len));

	kfree(event.msg_buf);

	return err;
}

/**
 * iavf_configure_queues
 * @adapter: adapter structure
 *
 * Request that the PF set up our (previously allocated) queues.
 **/
void iavf_configure_queues(struct iavf_adapter *adapter)
{
	struct virtchnl_vsi_queue_config_info *vqci;
	int pairs = adapter->num_active_queues;
	struct virtchnl_queue_pair_info *vqpi;
	u32 i, max_frame;
	size_t len;

	max_frame = LIBIE_MAX_RX_FRM_LEN(adapter->rx_rings->pp->p.offset);
	max_frame = min_not_zero(adapter->vf_res->max_mtu, max_frame);

	if (adapter->current_op != VIRTCHNL_OP_UNKNOWN) {
		/* bail because we already have a command pending */
		dev_err(&adapter->pdev->dev, "Cannot configure queues, command %d pending\n",
			adapter->current_op);
		return;
	}
	adapter->current_op = VIRTCHNL_OP_CONFIG_VSI_QUEUES;
	len = virtchnl_struct_size(vqci, qpair, pairs);
	vqci = kzalloc(len, GFP_KERNEL);
	if (!vqci)
		return;

	vqci->vsi_id = adapter->vsi_res->vsi_id;
	vqci->num_queue_pairs = pairs;
	vqpi = vqci->qpair;
	/* Size check is not needed here - HW max is 16 queue pairs, and we
	 * can fit info for 31 of them into the AQ buffer before it overflows.
	 */
	for (i = 0; i < pairs; i++) {
		vqpi->txq.vsi_id = vqci->vsi_id;
		vqpi->txq.queue_id = i;
		vqpi->txq.ring_len = adapter->tx_rings[i].count;
		vqpi->txq.dma_ring_addr = adapter->tx_rings[i].dma;
		vqpi->rxq.vsi_id = vqci->vsi_id;
		vqpi->rxq.queue_id = i;
		vqpi->rxq.ring_len = adapter->rx_rings[i].count;
		vqpi->rxq.dma_ring_addr = adapter->rx_rings[i].dma;
		vqpi->rxq.max_pkt_size = max_frame;
<<<<<<< HEAD
		vqpi->rxq.databuffer_size =
			ALIGN(adapter->rx_rings[i].rx_buf_len,
			      BIT_ULL(IAVF_RXQ_CTX_DBUFF_SHIFT));
=======
		vqpi->rxq.databuffer_size = adapter->rx_rings[i].rx_buf_len;
>>>>>>> 0c383648
		if (CRC_OFFLOAD_ALLOWED(adapter))
			vqpi->rxq.crc_disable = !!(adapter->netdev->features &
						   NETIF_F_RXFCS);
		vqpi++;
	}

	adapter->aq_required &= ~IAVF_FLAG_AQ_CONFIGURE_QUEUES;
	iavf_send_pf_msg(adapter, VIRTCHNL_OP_CONFIG_VSI_QUEUES,
			 (u8 *)vqci, len);
	kfree(vqci);
}

/**
 * iavf_enable_queues
 * @adapter: adapter structure
 *
 * Request that the PF enable all of our queues.
 **/
void iavf_enable_queues(struct iavf_adapter *adapter)
{
	struct virtchnl_queue_select vqs;

	if (adapter->current_op != VIRTCHNL_OP_UNKNOWN) {
		/* bail because we already have a command pending */
		dev_err(&adapter->pdev->dev, "Cannot enable queues, command %d pending\n",
			adapter->current_op);
		return;
	}
	adapter->current_op = VIRTCHNL_OP_ENABLE_QUEUES;
	vqs.vsi_id = adapter->vsi_res->vsi_id;
	vqs.tx_queues = BIT(adapter->num_active_queues) - 1;
	vqs.rx_queues = vqs.tx_queues;
	adapter->aq_required &= ~IAVF_FLAG_AQ_ENABLE_QUEUES;
	iavf_send_pf_msg(adapter, VIRTCHNL_OP_ENABLE_QUEUES,
			 (u8 *)&vqs, sizeof(vqs));
}

/**
 * iavf_disable_queues
 * @adapter: adapter structure
 *
 * Request that the PF disable all of our queues.
 **/
void iavf_disable_queues(struct iavf_adapter *adapter)
{
	struct virtchnl_queue_select vqs;

	if (adapter->current_op != VIRTCHNL_OP_UNKNOWN) {
		/* bail because we already have a command pending */
		dev_err(&adapter->pdev->dev, "Cannot disable queues, command %d pending\n",
			adapter->current_op);
		return;
	}
	adapter->current_op = VIRTCHNL_OP_DISABLE_QUEUES;
	vqs.vsi_id = adapter->vsi_res->vsi_id;
	vqs.tx_queues = BIT(adapter->num_active_queues) - 1;
	vqs.rx_queues = vqs.tx_queues;
	adapter->aq_required &= ~IAVF_FLAG_AQ_DISABLE_QUEUES;
	iavf_send_pf_msg(adapter, VIRTCHNL_OP_DISABLE_QUEUES,
			 (u8 *)&vqs, sizeof(vqs));
}

/**
 * iavf_map_queues
 * @adapter: adapter structure
 *
 * Request that the PF map queues to interrupt vectors. Misc causes, including
 * admin queue, are always mapped to vector 0.
 **/
void iavf_map_queues(struct iavf_adapter *adapter)
{
	struct virtchnl_irq_map_info *vimi;
	struct virtchnl_vector_map *vecmap;
	struct iavf_q_vector *q_vector;
	int v_idx, q_vectors;
	size_t len;

	if (adapter->current_op != VIRTCHNL_OP_UNKNOWN) {
		/* bail because we already have a command pending */
		dev_err(&adapter->pdev->dev, "Cannot map queues to vectors, command %d pending\n",
			adapter->current_op);
		return;
	}
	adapter->current_op = VIRTCHNL_OP_CONFIG_IRQ_MAP;

	q_vectors = adapter->num_msix_vectors - NONQ_VECS;

	len = virtchnl_struct_size(vimi, vecmap, adapter->num_msix_vectors);
	vimi = kzalloc(len, GFP_KERNEL);
	if (!vimi)
		return;

	vimi->num_vectors = adapter->num_msix_vectors;
	/* Queue vectors first */
	for (v_idx = 0; v_idx < q_vectors; v_idx++) {
		q_vector = &adapter->q_vectors[v_idx];
		vecmap = &vimi->vecmap[v_idx];

		vecmap->vsi_id = adapter->vsi_res->vsi_id;
		vecmap->vector_id = v_idx + NONQ_VECS;
		vecmap->txq_map = q_vector->ring_mask;
		vecmap->rxq_map = q_vector->ring_mask;
		vecmap->rxitr_idx = IAVF_RX_ITR;
		vecmap->txitr_idx = IAVF_TX_ITR;
	}
	/* Misc vector last - this is only for AdminQ messages */
	vecmap = &vimi->vecmap[v_idx];
	vecmap->vsi_id = adapter->vsi_res->vsi_id;
	vecmap->vector_id = 0;
	vecmap->txq_map = 0;
	vecmap->rxq_map = 0;

	adapter->aq_required &= ~IAVF_FLAG_AQ_MAP_VECTORS;
	iavf_send_pf_msg(adapter, VIRTCHNL_OP_CONFIG_IRQ_MAP,
			 (u8 *)vimi, len);
	kfree(vimi);
}

/**
 * iavf_set_mac_addr_type - Set the correct request type from the filter type
 * @virtchnl_ether_addr: pointer to requested list element
 * @filter: pointer to requested filter
 **/
static void
iavf_set_mac_addr_type(struct virtchnl_ether_addr *virtchnl_ether_addr,
		       const struct iavf_mac_filter *filter)
{
	virtchnl_ether_addr->type = filter->is_primary ?
		VIRTCHNL_ETHER_ADDR_PRIMARY :
		VIRTCHNL_ETHER_ADDR_EXTRA;
}

/**
 * iavf_add_ether_addrs
 * @adapter: adapter structure
 *
 * Request that the PF add one or more addresses to our filters.
 **/
void iavf_add_ether_addrs(struct iavf_adapter *adapter)
{
	struct virtchnl_ether_addr_list *veal;
	struct iavf_mac_filter *f;
	int i = 0, count = 0;
	bool more = false;
	size_t len;

	if (adapter->current_op != VIRTCHNL_OP_UNKNOWN) {
		/* bail because we already have a command pending */
		dev_err(&adapter->pdev->dev, "Cannot add filters, command %d pending\n",
			adapter->current_op);
		return;
	}

	spin_lock_bh(&adapter->mac_vlan_list_lock);

	list_for_each_entry(f, &adapter->mac_filter_list, list) {
		if (f->add)
			count++;
	}
	if (!count) {
		adapter->aq_required &= ~IAVF_FLAG_AQ_ADD_MAC_FILTER;
		spin_unlock_bh(&adapter->mac_vlan_list_lock);
		return;
	}
	adapter->current_op = VIRTCHNL_OP_ADD_ETH_ADDR;

	len = virtchnl_struct_size(veal, list, count);
	if (len > IAVF_MAX_AQ_BUF_SIZE) {
		dev_warn(&adapter->pdev->dev, "Too many add MAC changes in one request\n");
		while (len > IAVF_MAX_AQ_BUF_SIZE)
			len = virtchnl_struct_size(veal, list, --count);
		more = true;
	}

	veal = kzalloc(len, GFP_ATOMIC);
	if (!veal) {
		spin_unlock_bh(&adapter->mac_vlan_list_lock);
		return;
	}

	veal->vsi_id = adapter->vsi_res->vsi_id;
	veal->num_elements = count;
	list_for_each_entry(f, &adapter->mac_filter_list, list) {
		if (f->add) {
			ether_addr_copy(veal->list[i].addr, f->macaddr);
			iavf_set_mac_addr_type(&veal->list[i], f);
			i++;
			f->add = false;
			if (i == count)
				break;
		}
	}
	if (!more)
		adapter->aq_required &= ~IAVF_FLAG_AQ_ADD_MAC_FILTER;

	spin_unlock_bh(&adapter->mac_vlan_list_lock);

	iavf_send_pf_msg(adapter, VIRTCHNL_OP_ADD_ETH_ADDR, (u8 *)veal, len);
	kfree(veal);
}

/**
 * iavf_del_ether_addrs
 * @adapter: adapter structure
 *
 * Request that the PF remove one or more addresses from our filters.
 **/
void iavf_del_ether_addrs(struct iavf_adapter *adapter)
{
	struct virtchnl_ether_addr_list *veal;
	struct iavf_mac_filter *f, *ftmp;
	int i = 0, count = 0;
	bool more = false;
	size_t len;

	if (adapter->current_op != VIRTCHNL_OP_UNKNOWN) {
		/* bail because we already have a command pending */
		dev_err(&adapter->pdev->dev, "Cannot remove filters, command %d pending\n",
			adapter->current_op);
		return;
	}

	spin_lock_bh(&adapter->mac_vlan_list_lock);

	list_for_each_entry(f, &adapter->mac_filter_list, list) {
		if (f->remove)
			count++;
	}
	if (!count) {
		adapter->aq_required &= ~IAVF_FLAG_AQ_DEL_MAC_FILTER;
		spin_unlock_bh(&adapter->mac_vlan_list_lock);
		return;
	}
	adapter->current_op = VIRTCHNL_OP_DEL_ETH_ADDR;

	len = virtchnl_struct_size(veal, list, count);
	if (len > IAVF_MAX_AQ_BUF_SIZE) {
		dev_warn(&adapter->pdev->dev, "Too many delete MAC changes in one request\n");
		while (len > IAVF_MAX_AQ_BUF_SIZE)
			len = virtchnl_struct_size(veal, list, --count);
		more = true;
	}
	veal = kzalloc(len, GFP_ATOMIC);
	if (!veal) {
		spin_unlock_bh(&adapter->mac_vlan_list_lock);
		return;
	}

	veal->vsi_id = adapter->vsi_res->vsi_id;
	veal->num_elements = count;
	list_for_each_entry_safe(f, ftmp, &adapter->mac_filter_list, list) {
		if (f->remove) {
			ether_addr_copy(veal->list[i].addr, f->macaddr);
			iavf_set_mac_addr_type(&veal->list[i], f);
			i++;
			list_del(&f->list);
			kfree(f);
			if (i == count)
				break;
		}
	}
	if (!more)
		adapter->aq_required &= ~IAVF_FLAG_AQ_DEL_MAC_FILTER;

	spin_unlock_bh(&adapter->mac_vlan_list_lock);

	iavf_send_pf_msg(adapter, VIRTCHNL_OP_DEL_ETH_ADDR, (u8 *)veal, len);
	kfree(veal);
}

/**
 * iavf_mac_add_ok
 * @adapter: adapter structure
 *
 * Submit list of filters based on PF response.
 **/
static void iavf_mac_add_ok(struct iavf_adapter *adapter)
{
	struct iavf_mac_filter *f, *ftmp;

	spin_lock_bh(&adapter->mac_vlan_list_lock);
	list_for_each_entry_safe(f, ftmp, &adapter->mac_filter_list, list) {
		f->is_new_mac = false;
		if (!f->add && !f->add_handled)
			f->add_handled = true;
	}
	spin_unlock_bh(&adapter->mac_vlan_list_lock);
}

/**
 * iavf_mac_add_reject
 * @adapter: adapter structure
 *
 * Remove filters from list based on PF response.
 **/
static void iavf_mac_add_reject(struct iavf_adapter *adapter)
{
	struct net_device *netdev = adapter->netdev;
	struct iavf_mac_filter *f, *ftmp;

	spin_lock_bh(&adapter->mac_vlan_list_lock);
	list_for_each_entry_safe(f, ftmp, &adapter->mac_filter_list, list) {
		if (f->remove && ether_addr_equal(f->macaddr, netdev->dev_addr))
			f->remove = false;

		if (!f->add && !f->add_handled)
			f->add_handled = true;

		if (f->is_new_mac) {
			list_del(&f->list);
			kfree(f);
		}
	}
	spin_unlock_bh(&adapter->mac_vlan_list_lock);
}

/**
 * iavf_vlan_add_reject
 * @adapter: adapter structure
 *
 * Remove VLAN filters from list based on PF response.
 **/
static void iavf_vlan_add_reject(struct iavf_adapter *adapter)
{
	struct iavf_vlan_filter *f, *ftmp;

	spin_lock_bh(&adapter->mac_vlan_list_lock);
	list_for_each_entry_safe(f, ftmp, &adapter->vlan_filter_list, list) {
		if (f->state == IAVF_VLAN_IS_NEW) {
			list_del(&f->list);
			kfree(f);
			adapter->num_vlan_filters--;
		}
	}
	spin_unlock_bh(&adapter->mac_vlan_list_lock);
}

/**
 * iavf_add_vlans
 * @adapter: adapter structure
 *
 * Request that the PF add one or more VLAN filters to our VSI.
 **/
void iavf_add_vlans(struct iavf_adapter *adapter)
{
	int len, i = 0, count = 0;
	struct iavf_vlan_filter *f;
	bool more = false;

	if (adapter->current_op != VIRTCHNL_OP_UNKNOWN) {
		/* bail because we already have a command pending */
		dev_err(&adapter->pdev->dev, "Cannot add VLANs, command %d pending\n",
			adapter->current_op);
		return;
	}

	spin_lock_bh(&adapter->mac_vlan_list_lock);

	list_for_each_entry(f, &adapter->vlan_filter_list, list) {
		if (f->state == IAVF_VLAN_ADD)
			count++;
	}
	if (!count || !VLAN_FILTERING_ALLOWED(adapter)) {
		adapter->aq_required &= ~IAVF_FLAG_AQ_ADD_VLAN_FILTER;
		spin_unlock_bh(&adapter->mac_vlan_list_lock);
		return;
	}

	if (VLAN_ALLOWED(adapter)) {
		struct virtchnl_vlan_filter_list *vvfl;

		adapter->current_op = VIRTCHNL_OP_ADD_VLAN;

		len = virtchnl_struct_size(vvfl, vlan_id, count);
		if (len > IAVF_MAX_AQ_BUF_SIZE) {
			dev_warn(&adapter->pdev->dev, "Too many add VLAN changes in one request\n");
			while (len > IAVF_MAX_AQ_BUF_SIZE)
				len = virtchnl_struct_size(vvfl, vlan_id,
							   --count);
			more = true;
		}
		vvfl = kzalloc(len, GFP_ATOMIC);
		if (!vvfl) {
			spin_unlock_bh(&adapter->mac_vlan_list_lock);
			return;
		}

		vvfl->vsi_id = adapter->vsi_res->vsi_id;
		vvfl->num_elements = count;
		list_for_each_entry(f, &adapter->vlan_filter_list, list) {
			if (f->state == IAVF_VLAN_ADD) {
				vvfl->vlan_id[i] = f->vlan.vid;
				i++;
				f->state = IAVF_VLAN_IS_NEW;
				if (i == count)
					break;
			}
		}
		if (!more)
			adapter->aq_required &= ~IAVF_FLAG_AQ_ADD_VLAN_FILTER;

		spin_unlock_bh(&adapter->mac_vlan_list_lock);

		iavf_send_pf_msg(adapter, VIRTCHNL_OP_ADD_VLAN, (u8 *)vvfl, len);
		kfree(vvfl);
	} else {
		u16 max_vlans = adapter->vlan_v2_caps.filtering.max_filters;
		u16 current_vlans = iavf_get_num_vlans_added(adapter);
		struct virtchnl_vlan_filter_list_v2 *vvfl_v2;

		adapter->current_op = VIRTCHNL_OP_ADD_VLAN_V2;

		if ((count + current_vlans) > max_vlans &&
		    current_vlans < max_vlans) {
			count = max_vlans - iavf_get_num_vlans_added(adapter);
			more = true;
		}

		len = virtchnl_struct_size(vvfl_v2, filters, count);
		if (len > IAVF_MAX_AQ_BUF_SIZE) {
			dev_warn(&adapter->pdev->dev, "Too many add VLAN changes in one request\n");
			while (len > IAVF_MAX_AQ_BUF_SIZE)
				len = virtchnl_struct_size(vvfl_v2, filters,
							   --count);
			more = true;
		}

		vvfl_v2 = kzalloc(len, GFP_ATOMIC);
		if (!vvfl_v2) {
			spin_unlock_bh(&adapter->mac_vlan_list_lock);
			return;
		}

		vvfl_v2->vport_id = adapter->vsi_res->vsi_id;
		vvfl_v2->num_elements = count;
		list_for_each_entry(f, &adapter->vlan_filter_list, list) {
			if (f->state == IAVF_VLAN_ADD) {
				struct virtchnl_vlan_supported_caps *filtering_support =
					&adapter->vlan_v2_caps.filtering.filtering_support;
				struct virtchnl_vlan *vlan;

				if (i == count)
					break;

				/* give priority over outer if it's enabled */
				if (filtering_support->outer)
					vlan = &vvfl_v2->filters[i].outer;
				else
					vlan = &vvfl_v2->filters[i].inner;

				vlan->tci = f->vlan.vid;
				vlan->tpid = f->vlan.tpid;

				i++;
				f->state = IAVF_VLAN_IS_NEW;
			}
		}

		if (!more)
			adapter->aq_required &= ~IAVF_FLAG_AQ_ADD_VLAN_FILTER;

		spin_unlock_bh(&adapter->mac_vlan_list_lock);

		iavf_send_pf_msg(adapter, VIRTCHNL_OP_ADD_VLAN_V2,
				 (u8 *)vvfl_v2, len);
		kfree(vvfl_v2);
	}
}

/**
 * iavf_del_vlans
 * @adapter: adapter structure
 *
 * Request that the PF remove one or more VLAN filters from our VSI.
 **/
void iavf_del_vlans(struct iavf_adapter *adapter)
{
	struct iavf_vlan_filter *f, *ftmp;
	int len, i = 0, count = 0;
	bool more = false;

	if (adapter->current_op != VIRTCHNL_OP_UNKNOWN) {
		/* bail because we already have a command pending */
		dev_err(&adapter->pdev->dev, "Cannot remove VLANs, command %d pending\n",
			adapter->current_op);
		return;
	}

	spin_lock_bh(&adapter->mac_vlan_list_lock);

	list_for_each_entry_safe(f, ftmp, &adapter->vlan_filter_list, list) {
		/* since VLAN capabilities are not allowed, we dont want to send
		 * a VLAN delete request because it will most likely fail and
		 * create unnecessary errors/noise, so just free the VLAN
		 * filters marked for removal to enable bailing out before
		 * sending a virtchnl message
		 */
		if (f->state == IAVF_VLAN_REMOVE &&
		    !VLAN_FILTERING_ALLOWED(adapter)) {
			list_del(&f->list);
			kfree(f);
			adapter->num_vlan_filters--;
		} else if (f->state == IAVF_VLAN_DISABLE &&
		    !VLAN_FILTERING_ALLOWED(adapter)) {
			f->state = IAVF_VLAN_INACTIVE;
		} else if (f->state == IAVF_VLAN_REMOVE ||
			   f->state == IAVF_VLAN_DISABLE) {
			count++;
		}
	}
	if (!count || !VLAN_FILTERING_ALLOWED(adapter)) {
		adapter->aq_required &= ~IAVF_FLAG_AQ_DEL_VLAN_FILTER;
		spin_unlock_bh(&adapter->mac_vlan_list_lock);
		return;
	}

	if (VLAN_ALLOWED(adapter)) {
		struct virtchnl_vlan_filter_list *vvfl;

		adapter->current_op = VIRTCHNL_OP_DEL_VLAN;

		len = virtchnl_struct_size(vvfl, vlan_id, count);
		if (len > IAVF_MAX_AQ_BUF_SIZE) {
			dev_warn(&adapter->pdev->dev, "Too many delete VLAN changes in one request\n");
			while (len > IAVF_MAX_AQ_BUF_SIZE)
				len = virtchnl_struct_size(vvfl, vlan_id,
							   --count);
			more = true;
		}
		vvfl = kzalloc(len, GFP_ATOMIC);
		if (!vvfl) {
			spin_unlock_bh(&adapter->mac_vlan_list_lock);
			return;
		}

		vvfl->vsi_id = adapter->vsi_res->vsi_id;
		vvfl->num_elements = count;
		list_for_each_entry_safe(f, ftmp, &adapter->vlan_filter_list, list) {
			if (f->state == IAVF_VLAN_DISABLE) {
				vvfl->vlan_id[i] = f->vlan.vid;
				f->state = IAVF_VLAN_INACTIVE;
				i++;
				if (i == count)
					break;
			} else if (f->state == IAVF_VLAN_REMOVE) {
				vvfl->vlan_id[i] = f->vlan.vid;
				list_del(&f->list);
				kfree(f);
				adapter->num_vlan_filters--;
				i++;
				if (i == count)
					break;
			}
		}

		if (!more)
			adapter->aq_required &= ~IAVF_FLAG_AQ_DEL_VLAN_FILTER;

		spin_unlock_bh(&adapter->mac_vlan_list_lock);

		iavf_send_pf_msg(adapter, VIRTCHNL_OP_DEL_VLAN, (u8 *)vvfl, len);
		kfree(vvfl);
	} else {
		struct virtchnl_vlan_filter_list_v2 *vvfl_v2;

		adapter->current_op = VIRTCHNL_OP_DEL_VLAN_V2;

		len = virtchnl_struct_size(vvfl_v2, filters, count);
		if (len > IAVF_MAX_AQ_BUF_SIZE) {
			dev_warn(&adapter->pdev->dev, "Too many add VLAN changes in one request\n");
			while (len > IAVF_MAX_AQ_BUF_SIZE)
				len = virtchnl_struct_size(vvfl_v2, filters,
							   --count);
			more = true;
		}

		vvfl_v2 = kzalloc(len, GFP_ATOMIC);
		if (!vvfl_v2) {
			spin_unlock_bh(&adapter->mac_vlan_list_lock);
			return;
		}

		vvfl_v2->vport_id = adapter->vsi_res->vsi_id;
		vvfl_v2->num_elements = count;
		list_for_each_entry_safe(f, ftmp, &adapter->vlan_filter_list, list) {
			if (f->state == IAVF_VLAN_DISABLE ||
			    f->state == IAVF_VLAN_REMOVE) {
				struct virtchnl_vlan_supported_caps *filtering_support =
					&adapter->vlan_v2_caps.filtering.filtering_support;
				struct virtchnl_vlan *vlan;

				/* give priority over outer if it's enabled */
				if (filtering_support->outer)
					vlan = &vvfl_v2->filters[i].outer;
				else
					vlan = &vvfl_v2->filters[i].inner;

				vlan->tci = f->vlan.vid;
				vlan->tpid = f->vlan.tpid;

				if (f->state == IAVF_VLAN_DISABLE) {
					f->state = IAVF_VLAN_INACTIVE;
				} else {
					list_del(&f->list);
					kfree(f);
					adapter->num_vlan_filters--;
				}
				i++;
				if (i == count)
					break;
			}
		}

		if (!more)
			adapter->aq_required &= ~IAVF_FLAG_AQ_DEL_VLAN_FILTER;

		spin_unlock_bh(&adapter->mac_vlan_list_lock);

		iavf_send_pf_msg(adapter, VIRTCHNL_OP_DEL_VLAN_V2,
				 (u8 *)vvfl_v2, len);
		kfree(vvfl_v2);
	}
}

/**
 * iavf_set_promiscuous
 * @adapter: adapter structure
 *
 * Request that the PF enable promiscuous mode for our VSI.
 **/
void iavf_set_promiscuous(struct iavf_adapter *adapter)
{
	struct net_device *netdev = adapter->netdev;
	struct virtchnl_promisc_info vpi;
	unsigned int flags;

	if (adapter->current_op != VIRTCHNL_OP_UNKNOWN) {
		/* bail because we already have a command pending */
		dev_err(&adapter->pdev->dev, "Cannot set promiscuous mode, command %d pending\n",
			adapter->current_op);
		return;
	}

	/* prevent changes to promiscuous flags */
	spin_lock_bh(&adapter->current_netdev_promisc_flags_lock);

	/* sanity check to prevent duplicate AQ calls */
	if (!iavf_promiscuous_mode_changed(adapter)) {
		adapter->aq_required &= ~IAVF_FLAG_AQ_CONFIGURE_PROMISC_MODE;
		dev_dbg(&adapter->pdev->dev, "No change in promiscuous mode\n");
		/* allow changes to promiscuous flags */
		spin_unlock_bh(&adapter->current_netdev_promisc_flags_lock);
		return;
	}

	/* there are 2 bits, but only 3 states */
	if (!(netdev->flags & IFF_PROMISC) &&
	    netdev->flags & IFF_ALLMULTI) {
		/* State 1  - only multicast promiscuous mode enabled
		 * - !IFF_PROMISC && IFF_ALLMULTI
		 */
		flags = FLAG_VF_MULTICAST_PROMISC;
		adapter->current_netdev_promisc_flags |= IFF_ALLMULTI;
		adapter->current_netdev_promisc_flags &= ~IFF_PROMISC;
		dev_info(&adapter->pdev->dev, "Entering multicast promiscuous mode\n");
	} else if (!(netdev->flags & IFF_PROMISC) &&
		   !(netdev->flags & IFF_ALLMULTI)) {
		/* State 2 - unicast/multicast promiscuous mode disabled
		 * - !IFF_PROMISC && !IFF_ALLMULTI
		 */
		flags = 0;
		adapter->current_netdev_promisc_flags &=
			~(IFF_PROMISC | IFF_ALLMULTI);
		dev_info(&adapter->pdev->dev, "Leaving promiscuous mode\n");
	} else {
		/* State 3 - unicast/multicast promiscuous mode enabled
		 * - IFF_PROMISC && IFF_ALLMULTI
		 * - IFF_PROMISC && !IFF_ALLMULTI
		 */
		flags = FLAG_VF_UNICAST_PROMISC | FLAG_VF_MULTICAST_PROMISC;
		adapter->current_netdev_promisc_flags |= IFF_PROMISC;
		if (netdev->flags & IFF_ALLMULTI)
			adapter->current_netdev_promisc_flags |= IFF_ALLMULTI;
		else
			adapter->current_netdev_promisc_flags &= ~IFF_ALLMULTI;

		dev_info(&adapter->pdev->dev, "Entering promiscuous mode\n");
	}

	adapter->aq_required &= ~IAVF_FLAG_AQ_CONFIGURE_PROMISC_MODE;

	/* allow changes to promiscuous flags */
	spin_unlock_bh(&adapter->current_netdev_promisc_flags_lock);

	adapter->current_op = VIRTCHNL_OP_CONFIG_PROMISCUOUS_MODE;
	vpi.vsi_id = adapter->vsi_res->vsi_id;
	vpi.flags = flags;
	iavf_send_pf_msg(adapter, VIRTCHNL_OP_CONFIG_PROMISCUOUS_MODE,
			 (u8 *)&vpi, sizeof(vpi));
}

/**
 * iavf_request_stats
 * @adapter: adapter structure
 *
 * Request VSI statistics from PF.
 **/
void iavf_request_stats(struct iavf_adapter *adapter)
{
	struct virtchnl_queue_select vqs;

	if (adapter->current_op != VIRTCHNL_OP_UNKNOWN) {
		/* no error message, this isn't crucial */
		return;
	}

	adapter->aq_required &= ~IAVF_FLAG_AQ_REQUEST_STATS;
	adapter->current_op = VIRTCHNL_OP_GET_STATS;
	vqs.vsi_id = adapter->vsi_res->vsi_id;
	/* queue maps are ignored for this message - only the vsi is used */
	if (iavf_send_pf_msg(adapter, VIRTCHNL_OP_GET_STATS, (u8 *)&vqs,
			     sizeof(vqs)))
		/* if the request failed, don't lock out others */
		adapter->current_op = VIRTCHNL_OP_UNKNOWN;
}

/**
 * iavf_get_hena
 * @adapter: adapter structure
 *
 * Request hash enable capabilities from PF
 **/
void iavf_get_hena(struct iavf_adapter *adapter)
{
	if (adapter->current_op != VIRTCHNL_OP_UNKNOWN) {
		/* bail because we already have a command pending */
		dev_err(&adapter->pdev->dev, "Cannot get RSS hash capabilities, command %d pending\n",
			adapter->current_op);
		return;
	}
	adapter->current_op = VIRTCHNL_OP_GET_RSS_HENA_CAPS;
	adapter->aq_required &= ~IAVF_FLAG_AQ_GET_HENA;
	iavf_send_pf_msg(adapter, VIRTCHNL_OP_GET_RSS_HENA_CAPS, NULL, 0);
}

/**
 * iavf_set_hena
 * @adapter: adapter structure
 *
 * Request the PF to set our RSS hash capabilities
 **/
void iavf_set_hena(struct iavf_adapter *adapter)
{
	struct virtchnl_rss_hena vrh;

	if (adapter->current_op != VIRTCHNL_OP_UNKNOWN) {
		/* bail because we already have a command pending */
		dev_err(&adapter->pdev->dev, "Cannot set RSS hash enable, command %d pending\n",
			adapter->current_op);
		return;
	}
	vrh.hena = adapter->hena;
	adapter->current_op = VIRTCHNL_OP_SET_RSS_HENA;
	adapter->aq_required &= ~IAVF_FLAG_AQ_SET_HENA;
	iavf_send_pf_msg(adapter, VIRTCHNL_OP_SET_RSS_HENA, (u8 *)&vrh,
			 sizeof(vrh));
}

/**
 * iavf_set_rss_key
 * @adapter: adapter structure
 *
 * Request the PF to set our RSS hash key
 **/
void iavf_set_rss_key(struct iavf_adapter *adapter)
{
	struct virtchnl_rss_key *vrk;
	int len;

	if (adapter->current_op != VIRTCHNL_OP_UNKNOWN) {
		/* bail because we already have a command pending */
		dev_err(&adapter->pdev->dev, "Cannot set RSS key, command %d pending\n",
			adapter->current_op);
		return;
	}
	len = virtchnl_struct_size(vrk, key, adapter->rss_key_size);
	vrk = kzalloc(len, GFP_KERNEL);
	if (!vrk)
		return;
	vrk->vsi_id = adapter->vsi.id;
	vrk->key_len = adapter->rss_key_size;
	memcpy(vrk->key, adapter->rss_key, adapter->rss_key_size);

	adapter->current_op = VIRTCHNL_OP_CONFIG_RSS_KEY;
	adapter->aq_required &= ~IAVF_FLAG_AQ_SET_RSS_KEY;
	iavf_send_pf_msg(adapter, VIRTCHNL_OP_CONFIG_RSS_KEY, (u8 *)vrk, len);
	kfree(vrk);
}

/**
 * iavf_set_rss_lut
 * @adapter: adapter structure
 *
 * Request the PF to set our RSS lookup table
 **/
void iavf_set_rss_lut(struct iavf_adapter *adapter)
{
	struct virtchnl_rss_lut *vrl;
	int len;

	if (adapter->current_op != VIRTCHNL_OP_UNKNOWN) {
		/* bail because we already have a command pending */
		dev_err(&adapter->pdev->dev, "Cannot set RSS LUT, command %d pending\n",
			adapter->current_op);
		return;
	}
	len = virtchnl_struct_size(vrl, lut, adapter->rss_lut_size);
	vrl = kzalloc(len, GFP_KERNEL);
	if (!vrl)
		return;
	vrl->vsi_id = adapter->vsi.id;
	vrl->lut_entries = adapter->rss_lut_size;
	memcpy(vrl->lut, adapter->rss_lut, adapter->rss_lut_size);
	adapter->current_op = VIRTCHNL_OP_CONFIG_RSS_LUT;
	adapter->aq_required &= ~IAVF_FLAG_AQ_SET_RSS_LUT;
	iavf_send_pf_msg(adapter, VIRTCHNL_OP_CONFIG_RSS_LUT, (u8 *)vrl, len);
	kfree(vrl);
}

/**
 * iavf_set_rss_hfunc
 * @adapter: adapter structure
 *
 * Request the PF to set our RSS Hash function
 **/
void iavf_set_rss_hfunc(struct iavf_adapter *adapter)
{
	struct virtchnl_rss_hfunc *vrh;
	int len = sizeof(*vrh);

	if (adapter->current_op != VIRTCHNL_OP_UNKNOWN) {
		/* bail because we already have a command pending */
		dev_err(&adapter->pdev->dev, "Cannot set RSS Hash function, command %d pending\n",
			adapter->current_op);
		return;
	}
	vrh = kzalloc(len, GFP_KERNEL);
	if (!vrh)
		return;
	vrh->vsi_id = adapter->vsi.id;
	vrh->rss_algorithm = adapter->hfunc;
	adapter->current_op = VIRTCHNL_OP_CONFIG_RSS_HFUNC;
	adapter->aq_required &= ~IAVF_FLAG_AQ_SET_RSS_HFUNC;
	iavf_send_pf_msg(adapter, VIRTCHNL_OP_CONFIG_RSS_HFUNC, (u8 *)vrh, len);
	kfree(vrh);
}

/**
 * iavf_enable_vlan_stripping
 * @adapter: adapter structure
 *
 * Request VLAN header stripping to be enabled
 **/
void iavf_enable_vlan_stripping(struct iavf_adapter *adapter)
{
	if (adapter->current_op != VIRTCHNL_OP_UNKNOWN) {
		/* bail because we already have a command pending */
		dev_err(&adapter->pdev->dev, "Cannot enable stripping, command %d pending\n",
			adapter->current_op);
		return;
	}
	adapter->current_op = VIRTCHNL_OP_ENABLE_VLAN_STRIPPING;
	adapter->aq_required &= ~IAVF_FLAG_AQ_ENABLE_VLAN_STRIPPING;
	iavf_send_pf_msg(adapter, VIRTCHNL_OP_ENABLE_VLAN_STRIPPING, NULL, 0);
}

/**
 * iavf_disable_vlan_stripping
 * @adapter: adapter structure
 *
 * Request VLAN header stripping to be disabled
 **/
void iavf_disable_vlan_stripping(struct iavf_adapter *adapter)
{
	if (adapter->current_op != VIRTCHNL_OP_UNKNOWN) {
		/* bail because we already have a command pending */
		dev_err(&adapter->pdev->dev, "Cannot disable stripping, command %d pending\n",
			adapter->current_op);
		return;
	}
	adapter->current_op = VIRTCHNL_OP_DISABLE_VLAN_STRIPPING;
	adapter->aq_required &= ~IAVF_FLAG_AQ_DISABLE_VLAN_STRIPPING;
	iavf_send_pf_msg(adapter, VIRTCHNL_OP_DISABLE_VLAN_STRIPPING, NULL, 0);
}

/**
 * iavf_tpid_to_vc_ethertype - transform from VLAN TPID to virtchnl ethertype
 * @tpid: VLAN TPID (i.e. 0x8100, 0x88a8, etc.)
 */
static u32 iavf_tpid_to_vc_ethertype(u16 tpid)
{
	switch (tpid) {
	case ETH_P_8021Q:
		return VIRTCHNL_VLAN_ETHERTYPE_8100;
	case ETH_P_8021AD:
		return VIRTCHNL_VLAN_ETHERTYPE_88A8;
	}

	return 0;
}

/**
 * iavf_set_vc_offload_ethertype - set virtchnl ethertype for offload message
 * @adapter: adapter structure
 * @msg: message structure used for updating offloads over virtchnl to update
 * @tpid: VLAN TPID (i.e. 0x8100, 0x88a8, etc.)
 * @offload_op: opcode used to determine which support structure to check
 */
static int
iavf_set_vc_offload_ethertype(struct iavf_adapter *adapter,
			      struct virtchnl_vlan_setting *msg, u16 tpid,
			      enum virtchnl_ops offload_op)
{
	struct virtchnl_vlan_supported_caps *offload_support;
	u16 vc_ethertype = iavf_tpid_to_vc_ethertype(tpid);

	/* reference the correct offload support structure */
	switch (offload_op) {
	case VIRTCHNL_OP_ENABLE_VLAN_STRIPPING_V2:
	case VIRTCHNL_OP_DISABLE_VLAN_STRIPPING_V2:
		offload_support =
			&adapter->vlan_v2_caps.offloads.stripping_support;
		break;
	case VIRTCHNL_OP_ENABLE_VLAN_INSERTION_V2:
	case VIRTCHNL_OP_DISABLE_VLAN_INSERTION_V2:
		offload_support =
			&adapter->vlan_v2_caps.offloads.insertion_support;
		break;
	default:
		dev_err(&adapter->pdev->dev, "Invalid opcode %d for setting virtchnl ethertype to enable/disable VLAN offloads\n",
			offload_op);
		return -EINVAL;
	}

	/* make sure ethertype is supported */
	if (offload_support->outer & vc_ethertype &&
	    offload_support->outer & VIRTCHNL_VLAN_TOGGLE) {
		msg->outer_ethertype_setting = vc_ethertype;
	} else if (offload_support->inner & vc_ethertype &&
		   offload_support->inner & VIRTCHNL_VLAN_TOGGLE) {
		msg->inner_ethertype_setting = vc_ethertype;
	} else {
		dev_dbg(&adapter->pdev->dev, "opcode %d unsupported for VLAN TPID 0x%04x\n",
			offload_op, tpid);
		return -EINVAL;
	}

	return 0;
}

/**
 * iavf_clear_offload_v2_aq_required - clear AQ required bit for offload request
 * @adapter: adapter structure
 * @tpid: VLAN TPID
 * @offload_op: opcode used to determine which AQ required bit to clear
 */
static void
iavf_clear_offload_v2_aq_required(struct iavf_adapter *adapter, u16 tpid,
				  enum virtchnl_ops offload_op)
{
	switch (offload_op) {
	case VIRTCHNL_OP_ENABLE_VLAN_STRIPPING_V2:
		if (tpid == ETH_P_8021Q)
			adapter->aq_required &=
				~IAVF_FLAG_AQ_ENABLE_CTAG_VLAN_STRIPPING;
		else if (tpid == ETH_P_8021AD)
			adapter->aq_required &=
				~IAVF_FLAG_AQ_ENABLE_STAG_VLAN_STRIPPING;
		break;
	case VIRTCHNL_OP_DISABLE_VLAN_STRIPPING_V2:
		if (tpid == ETH_P_8021Q)
			adapter->aq_required &=
				~IAVF_FLAG_AQ_DISABLE_CTAG_VLAN_STRIPPING;
		else if (tpid == ETH_P_8021AD)
			adapter->aq_required &=
				~IAVF_FLAG_AQ_DISABLE_STAG_VLAN_STRIPPING;
		break;
	case VIRTCHNL_OP_ENABLE_VLAN_INSERTION_V2:
		if (tpid == ETH_P_8021Q)
			adapter->aq_required &=
				~IAVF_FLAG_AQ_ENABLE_CTAG_VLAN_INSERTION;
		else if (tpid == ETH_P_8021AD)
			adapter->aq_required &=
				~IAVF_FLAG_AQ_ENABLE_STAG_VLAN_INSERTION;
		break;
	case VIRTCHNL_OP_DISABLE_VLAN_INSERTION_V2:
		if (tpid == ETH_P_8021Q)
			adapter->aq_required &=
				~IAVF_FLAG_AQ_DISABLE_CTAG_VLAN_INSERTION;
		else if (tpid == ETH_P_8021AD)
			adapter->aq_required &=
				~IAVF_FLAG_AQ_DISABLE_STAG_VLAN_INSERTION;
		break;
	default:
		dev_err(&adapter->pdev->dev, "Unsupported opcode %d specified for clearing aq_required bits for VIRTCHNL_VF_OFFLOAD_VLAN_V2 offload request\n",
			offload_op);
	}
}

/**
 * iavf_send_vlan_offload_v2 - send offload enable/disable over virtchnl
 * @adapter: adapter structure
 * @tpid: VLAN TPID used for the command (i.e. 0x8100 or 0x88a8)
 * @offload_op: offload_op used to make the request over virtchnl
 */
static void
iavf_send_vlan_offload_v2(struct iavf_adapter *adapter, u16 tpid,
			  enum virtchnl_ops offload_op)
{
	struct virtchnl_vlan_setting *msg;
	int len = sizeof(*msg);

	if (adapter->current_op != VIRTCHNL_OP_UNKNOWN) {
		/* bail because we already have a command pending */
		dev_err(&adapter->pdev->dev, "Cannot send %d, command %d pending\n",
			offload_op, adapter->current_op);
		return;
	}

	adapter->current_op = offload_op;

	msg = kzalloc(len, GFP_KERNEL);
	if (!msg)
		return;

	msg->vport_id = adapter->vsi_res->vsi_id;

	/* always clear to prevent unsupported and endless requests */
	iavf_clear_offload_v2_aq_required(adapter, tpid, offload_op);

	/* only send valid offload requests */
	if (!iavf_set_vc_offload_ethertype(adapter, msg, tpid, offload_op))
		iavf_send_pf_msg(adapter, offload_op, (u8 *)msg, len);
	else
		adapter->current_op = VIRTCHNL_OP_UNKNOWN;

	kfree(msg);
}

/**
 * iavf_enable_vlan_stripping_v2 - enable VLAN stripping
 * @adapter: adapter structure
 * @tpid: VLAN TPID used to enable VLAN stripping
 */
void iavf_enable_vlan_stripping_v2(struct iavf_adapter *adapter, u16 tpid)
{
	iavf_send_vlan_offload_v2(adapter, tpid,
				  VIRTCHNL_OP_ENABLE_VLAN_STRIPPING_V2);
}

/**
 * iavf_disable_vlan_stripping_v2 - disable VLAN stripping
 * @adapter: adapter structure
 * @tpid: VLAN TPID used to disable VLAN stripping
 */
void iavf_disable_vlan_stripping_v2(struct iavf_adapter *adapter, u16 tpid)
{
	iavf_send_vlan_offload_v2(adapter, tpid,
				  VIRTCHNL_OP_DISABLE_VLAN_STRIPPING_V2);
}

/**
 * iavf_enable_vlan_insertion_v2 - enable VLAN insertion
 * @adapter: adapter structure
 * @tpid: VLAN TPID used to enable VLAN insertion
 */
void iavf_enable_vlan_insertion_v2(struct iavf_adapter *adapter, u16 tpid)
{
	iavf_send_vlan_offload_v2(adapter, tpid,
				  VIRTCHNL_OP_ENABLE_VLAN_INSERTION_V2);
}

/**
 * iavf_disable_vlan_insertion_v2 - disable VLAN insertion
 * @adapter: adapter structure
 * @tpid: VLAN TPID used to disable VLAN insertion
 */
void iavf_disable_vlan_insertion_v2(struct iavf_adapter *adapter, u16 tpid)
{
	iavf_send_vlan_offload_v2(adapter, tpid,
				  VIRTCHNL_OP_DISABLE_VLAN_INSERTION_V2);
}

/**
 * iavf_print_link_message - print link up or down
 * @adapter: adapter structure
 *
 * Log a message telling the world of our wonderous link status
 */
static void iavf_print_link_message(struct iavf_adapter *adapter)
{
	struct net_device *netdev = adapter->netdev;
	int link_speed_mbps;
	char *speed;

	if (!adapter->link_up) {
		netdev_info(netdev, "NIC Link is Down\n");
		return;
	}

	if (ADV_LINK_SUPPORT(adapter)) {
		link_speed_mbps = adapter->link_speed_mbps;
		goto print_link_msg;
	}

	switch (adapter->link_speed) {
	case VIRTCHNL_LINK_SPEED_40GB:
		link_speed_mbps = SPEED_40000;
		break;
	case VIRTCHNL_LINK_SPEED_25GB:
		link_speed_mbps = SPEED_25000;
		break;
	case VIRTCHNL_LINK_SPEED_20GB:
		link_speed_mbps = SPEED_20000;
		break;
	case VIRTCHNL_LINK_SPEED_10GB:
		link_speed_mbps = SPEED_10000;
		break;
	case VIRTCHNL_LINK_SPEED_5GB:
		link_speed_mbps = SPEED_5000;
		break;
	case VIRTCHNL_LINK_SPEED_2_5GB:
		link_speed_mbps = SPEED_2500;
		break;
	case VIRTCHNL_LINK_SPEED_1GB:
		link_speed_mbps = SPEED_1000;
		break;
	case VIRTCHNL_LINK_SPEED_100MB:
		link_speed_mbps = SPEED_100;
		break;
	default:
		link_speed_mbps = SPEED_UNKNOWN;
		break;
	}

print_link_msg:
	if (link_speed_mbps > SPEED_1000) {
		if (link_speed_mbps == SPEED_2500) {
			speed = kasprintf(GFP_KERNEL, "%s", "2.5 Gbps");
		} else {
			/* convert to Gbps inline */
			speed = kasprintf(GFP_KERNEL, "%d Gbps",
					  link_speed_mbps / 1000);
		}
	} else if (link_speed_mbps == SPEED_UNKNOWN) {
		speed = kasprintf(GFP_KERNEL, "%s", "Unknown Mbps");
	} else {
		speed = kasprintf(GFP_KERNEL, "%d Mbps", link_speed_mbps);
	}

	netdev_info(netdev, "NIC Link is Up Speed is %s Full Duplex\n", speed);
	kfree(speed);
}

/**
 * iavf_get_vpe_link_status
 * @adapter: adapter structure
 * @vpe: virtchnl_pf_event structure
 *
 * Helper function for determining the link status
 **/
static bool
iavf_get_vpe_link_status(struct iavf_adapter *adapter,
			 struct virtchnl_pf_event *vpe)
{
	if (ADV_LINK_SUPPORT(adapter))
		return vpe->event_data.link_event_adv.link_status;
	else
		return vpe->event_data.link_event.link_status;
}

/**
 * iavf_set_adapter_link_speed_from_vpe
 * @adapter: adapter structure for which we are setting the link speed
 * @vpe: virtchnl_pf_event structure that contains the link speed we are setting
 *
 * Helper function for setting iavf_adapter link speed
 **/
static void
iavf_set_adapter_link_speed_from_vpe(struct iavf_adapter *adapter,
				     struct virtchnl_pf_event *vpe)
{
	if (ADV_LINK_SUPPORT(adapter))
		adapter->link_speed_mbps =
			vpe->event_data.link_event_adv.link_speed;
	else
		adapter->link_speed = vpe->event_data.link_event.link_speed;
}

/**
 * iavf_enable_channels
 * @adapter: adapter structure
 *
 * Request that the PF enable channels as specified by
 * the user via tc tool.
 **/
void iavf_enable_channels(struct iavf_adapter *adapter)
{
	struct virtchnl_tc_info *vti = NULL;
	size_t len;
	int i;

	if (adapter->current_op != VIRTCHNL_OP_UNKNOWN) {
		/* bail because we already have a command pending */
		dev_err(&adapter->pdev->dev, "Cannot configure mqprio, command %d pending\n",
			adapter->current_op);
		return;
	}

	len = virtchnl_struct_size(vti, list, adapter->num_tc);
	vti = kzalloc(len, GFP_KERNEL);
	if (!vti)
		return;
	vti->num_tc = adapter->num_tc;
	for (i = 0; i < vti->num_tc; i++) {
		vti->list[i].count = adapter->ch_config.ch_info[i].count;
		vti->list[i].offset = adapter->ch_config.ch_info[i].offset;
		vti->list[i].pad = 0;
		vti->list[i].max_tx_rate =
				adapter->ch_config.ch_info[i].max_tx_rate;
	}

	adapter->ch_config.state = __IAVF_TC_RUNNING;
	adapter->flags |= IAVF_FLAG_REINIT_ITR_NEEDED;
	adapter->current_op = VIRTCHNL_OP_ENABLE_CHANNELS;
	adapter->aq_required &= ~IAVF_FLAG_AQ_ENABLE_CHANNELS;
	iavf_send_pf_msg(adapter, VIRTCHNL_OP_ENABLE_CHANNELS, (u8 *)vti, len);
	kfree(vti);
}

/**
 * iavf_disable_channels
 * @adapter: adapter structure
 *
 * Request that the PF disable channels that are configured
 **/
void iavf_disable_channels(struct iavf_adapter *adapter)
{
	if (adapter->current_op != VIRTCHNL_OP_UNKNOWN) {
		/* bail because we already have a command pending */
		dev_err(&adapter->pdev->dev, "Cannot configure mqprio, command %d pending\n",
			adapter->current_op);
		return;
	}

	adapter->ch_config.state = __IAVF_TC_INVALID;
	adapter->flags |= IAVF_FLAG_REINIT_ITR_NEEDED;
	adapter->current_op = VIRTCHNL_OP_DISABLE_CHANNELS;
	adapter->aq_required &= ~IAVF_FLAG_AQ_DISABLE_CHANNELS;
	iavf_send_pf_msg(adapter, VIRTCHNL_OP_DISABLE_CHANNELS, NULL, 0);
}

/**
 * iavf_print_cloud_filter
 * @adapter: adapter structure
 * @f: cloud filter to print
 *
 * Print the cloud filter
 **/
static void iavf_print_cloud_filter(struct iavf_adapter *adapter,
				    struct virtchnl_filter *f)
{
	switch (f->flow_type) {
	case VIRTCHNL_TCP_V4_FLOW:
		dev_info(&adapter->pdev->dev, "dst_mac: %pM src_mac: %pM vlan_id: %hu dst_ip: %pI4 src_ip %pI4 dst_port %hu src_port %hu\n",
			 &f->data.tcp_spec.dst_mac,
			 &f->data.tcp_spec.src_mac,
			 ntohs(f->data.tcp_spec.vlan_id),
			 &f->data.tcp_spec.dst_ip[0],
			 &f->data.tcp_spec.src_ip[0],
			 ntohs(f->data.tcp_spec.dst_port),
			 ntohs(f->data.tcp_spec.src_port));
		break;
	case VIRTCHNL_TCP_V6_FLOW:
		dev_info(&adapter->pdev->dev, "dst_mac: %pM src_mac: %pM vlan_id: %hu dst_ip: %pI6 src_ip %pI6 dst_port %hu src_port %hu\n",
			 &f->data.tcp_spec.dst_mac,
			 &f->data.tcp_spec.src_mac,
			 ntohs(f->data.tcp_spec.vlan_id),
			 &f->data.tcp_spec.dst_ip,
			 &f->data.tcp_spec.src_ip,
			 ntohs(f->data.tcp_spec.dst_port),
			 ntohs(f->data.tcp_spec.src_port));
		break;
	}
}

/**
 * iavf_add_cloud_filter
 * @adapter: adapter structure
 *
 * Request that the PF add cloud filters as specified
 * by the user via tc tool.
 **/
void iavf_add_cloud_filter(struct iavf_adapter *adapter)
{
	struct iavf_cloud_filter *cf;
	struct virtchnl_filter *f;
	int len = 0, count = 0;

	if (adapter->current_op != VIRTCHNL_OP_UNKNOWN) {
		/* bail because we already have a command pending */
		dev_err(&adapter->pdev->dev, "Cannot add cloud filter, command %d pending\n",
			adapter->current_op);
		return;
	}
	list_for_each_entry(cf, &adapter->cloud_filter_list, list) {
		if (cf->add) {
			count++;
			break;
		}
	}
	if (!count) {
		adapter->aq_required &= ~IAVF_FLAG_AQ_ADD_CLOUD_FILTER;
		return;
	}
	adapter->current_op = VIRTCHNL_OP_ADD_CLOUD_FILTER;

	len = sizeof(struct virtchnl_filter);
	f = kzalloc(len, GFP_KERNEL);
	if (!f)
		return;

	list_for_each_entry(cf, &adapter->cloud_filter_list, list) {
		if (cf->add) {
			memcpy(f, &cf->f, sizeof(struct virtchnl_filter));
			cf->add = false;
			cf->state = __IAVF_CF_ADD_PENDING;
			iavf_send_pf_msg(adapter, VIRTCHNL_OP_ADD_CLOUD_FILTER,
					 (u8 *)f, len);
		}
	}
	kfree(f);
}

/**
 * iavf_del_cloud_filter
 * @adapter: adapter structure
 *
 * Request that the PF delete cloud filters as specified
 * by the user via tc tool.
 **/
void iavf_del_cloud_filter(struct iavf_adapter *adapter)
{
	struct iavf_cloud_filter *cf, *cftmp;
	struct virtchnl_filter *f;
	int len = 0, count = 0;

	if (adapter->current_op != VIRTCHNL_OP_UNKNOWN) {
		/* bail because we already have a command pending */
		dev_err(&adapter->pdev->dev, "Cannot remove cloud filter, command %d pending\n",
			adapter->current_op);
		return;
	}
	list_for_each_entry(cf, &adapter->cloud_filter_list, list) {
		if (cf->del) {
			count++;
			break;
		}
	}
	if (!count) {
		adapter->aq_required &= ~IAVF_FLAG_AQ_DEL_CLOUD_FILTER;
		return;
	}
	adapter->current_op = VIRTCHNL_OP_DEL_CLOUD_FILTER;

	len = sizeof(struct virtchnl_filter);
	f = kzalloc(len, GFP_KERNEL);
	if (!f)
		return;

	list_for_each_entry_safe(cf, cftmp, &adapter->cloud_filter_list, list) {
		if (cf->del) {
			memcpy(f, &cf->f, sizeof(struct virtchnl_filter));
			cf->del = false;
			cf->state = __IAVF_CF_DEL_PENDING;
			iavf_send_pf_msg(adapter, VIRTCHNL_OP_DEL_CLOUD_FILTER,
					 (u8 *)f, len);
		}
	}
	kfree(f);
}

/**
 * iavf_add_fdir_filter
 * @adapter: the VF adapter structure
 *
 * Request that the PF add Flow Director filters as specified
 * by the user via ethtool.
 **/
void iavf_add_fdir_filter(struct iavf_adapter *adapter)
{
	struct iavf_fdir_fltr *fdir;
	struct virtchnl_fdir_add *f;
	bool process_fltr = false;
	int len;

	if (adapter->current_op != VIRTCHNL_OP_UNKNOWN) {
		/* bail because we already have a command pending */
		dev_err(&adapter->pdev->dev, "Cannot add Flow Director filter, command %d pending\n",
			adapter->current_op);
		return;
	}

	len = sizeof(struct virtchnl_fdir_add);
	f = kzalloc(len, GFP_KERNEL);
	if (!f)
		return;

	spin_lock_bh(&adapter->fdir_fltr_lock);
	list_for_each_entry(fdir, &adapter->fdir_list_head, list) {
		if (fdir->state == IAVF_FDIR_FLTR_ADD_REQUEST) {
			process_fltr = true;
			fdir->state = IAVF_FDIR_FLTR_ADD_PENDING;
			memcpy(f, &fdir->vc_add_msg, len);
			break;
		}
	}
	spin_unlock_bh(&adapter->fdir_fltr_lock);

	if (!process_fltr) {
		/* prevent iavf_add_fdir_filter() from being called when there
		 * are no filters to add
		 */
		adapter->aq_required &= ~IAVF_FLAG_AQ_ADD_FDIR_FILTER;
		kfree(f);
		return;
	}
	adapter->current_op = VIRTCHNL_OP_ADD_FDIR_FILTER;
	iavf_send_pf_msg(adapter, VIRTCHNL_OP_ADD_FDIR_FILTER, (u8 *)f, len);
	kfree(f);
}

/**
 * iavf_del_fdir_filter
 * @adapter: the VF adapter structure
 *
 * Request that the PF delete Flow Director filters as specified
 * by the user via ethtool.
 **/
void iavf_del_fdir_filter(struct iavf_adapter *adapter)
{
	struct virtchnl_fdir_del f = {};
	struct iavf_fdir_fltr *fdir;
	bool process_fltr = false;
	int len;

	if (adapter->current_op != VIRTCHNL_OP_UNKNOWN) {
		/* bail because we already have a command pending */
		dev_err(&adapter->pdev->dev, "Cannot remove Flow Director filter, command %d pending\n",
			adapter->current_op);
		return;
	}

	len = sizeof(struct virtchnl_fdir_del);

	spin_lock_bh(&adapter->fdir_fltr_lock);
	list_for_each_entry(fdir, &adapter->fdir_list_head, list) {
		if (fdir->state == IAVF_FDIR_FLTR_DEL_REQUEST) {
			process_fltr = true;
			f.vsi_id = fdir->vc_add_msg.vsi_id;
			f.flow_id = fdir->flow_id;
			fdir->state = IAVF_FDIR_FLTR_DEL_PENDING;
			break;
		} else if (fdir->state == IAVF_FDIR_FLTR_DIS_REQUEST) {
			process_fltr = true;
			f.vsi_id = fdir->vc_add_msg.vsi_id;
			f.flow_id = fdir->flow_id;
			fdir->state = IAVF_FDIR_FLTR_DIS_PENDING;
			break;
		}
	}
	spin_unlock_bh(&adapter->fdir_fltr_lock);

	if (!process_fltr) {
		adapter->aq_required &= ~IAVF_FLAG_AQ_DEL_FDIR_FILTER;
		return;
	}

	adapter->current_op = VIRTCHNL_OP_DEL_FDIR_FILTER;
	iavf_send_pf_msg(adapter, VIRTCHNL_OP_DEL_FDIR_FILTER, (u8 *)&f, len);
}

/**
 * iavf_add_adv_rss_cfg
 * @adapter: the VF adapter structure
 *
 * Request that the PF add RSS configuration as specified
 * by the user via ethtool.
 **/
void iavf_add_adv_rss_cfg(struct iavf_adapter *adapter)
{
	struct virtchnl_rss_cfg *rss_cfg;
	struct iavf_adv_rss *rss;
	bool process_rss = false;
	int len;

	if (adapter->current_op != VIRTCHNL_OP_UNKNOWN) {
		/* bail because we already have a command pending */
		dev_err(&adapter->pdev->dev, "Cannot add RSS configuration, command %d pending\n",
			adapter->current_op);
		return;
	}

	len = sizeof(struct virtchnl_rss_cfg);
	rss_cfg = kzalloc(len, GFP_KERNEL);
	if (!rss_cfg)
		return;

	spin_lock_bh(&adapter->adv_rss_lock);
	list_for_each_entry(rss, &adapter->adv_rss_list_head, list) {
		if (rss->state == IAVF_ADV_RSS_ADD_REQUEST) {
			process_rss = true;
			rss->state = IAVF_ADV_RSS_ADD_PENDING;
			memcpy(rss_cfg, &rss->cfg_msg, len);
			iavf_print_adv_rss_cfg(adapter, rss,
					       "Input set change for",
					       "is pending");
			break;
		}
	}
	spin_unlock_bh(&adapter->adv_rss_lock);

	if (process_rss) {
		adapter->current_op = VIRTCHNL_OP_ADD_RSS_CFG;
		iavf_send_pf_msg(adapter, VIRTCHNL_OP_ADD_RSS_CFG,
				 (u8 *)rss_cfg, len);
	} else {
		adapter->aq_required &= ~IAVF_FLAG_AQ_ADD_ADV_RSS_CFG;
	}

	kfree(rss_cfg);
}

/**
 * iavf_del_adv_rss_cfg
 * @adapter: the VF adapter structure
 *
 * Request that the PF delete RSS configuration as specified
 * by the user via ethtool.
 **/
void iavf_del_adv_rss_cfg(struct iavf_adapter *adapter)
{
	struct virtchnl_rss_cfg *rss_cfg;
	struct iavf_adv_rss *rss;
	bool process_rss = false;
	int len;

	if (adapter->current_op != VIRTCHNL_OP_UNKNOWN) {
		/* bail because we already have a command pending */
		dev_err(&adapter->pdev->dev, "Cannot remove RSS configuration, command %d pending\n",
			adapter->current_op);
		return;
	}

	len = sizeof(struct virtchnl_rss_cfg);
	rss_cfg = kzalloc(len, GFP_KERNEL);
	if (!rss_cfg)
		return;

	spin_lock_bh(&adapter->adv_rss_lock);
	list_for_each_entry(rss, &adapter->adv_rss_list_head, list) {
		if (rss->state == IAVF_ADV_RSS_DEL_REQUEST) {
			process_rss = true;
			rss->state = IAVF_ADV_RSS_DEL_PENDING;
			memcpy(rss_cfg, &rss->cfg_msg, len);
			break;
		}
	}
	spin_unlock_bh(&adapter->adv_rss_lock);

	if (process_rss) {
		adapter->current_op = VIRTCHNL_OP_DEL_RSS_CFG;
		iavf_send_pf_msg(adapter, VIRTCHNL_OP_DEL_RSS_CFG,
				 (u8 *)rss_cfg, len);
	} else {
		adapter->aq_required &= ~IAVF_FLAG_AQ_DEL_ADV_RSS_CFG;
	}

	kfree(rss_cfg);
}

/**
 * iavf_request_reset
 * @adapter: adapter structure
 *
 * Request that the PF reset this VF. No response is expected.
 **/
int iavf_request_reset(struct iavf_adapter *adapter)
{
	int err;
	/* Don't check CURRENT_OP - this is always higher priority */
	err = iavf_send_pf_msg(adapter, VIRTCHNL_OP_RESET_VF, NULL, 0);
	adapter->current_op = VIRTCHNL_OP_UNKNOWN;
	return err;
}

/**
 * iavf_netdev_features_vlan_strip_set - update vlan strip status
 * @netdev: ptr to netdev being adjusted
 * @enable: enable or disable vlan strip
 *
 * Helper function to change vlan strip status in netdev->features.
 */
static void iavf_netdev_features_vlan_strip_set(struct net_device *netdev,
						const bool enable)
{
	if (enable)
		netdev->features |= NETIF_F_HW_VLAN_CTAG_RX;
	else
		netdev->features &= ~NETIF_F_HW_VLAN_CTAG_RX;
}

/**
 * iavf_activate_fdir_filters - Reactivate all FDIR filters after a reset
 * @adapter: private adapter structure
 *
 * Called after a reset to re-add all FDIR filters and delete some of them
 * if they were pending to be deleted.
 */
static void iavf_activate_fdir_filters(struct iavf_adapter *adapter)
{
	struct iavf_fdir_fltr *f, *ftmp;
	bool add_filters = false;

	spin_lock_bh(&adapter->fdir_fltr_lock);
	list_for_each_entry_safe(f, ftmp, &adapter->fdir_list_head, list) {
		if (f->state == IAVF_FDIR_FLTR_ADD_REQUEST ||
		    f->state == IAVF_FDIR_FLTR_ADD_PENDING ||
		    f->state == IAVF_FDIR_FLTR_ACTIVE) {
			/* All filters and requests have been removed in PF,
			 * restore them
			 */
			f->state = IAVF_FDIR_FLTR_ADD_REQUEST;
			add_filters = true;
		} else if (f->state == IAVF_FDIR_FLTR_DIS_REQUEST ||
			   f->state == IAVF_FDIR_FLTR_DIS_PENDING) {
			/* Link down state, leave filters as inactive */
			f->state = IAVF_FDIR_FLTR_INACTIVE;
		} else if (f->state == IAVF_FDIR_FLTR_DEL_REQUEST ||
			   f->state == IAVF_FDIR_FLTR_DEL_PENDING) {
			/* Delete filters that were pending to be deleted, the
			 * list on PF is already cleared after a reset
			 */
			list_del(&f->list);
			kfree(f);
			adapter->fdir_active_fltr--;
		}
	}
	spin_unlock_bh(&adapter->fdir_fltr_lock);

	if (add_filters)
		adapter->aq_required |= IAVF_FLAG_AQ_ADD_FDIR_FILTER;
}

/**
 * iavf_virtchnl_completion
 * @adapter: adapter structure
 * @v_opcode: opcode sent by PF
 * @v_retval: retval sent by PF
 * @msg: message sent by PF
 * @msglen: message length
 *
 * Asynchronous completion function for admin queue messages. Rather than busy
 * wait, we fire off our requests and assume that no errors will be returned.
 * This function handles the reply messages.
 **/
void iavf_virtchnl_completion(struct iavf_adapter *adapter,
			      enum virtchnl_ops v_opcode,
			      enum iavf_status v_retval, u8 *msg, u16 msglen)
{
	struct net_device *netdev = adapter->netdev;

	if (v_opcode == VIRTCHNL_OP_EVENT) {
		struct virtchnl_pf_event *vpe =
			(struct virtchnl_pf_event *)msg;
		bool link_up = iavf_get_vpe_link_status(adapter, vpe);

		switch (vpe->event) {
		case VIRTCHNL_EVENT_LINK_CHANGE:
			iavf_set_adapter_link_speed_from_vpe(adapter, vpe);

			/* we've already got the right link status, bail */
			if (adapter->link_up == link_up)
				break;

			if (link_up) {
				/* If we get link up message and start queues
				 * before our queues are configured it will
				 * trigger a TX hang. In that case, just ignore
				 * the link status message,we'll get another one
				 * after we enable queues and actually prepared
				 * to send traffic.
				 */
				if (adapter->state != __IAVF_RUNNING)
					break;

				/* For ADq enabled VF, we reconfigure VSIs and
				 * re-allocate queues. Hence wait till all
				 * queues are enabled.
				 */
				if (adapter->flags &
				    IAVF_FLAG_QUEUES_DISABLED)
					break;
			}

			adapter->link_up = link_up;
			if (link_up) {
				netif_tx_start_all_queues(netdev);
				netif_carrier_on(netdev);
			} else {
				netif_tx_stop_all_queues(netdev);
				netif_carrier_off(netdev);
			}
			iavf_print_link_message(adapter);
			break;
		case VIRTCHNL_EVENT_RESET_IMPENDING:
			dev_info(&adapter->pdev->dev, "Reset indication received from the PF\n");
			if (!(adapter->flags & IAVF_FLAG_RESET_PENDING)) {
				dev_info(&adapter->pdev->dev, "Scheduling reset task\n");
				iavf_schedule_reset(adapter, IAVF_FLAG_RESET_PENDING);
			}
			break;
		default:
			dev_err(&adapter->pdev->dev, "Unknown event %d from PF\n",
				vpe->event);
			break;
		}
		return;
	}
	if (v_retval) {
		switch (v_opcode) {
		case VIRTCHNL_OP_ADD_VLAN:
			dev_err(&adapter->pdev->dev, "Failed to add VLAN filter, error %s\n",
				iavf_stat_str(&adapter->hw, v_retval));
			break;
		case VIRTCHNL_OP_ADD_ETH_ADDR:
			dev_err(&adapter->pdev->dev, "Failed to add MAC filter, error %s\n",
				iavf_stat_str(&adapter->hw, v_retval));
			iavf_mac_add_reject(adapter);
			/* restore administratively set MAC address */
			ether_addr_copy(adapter->hw.mac.addr, netdev->dev_addr);
			wake_up(&adapter->vc_waitqueue);
			break;
		case VIRTCHNL_OP_DEL_VLAN:
			dev_err(&adapter->pdev->dev, "Failed to delete VLAN filter, error %s\n",
				iavf_stat_str(&adapter->hw, v_retval));
			break;
		case VIRTCHNL_OP_DEL_ETH_ADDR:
			dev_err(&adapter->pdev->dev, "Failed to delete MAC filter, error %s\n",
				iavf_stat_str(&adapter->hw, v_retval));
			break;
		case VIRTCHNL_OP_ENABLE_CHANNELS:
			dev_err(&adapter->pdev->dev, "Failed to configure queue channels, error %s\n",
				iavf_stat_str(&adapter->hw, v_retval));
			adapter->flags &= ~IAVF_FLAG_REINIT_ITR_NEEDED;
			adapter->ch_config.state = __IAVF_TC_INVALID;
			netdev_reset_tc(netdev);
			netif_tx_start_all_queues(netdev);
			break;
		case VIRTCHNL_OP_DISABLE_CHANNELS:
			dev_err(&adapter->pdev->dev, "Failed to disable queue channels, error %s\n",
				iavf_stat_str(&adapter->hw, v_retval));
			adapter->flags &= ~IAVF_FLAG_REINIT_ITR_NEEDED;
			adapter->ch_config.state = __IAVF_TC_RUNNING;
			netif_tx_start_all_queues(netdev);
			break;
		case VIRTCHNL_OP_ADD_CLOUD_FILTER: {
			struct iavf_cloud_filter *cf, *cftmp;

			list_for_each_entry_safe(cf, cftmp,
						 &adapter->cloud_filter_list,
						 list) {
				if (cf->state == __IAVF_CF_ADD_PENDING) {
					cf->state = __IAVF_CF_INVALID;
					dev_info(&adapter->pdev->dev, "Failed to add cloud filter, error %s\n",
						 iavf_stat_str(&adapter->hw,
							       v_retval));
					iavf_print_cloud_filter(adapter,
								&cf->f);
					list_del(&cf->list);
					kfree(cf);
					adapter->num_cloud_filters--;
				}
			}
			}
			break;
		case VIRTCHNL_OP_DEL_CLOUD_FILTER: {
			struct iavf_cloud_filter *cf;

			list_for_each_entry(cf, &adapter->cloud_filter_list,
					    list) {
				if (cf->state == __IAVF_CF_DEL_PENDING) {
					cf->state = __IAVF_CF_ACTIVE;
					dev_info(&adapter->pdev->dev, "Failed to del cloud filter, error %s\n",
						 iavf_stat_str(&adapter->hw,
							       v_retval));
					iavf_print_cloud_filter(adapter,
								&cf->f);
				}
			}
			}
			break;
		case VIRTCHNL_OP_ADD_FDIR_FILTER: {
			struct iavf_fdir_fltr *fdir, *fdir_tmp;

			spin_lock_bh(&adapter->fdir_fltr_lock);
			list_for_each_entry_safe(fdir, fdir_tmp,
						 &adapter->fdir_list_head,
						 list) {
				if (fdir->state == IAVF_FDIR_FLTR_ADD_PENDING) {
					dev_info(&adapter->pdev->dev, "Failed to add Flow Director filter, error %s\n",
						 iavf_stat_str(&adapter->hw,
							       v_retval));
					iavf_print_fdir_fltr(adapter, fdir);
					if (msglen)
						dev_err(&adapter->pdev->dev,
							"%s\n", msg);
					list_del(&fdir->list);
					kfree(fdir);
					adapter->fdir_active_fltr--;
				}
			}
			spin_unlock_bh(&adapter->fdir_fltr_lock);
			}
			break;
		case VIRTCHNL_OP_DEL_FDIR_FILTER: {
			struct iavf_fdir_fltr *fdir;

			spin_lock_bh(&adapter->fdir_fltr_lock);
			list_for_each_entry(fdir, &adapter->fdir_list_head,
					    list) {
				if (fdir->state == IAVF_FDIR_FLTR_DEL_PENDING ||
				    fdir->state == IAVF_FDIR_FLTR_DIS_PENDING) {
					fdir->state = IAVF_FDIR_FLTR_ACTIVE;
					dev_info(&adapter->pdev->dev, "Failed to del Flow Director filter, error %s\n",
						 iavf_stat_str(&adapter->hw,
							       v_retval));
					iavf_print_fdir_fltr(adapter, fdir);
				}
			}
			spin_unlock_bh(&adapter->fdir_fltr_lock);
			}
			break;
		case VIRTCHNL_OP_ADD_RSS_CFG: {
			struct iavf_adv_rss *rss, *rss_tmp;

			spin_lock_bh(&adapter->adv_rss_lock);
			list_for_each_entry_safe(rss, rss_tmp,
						 &adapter->adv_rss_list_head,
						 list) {
				if (rss->state == IAVF_ADV_RSS_ADD_PENDING) {
					iavf_print_adv_rss_cfg(adapter, rss,
							       "Failed to change the input set for",
							       NULL);
					list_del(&rss->list);
					kfree(rss);
				}
			}
			spin_unlock_bh(&adapter->adv_rss_lock);
			}
			break;
		case VIRTCHNL_OP_DEL_RSS_CFG: {
			struct iavf_adv_rss *rss;

			spin_lock_bh(&adapter->adv_rss_lock);
			list_for_each_entry(rss, &adapter->adv_rss_list_head,
					    list) {
				if (rss->state == IAVF_ADV_RSS_DEL_PENDING) {
					rss->state = IAVF_ADV_RSS_ACTIVE;
					dev_err(&adapter->pdev->dev, "Failed to delete RSS configuration, error %s\n",
						iavf_stat_str(&adapter->hw,
							      v_retval));
				}
			}
			spin_unlock_bh(&adapter->adv_rss_lock);
			}
			break;
		case VIRTCHNL_OP_ENABLE_VLAN_STRIPPING:
			dev_warn(&adapter->pdev->dev, "Changing VLAN Stripping is not allowed when Port VLAN is configured\n");
			/* Vlan stripping could not be enabled by ethtool.
			 * Disable it in netdev->features.
			 */
			iavf_netdev_features_vlan_strip_set(netdev, false);
			break;
		case VIRTCHNL_OP_DISABLE_VLAN_STRIPPING:
			dev_warn(&adapter->pdev->dev, "Changing VLAN Stripping is not allowed when Port VLAN is configured\n");
			/* Vlan stripping could not be disabled by ethtool.
			 * Enable it in netdev->features.
			 */
			iavf_netdev_features_vlan_strip_set(netdev, true);
			break;
		case VIRTCHNL_OP_ADD_VLAN_V2:
			iavf_vlan_add_reject(adapter);
			dev_warn(&adapter->pdev->dev, "Failed to add VLAN filter, error %s\n",
				 iavf_stat_str(&adapter->hw, v_retval));
			break;
		case VIRTCHNL_OP_CONFIG_RSS_HFUNC:
			dev_warn(&adapter->pdev->dev, "Failed to configure hash function, error %s\n",
				 iavf_stat_str(&adapter->hw, v_retval));

			if (adapter->hfunc ==
					VIRTCHNL_RSS_ALG_TOEPLITZ_SYMMETRIC)
				adapter->hfunc =
					VIRTCHNL_RSS_ALG_TOEPLITZ_ASYMMETRIC;
			else
				adapter->hfunc =
					VIRTCHNL_RSS_ALG_TOEPLITZ_SYMMETRIC;

			break;
		default:
			dev_err(&adapter->pdev->dev, "PF returned error %d (%s) to our request %d\n",
				v_retval, iavf_stat_str(&adapter->hw, v_retval),
				v_opcode);
		}
	}
	switch (v_opcode) {
	case VIRTCHNL_OP_ADD_ETH_ADDR:
		if (!v_retval)
			iavf_mac_add_ok(adapter);
		if (!ether_addr_equal(netdev->dev_addr, adapter->hw.mac.addr))
			if (!ether_addr_equal(netdev->dev_addr,
					      adapter->hw.mac.addr)) {
				netif_addr_lock_bh(netdev);
				eth_hw_addr_set(netdev, adapter->hw.mac.addr);
				netif_addr_unlock_bh(netdev);
			}
		wake_up(&adapter->vc_waitqueue);
		break;
	case VIRTCHNL_OP_GET_STATS: {
		struct iavf_eth_stats *stats =
			(struct iavf_eth_stats *)msg;
		netdev->stats.rx_packets = stats->rx_unicast +
					   stats->rx_multicast +
					   stats->rx_broadcast;
		netdev->stats.tx_packets = stats->tx_unicast +
					   stats->tx_multicast +
					   stats->tx_broadcast;
		netdev->stats.rx_bytes = stats->rx_bytes;
		netdev->stats.tx_bytes = stats->tx_bytes;
		netdev->stats.tx_errors = stats->tx_errors;
		netdev->stats.rx_dropped = stats->rx_discards;
		netdev->stats.tx_dropped = stats->tx_discards;
		adapter->current_stats = *stats;
		}
		break;
	case VIRTCHNL_OP_GET_VF_RESOURCES: {
		u16 len = IAVF_VIRTCHNL_VF_RESOURCE_SIZE;

		memcpy(adapter->vf_res, msg, min(msglen, len));
		iavf_validate_num_queues(adapter);
		iavf_vf_parse_hw_config(&adapter->hw, adapter->vf_res);
		if (is_zero_ether_addr(adapter->hw.mac.addr)) {
			/* restore current mac address */
			ether_addr_copy(adapter->hw.mac.addr, netdev->dev_addr);
		} else {
			netif_addr_lock_bh(netdev);
			/* refresh current mac address if changed */
			ether_addr_copy(netdev->perm_addr,
					adapter->hw.mac.addr);
			netif_addr_unlock_bh(netdev);
		}
		spin_lock_bh(&adapter->mac_vlan_list_lock);
		iavf_add_filter(adapter, adapter->hw.mac.addr);

		if (VLAN_ALLOWED(adapter)) {
			if (!list_empty(&adapter->vlan_filter_list)) {
				struct iavf_vlan_filter *vlf;

				/* re-add all VLAN filters over virtchnl */
				list_for_each_entry(vlf,
						    &adapter->vlan_filter_list,
						    list)
					vlf->state = IAVF_VLAN_ADD;

				adapter->aq_required |=
					IAVF_FLAG_AQ_ADD_VLAN_FILTER;
			}
		}

		spin_unlock_bh(&adapter->mac_vlan_list_lock);

		iavf_activate_fdir_filters(adapter);

		iavf_parse_vf_resource_msg(adapter);

		/* negotiated VIRTCHNL_VF_OFFLOAD_VLAN_V2, so wait for the
		 * response to VIRTCHNL_OP_GET_OFFLOAD_VLAN_V2_CAPS to finish
		 * configuration
		 */
		if (VLAN_V2_ALLOWED(adapter))
			break;
		/* fallthrough and finish config if VIRTCHNL_VF_OFFLOAD_VLAN_V2
		 * wasn't successfully negotiated with the PF
		 */
		}
		fallthrough;
	case VIRTCHNL_OP_GET_OFFLOAD_VLAN_V2_CAPS: {
		struct iavf_mac_filter *f;
		bool was_mac_changed;
		u64 aq_required = 0;

		if (v_opcode == VIRTCHNL_OP_GET_OFFLOAD_VLAN_V2_CAPS)
			memcpy(&adapter->vlan_v2_caps, msg,
			       min_t(u16, msglen,
				     sizeof(adapter->vlan_v2_caps)));

		iavf_process_config(adapter);
		adapter->flags |= IAVF_FLAG_SETUP_NETDEV_FEATURES;
		iavf_schedule_finish_config(adapter);

		iavf_set_queue_vlan_tag_loc(adapter);

		was_mac_changed = !ether_addr_equal(netdev->dev_addr,
						    adapter->hw.mac.addr);

		spin_lock_bh(&adapter->mac_vlan_list_lock);

		/* re-add all MAC filters */
		list_for_each_entry(f, &adapter->mac_filter_list, list) {
			if (was_mac_changed &&
			    ether_addr_equal(netdev->dev_addr, f->macaddr))
				ether_addr_copy(f->macaddr,
						adapter->hw.mac.addr);

			f->is_new_mac = true;
			f->add = true;
			f->add_handled = false;
			f->remove = false;
		}

		/* re-add all VLAN filters */
		if (VLAN_FILTERING_ALLOWED(adapter)) {
			struct iavf_vlan_filter *vlf;

			if (!list_empty(&adapter->vlan_filter_list)) {
				list_for_each_entry(vlf,
						    &adapter->vlan_filter_list,
						    list)
					vlf->state = IAVF_VLAN_ADD;

				aq_required |= IAVF_FLAG_AQ_ADD_VLAN_FILTER;
			}
		}

		spin_unlock_bh(&adapter->mac_vlan_list_lock);

		netif_addr_lock_bh(netdev);
		eth_hw_addr_set(netdev, adapter->hw.mac.addr);
		netif_addr_unlock_bh(netdev);

		adapter->aq_required |= IAVF_FLAG_AQ_ADD_MAC_FILTER |
			aq_required;
		}
		break;
	case VIRTCHNL_OP_ENABLE_QUEUES:
		/* enable transmits */
		iavf_irq_enable(adapter, true);
		wake_up(&adapter->reset_waitqueue);
		adapter->flags &= ~IAVF_FLAG_QUEUES_DISABLED;
		break;
	case VIRTCHNL_OP_DISABLE_QUEUES:
		iavf_free_all_tx_resources(adapter);
		iavf_free_all_rx_resources(adapter);
		if (adapter->state == __IAVF_DOWN_PENDING) {
			iavf_change_state(adapter, __IAVF_DOWN);
			wake_up(&adapter->down_waitqueue);
		}
		break;
	case VIRTCHNL_OP_VERSION:
	case VIRTCHNL_OP_CONFIG_IRQ_MAP:
		/* Don't display an error if we get these out of sequence.
		 * If the firmware needed to get kicked, we'll get these and
		 * it's no problem.
		 */
		if (v_opcode != adapter->current_op)
			return;
		break;
	case VIRTCHNL_OP_GET_RSS_HENA_CAPS: {
		struct virtchnl_rss_hena *vrh = (struct virtchnl_rss_hena *)msg;

		if (msglen == sizeof(*vrh))
			adapter->hena = vrh->hena;
		else
			dev_warn(&adapter->pdev->dev,
				 "Invalid message %d from PF\n", v_opcode);
		}
		break;
	case VIRTCHNL_OP_REQUEST_QUEUES: {
		struct virtchnl_vf_res_request *vfres =
			(struct virtchnl_vf_res_request *)msg;

		if (vfres->num_queue_pairs != adapter->num_req_queues) {
			dev_info(&adapter->pdev->dev,
				 "Requested %d queues, PF can support %d\n",
				 adapter->num_req_queues,
				 vfres->num_queue_pairs);
			adapter->num_req_queues = 0;
			adapter->flags &= ~IAVF_FLAG_REINIT_ITR_NEEDED;
		}
		}
		break;
	case VIRTCHNL_OP_ADD_CLOUD_FILTER: {
		struct iavf_cloud_filter *cf;

		list_for_each_entry(cf, &adapter->cloud_filter_list, list) {
			if (cf->state == __IAVF_CF_ADD_PENDING)
				cf->state = __IAVF_CF_ACTIVE;
		}
		}
		break;
	case VIRTCHNL_OP_DEL_CLOUD_FILTER: {
		struct iavf_cloud_filter *cf, *cftmp;

		list_for_each_entry_safe(cf, cftmp, &adapter->cloud_filter_list,
					 list) {
			if (cf->state == __IAVF_CF_DEL_PENDING) {
				cf->state = __IAVF_CF_INVALID;
				list_del(&cf->list);
				kfree(cf);
				adapter->num_cloud_filters--;
			}
		}
		}
		break;
	case VIRTCHNL_OP_ADD_FDIR_FILTER: {
		struct virtchnl_fdir_add *add_fltr = (struct virtchnl_fdir_add *)msg;
		struct iavf_fdir_fltr *fdir, *fdir_tmp;

		spin_lock_bh(&adapter->fdir_fltr_lock);
		list_for_each_entry_safe(fdir, fdir_tmp,
					 &adapter->fdir_list_head,
					 list) {
			if (fdir->state == IAVF_FDIR_FLTR_ADD_PENDING) {
				if (add_fltr->status == VIRTCHNL_FDIR_SUCCESS) {
					dev_info(&adapter->pdev->dev, "Flow Director filter with location %u is added\n",
						 fdir->loc);
					fdir->state = IAVF_FDIR_FLTR_ACTIVE;
					fdir->flow_id = add_fltr->flow_id;
				} else {
					dev_info(&adapter->pdev->dev, "Failed to add Flow Director filter with status: %d\n",
						 add_fltr->status);
					iavf_print_fdir_fltr(adapter, fdir);
					list_del(&fdir->list);
					kfree(fdir);
					adapter->fdir_active_fltr--;
				}
			}
		}
		spin_unlock_bh(&adapter->fdir_fltr_lock);
		}
		break;
	case VIRTCHNL_OP_DEL_FDIR_FILTER: {
		struct virtchnl_fdir_del *del_fltr = (struct virtchnl_fdir_del *)msg;
		struct iavf_fdir_fltr *fdir, *fdir_tmp;

		spin_lock_bh(&adapter->fdir_fltr_lock);
		list_for_each_entry_safe(fdir, fdir_tmp, &adapter->fdir_list_head,
					 list) {
			if (fdir->state == IAVF_FDIR_FLTR_DEL_PENDING) {
				if (del_fltr->status == VIRTCHNL_FDIR_SUCCESS ||
				    del_fltr->status ==
				    VIRTCHNL_FDIR_FAILURE_RULE_NONEXIST) {
					dev_info(&adapter->pdev->dev, "Flow Director filter with location %u is deleted\n",
						 fdir->loc);
					list_del(&fdir->list);
					kfree(fdir);
					adapter->fdir_active_fltr--;
				} else {
					fdir->state = IAVF_FDIR_FLTR_ACTIVE;
					dev_info(&adapter->pdev->dev, "Failed to delete Flow Director filter with status: %d\n",
						 del_fltr->status);
					iavf_print_fdir_fltr(adapter, fdir);
				}
			} else if (fdir->state == IAVF_FDIR_FLTR_DIS_PENDING) {
				if (del_fltr->status == VIRTCHNL_FDIR_SUCCESS ||
				    del_fltr->status ==
				    VIRTCHNL_FDIR_FAILURE_RULE_NONEXIST) {
					fdir->state = IAVF_FDIR_FLTR_INACTIVE;
				} else {
					fdir->state = IAVF_FDIR_FLTR_ACTIVE;
					dev_info(&adapter->pdev->dev, "Failed to disable Flow Director filter with status: %d\n",
						 del_fltr->status);
					iavf_print_fdir_fltr(adapter, fdir);
				}
			}
		}
		spin_unlock_bh(&adapter->fdir_fltr_lock);
		}
		break;
	case VIRTCHNL_OP_ADD_RSS_CFG: {
		struct iavf_adv_rss *rss;

		spin_lock_bh(&adapter->adv_rss_lock);
		list_for_each_entry(rss, &adapter->adv_rss_list_head, list) {
			if (rss->state == IAVF_ADV_RSS_ADD_PENDING) {
				iavf_print_adv_rss_cfg(adapter, rss,
						       "Input set change for",
						       "successful");
				rss->state = IAVF_ADV_RSS_ACTIVE;
			}
		}
		spin_unlock_bh(&adapter->adv_rss_lock);
		}
		break;
	case VIRTCHNL_OP_DEL_RSS_CFG: {
		struct iavf_adv_rss *rss, *rss_tmp;

		spin_lock_bh(&adapter->adv_rss_lock);
		list_for_each_entry_safe(rss, rss_tmp,
					 &adapter->adv_rss_list_head, list) {
			if (rss->state == IAVF_ADV_RSS_DEL_PENDING) {
				list_del(&rss->list);
				kfree(rss);
			}
		}
		spin_unlock_bh(&adapter->adv_rss_lock);
		}
		break;
	case VIRTCHNL_OP_ADD_VLAN_V2: {
		struct iavf_vlan_filter *f;

		spin_lock_bh(&adapter->mac_vlan_list_lock);
		list_for_each_entry(f, &adapter->vlan_filter_list, list) {
			if (f->state == IAVF_VLAN_IS_NEW)
				f->state = IAVF_VLAN_ACTIVE;
		}
		spin_unlock_bh(&adapter->mac_vlan_list_lock);
		}
		break;
	case VIRTCHNL_OP_ENABLE_VLAN_STRIPPING:
		/* PF enabled vlan strip on this VF.
		 * Update netdev->features if needed to be in sync with ethtool.
		 */
		if (!v_retval)
			iavf_netdev_features_vlan_strip_set(netdev, true);
		break;
	case VIRTCHNL_OP_DISABLE_VLAN_STRIPPING:
		/* PF disabled vlan strip on this VF.
		 * Update netdev->features if needed to be in sync with ethtool.
		 */
		if (!v_retval)
			iavf_netdev_features_vlan_strip_set(netdev, false);
		break;
	default:
		if (adapter->current_op && (v_opcode != adapter->current_op))
			dev_warn(&adapter->pdev->dev, "Expected response %d from PF, received %d\n",
				 adapter->current_op, v_opcode);
		break;
	} /* switch v_opcode */
	adapter->current_op = VIRTCHNL_OP_UNKNOWN;
}<|MERGE_RESOLUTION|>--- conflicted
+++ resolved
@@ -306,13 +306,7 @@
 		vqpi->rxq.ring_len = adapter->rx_rings[i].count;
 		vqpi->rxq.dma_ring_addr = adapter->rx_rings[i].dma;
 		vqpi->rxq.max_pkt_size = max_frame;
-<<<<<<< HEAD
-		vqpi->rxq.databuffer_size =
-			ALIGN(adapter->rx_rings[i].rx_buf_len,
-			      BIT_ULL(IAVF_RXQ_CTX_DBUFF_SHIFT));
-=======
 		vqpi->rxq.databuffer_size = adapter->rx_rings[i].rx_buf_len;
->>>>>>> 0c383648
 		if (CRC_OFFLOAD_ALLOWED(adapter))
 			vqpi->rxq.crc_disable = !!(adapter->netdev->features &
 						   NETIF_F_RXFCS);
