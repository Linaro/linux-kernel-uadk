// SPDX-License-Identifier: GPL-2.0 OR Linux-OpenIB
/* Copyright (c) 2022, NVIDIA CORPORATION & AFFILIATES. All rights reserved. */

#include <linux/netdevice.h>
#include <net/nexthop.h>
#include "lag/lag.h"
#include "eswitch.h"
#include "esw/acl/ofld.h"
#include "lib/events.h"

static void mlx5_mpesw_metadata_cleanup(struct mlx5_lag *ldev)
{
	struct mlx5_core_dev *dev;
	struct mlx5_eswitch *esw;
	u32 pf_metadata;
	int i;

	for (i = 0; i < ldev->ports; i++) {
		dev = ldev->pf[i].dev;
		esw = dev->priv.eswitch;
		pf_metadata = ldev->lag_mpesw.pf_metadata[i];
		if (!pf_metadata)
			continue;
		mlx5_esw_acl_ingress_vport_metadata_update(esw, MLX5_VPORT_UPLINK, 0);
		mlx5_notifier_call_chain(dev->priv.events, MLX5_DEV_EVENT_MULTIPORT_ESW,
					 (void *)0);
		mlx5_esw_match_metadata_free(esw, pf_metadata);
		ldev->lag_mpesw.pf_metadata[i] = 0;
	}
}

static int mlx5_mpesw_metadata_set(struct mlx5_lag *ldev)
{
	struct mlx5_core_dev *dev;
	struct mlx5_eswitch *esw;
	u32 pf_metadata;
	int i, err;

	for (i = 0; i < ldev->ports; i++) {
		dev = ldev->pf[i].dev;
		esw = dev->priv.eswitch;
		pf_metadata = mlx5_esw_match_metadata_alloc(esw);
		if (!pf_metadata) {
			err = -ENOSPC;
			goto err_metadata;
		}

		ldev->lag_mpesw.pf_metadata[i] = pf_metadata;
		err = mlx5_esw_acl_ingress_vport_metadata_update(esw, MLX5_VPORT_UPLINK,
								 pf_metadata);
		if (err)
			goto err_metadata;
	}

	for (i = 0; i < ldev->ports; i++) {
		dev = ldev->pf[i].dev;
		mlx5_notifier_call_chain(dev->priv.events, MLX5_DEV_EVENT_MULTIPORT_ESW,
					 (void *)0);
	}

	return 0;

err_metadata:
	mlx5_mpesw_metadata_cleanup(ldev);
	return err;
}

#define MLX5_LAG_MPESW_OFFLOADS_SUPPORTED_PORTS 4
static int enable_mpesw(struct mlx5_lag *ldev)
{
	struct mlx5_core_dev *dev0 = ldev->pf[MLX5_LAG_P1].dev;
	int err;
	int i;

	if (ldev->mode != MLX5_LAG_MODE_NONE)
		return -EINVAL;

	if (ldev->ports > MLX5_LAG_MPESW_OFFLOADS_SUPPORTED_PORTS)
		return -EOPNOTSUPP;

	if (mlx5_eswitch_mode(dev0) != MLX5_ESWITCH_OFFLOADS ||
	    !MLX5_CAP_PORT_SELECTION(dev0, port_select_flow_table) ||
	    !MLX5_CAP_GEN(dev0, create_lag_when_not_master_up) ||
	    !mlx5_lag_check_prereq(ldev))
		return -EOPNOTSUPP;

	err = mlx5_mpesw_metadata_set(ldev);
	if (err)
		return err;

	mlx5_lag_remove_devices(ldev);

	err = mlx5_activate_lag(ldev, NULL, MLX5_LAG_MODE_MPESW, true);
	if (err) {
		mlx5_core_warn(dev0, "Failed to create LAG in MPESW mode (%d)\n", err);
		goto err_add_devices;
	}

	dev0->priv.flags &= ~MLX5_PRIV_FLAGS_DISABLE_IB_ADEV;
	mlx5_rescan_drivers_locked(dev0);
	for (i = 0; i < ldev->ports; i++) {
<<<<<<< HEAD
		err = mlx5_eswitch_reload_reps(ldev->pf[i].dev->priv.eswitch);
=======
		err = mlx5_eswitch_reload_ib_reps(ldev->pf[i].dev->priv.eswitch);
>>>>>>> 0c383648
		if (err)
			goto err_rescan_drivers;
	}

	return 0;

err_rescan_drivers:
	dev0->priv.flags |= MLX5_PRIV_FLAGS_DISABLE_IB_ADEV;
	mlx5_rescan_drivers_locked(dev0);
	mlx5_deactivate_lag(ldev);
err_add_devices:
	mlx5_lag_add_devices(ldev);
	for (i = 0; i < ldev->ports; i++)
<<<<<<< HEAD
		mlx5_eswitch_reload_reps(ldev->pf[i].dev->priv.eswitch);
=======
		mlx5_eswitch_reload_ib_reps(ldev->pf[i].dev->priv.eswitch);
>>>>>>> 0c383648
	mlx5_mpesw_metadata_cleanup(ldev);
	return err;
}

static void disable_mpesw(struct mlx5_lag *ldev)
{
	if (ldev->mode == MLX5_LAG_MODE_MPESW) {
		mlx5_mpesw_metadata_cleanup(ldev);
		mlx5_disable_lag(ldev);
	}
}

static void mlx5_mpesw_work(struct work_struct *work)
{
	struct mlx5_mpesw_work_st *mpesww = container_of(work, struct mlx5_mpesw_work_st, work);
	struct mlx5_devcom_comp_dev *devcom;
	struct mlx5_lag *ldev = mpesww->lag;

	devcom = mlx5_lag_get_devcom_comp(ldev);
	if (!devcom)
		return;

	mlx5_devcom_comp_lock(devcom);
	mutex_lock(&ldev->lock);
	if (ldev->mode_changes_in_progress) {
		mpesww->result = -EAGAIN;
		goto unlock;
	}

	if (mpesww->op == MLX5_MPESW_OP_ENABLE)
		mpesww->result = enable_mpesw(ldev);
	else if (mpesww->op == MLX5_MPESW_OP_DISABLE)
		disable_mpesw(ldev);
unlock:
	mutex_unlock(&ldev->lock);
	mlx5_devcom_comp_unlock(devcom);
	complete(&mpesww->comp);
}

static int mlx5_lag_mpesw_queue_work(struct mlx5_core_dev *dev,
				     enum mpesw_op op)
{
	struct mlx5_lag *ldev = mlx5_lag_dev(dev);
	struct mlx5_mpesw_work_st *work;
	int err = 0;

	if (!ldev)
		return 0;

	work = kzalloc(sizeof(*work), GFP_KERNEL);
	if (!work)
		return -ENOMEM;

	INIT_WORK(&work->work, mlx5_mpesw_work);
	init_completion(&work->comp);
	work->op = op;
	work->lag = ldev;

	if (!queue_work(ldev->wq, &work->work)) {
		mlx5_core_warn(dev, "failed to queue mpesw work\n");
		err = -EINVAL;
		goto out;
	}
	wait_for_completion(&work->comp);
	err = work->result;
out:
	kfree(work);
	return err;
}

void mlx5_lag_mpesw_disable(struct mlx5_core_dev *dev)
{
	mlx5_lag_mpesw_queue_work(dev, MLX5_MPESW_OP_DISABLE);
}

int mlx5_lag_mpesw_enable(struct mlx5_core_dev *dev)
{
	return mlx5_lag_mpesw_queue_work(dev, MLX5_MPESW_OP_ENABLE);
}

int mlx5_lag_mpesw_do_mirred(struct mlx5_core_dev *mdev,
			     struct net_device *out_dev,
			     struct netlink_ext_ack *extack)
{
	struct mlx5_lag *ldev = mlx5_lag_dev(mdev);

	if (!netif_is_bond_master(out_dev) || !ldev)
		return 0;

	if (ldev->mode != MLX5_LAG_MODE_MPESW)
		return 0;

	NL_SET_ERR_MSG_MOD(extack, "can't forward to bond in mpesw mode");
	return -EOPNOTSUPP;
}

bool mlx5_lag_is_mpesw(struct mlx5_core_dev *dev)
{
	struct mlx5_lag *ldev = mlx5_lag_dev(dev);

	return ldev && ldev->mode == MLX5_LAG_MODE_MPESW;
}
EXPORT_SYMBOL(mlx5_lag_is_mpesw);<|MERGE_RESOLUTION|>--- conflicted
+++ resolved
@@ -99,11 +99,7 @@
 	dev0->priv.flags &= ~MLX5_PRIV_FLAGS_DISABLE_IB_ADEV;
 	mlx5_rescan_drivers_locked(dev0);
 	for (i = 0; i < ldev->ports; i++) {
-<<<<<<< HEAD
-		err = mlx5_eswitch_reload_reps(ldev->pf[i].dev->priv.eswitch);
-=======
 		err = mlx5_eswitch_reload_ib_reps(ldev->pf[i].dev->priv.eswitch);
->>>>>>> 0c383648
 		if (err)
 			goto err_rescan_drivers;
 	}
@@ -117,11 +113,7 @@
 err_add_devices:
 	mlx5_lag_add_devices(ldev);
 	for (i = 0; i < ldev->ports; i++)
-<<<<<<< HEAD
-		mlx5_eswitch_reload_reps(ldev->pf[i].dev->priv.eswitch);
-=======
 		mlx5_eswitch_reload_ib_reps(ldev->pf[i].dev->priv.eswitch);
->>>>>>> 0c383648
 	mlx5_mpesw_metadata_cleanup(ldev);
 	return err;
 }
