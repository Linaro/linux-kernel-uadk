--- conflicted
+++ resolved
@@ -1516,19 +1516,6 @@
 			return -EPROBE_DEFER;
 		}
 
-<<<<<<< HEAD
-	for_each_available_child_of_node(np, child) {
-		if (of_property_read_bool(child, "gpio-controller")) {
-			ret = stm32_gpiolib_register_bank(pctl, child);
-			if (ret) {
-				of_node_put(child);
-
-				for (i = 0; i < pctl->nbanks; i++)
-					clk_disable_unprepare(pctl->banks[i].clk);
-
-				return ret;
-			}
-=======
 		bank->clk = of_clk_get_by_name(np, NULL);
 		if (IS_ERR(bank->clk)) {
 			if (PTR_ERR(bank->clk) != -EPROBE_DEFER)
@@ -1538,7 +1525,6 @@
 		}
 		i++;
 	}
->>>>>>> edc5601d
 
 	for_each_gpiochip_node(dev, child) {
 		ret = stm32_gpiolib_register_bank(pctl, child);
