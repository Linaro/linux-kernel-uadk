--- conflicted
+++ resolved
@@ -26,13 +26,6 @@
  * notify_user_space - Notifies user space about thermal events
  * @tz: thermal_zone_device
  * @trip: trip point
-<<<<<<< HEAD
- *
- * This function notifies the user space through UEvents.
- */
-static int notify_user_space(struct thermal_zone_device *tz,
-			     const struct thermal_trip *trip)
-=======
  * @crossed_up: whether or not the trip has been crossed on the way up
  *
  * This function notifies the user space through UEvents.
@@ -40,7 +33,6 @@
 static void notify_user_space(struct thermal_zone_device *tz,
 			      const struct thermal_trip *trip,
 			      bool crossed_up)
->>>>>>> 0c383648
 {
 	char *thermal_prop[5];
 	int i;
