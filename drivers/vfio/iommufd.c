--- conflicted
+++ resolved
@@ -146,15 +146,9 @@
 		return -EINVAL;
 
 	if (vdev->iommufd_attached)
-<<<<<<< HEAD
-		return -EBUSY;
-
-	rc = iommufd_device_attach(vdev->iommufd_device, pt_id);
-=======
 		rc = iommufd_device_replace(vdev->iommufd_device, pt_id);
 	else
 		rc = iommufd_device_attach(vdev->iommufd_device, pt_id);
->>>>>>> eb501c2d
 	if (rc)
 		return rc;
 	vdev->iommufd_attached = true;
