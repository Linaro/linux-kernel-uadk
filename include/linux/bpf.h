--- conflicted
+++ resolved
@@ -701,8 +701,6 @@
 	 */
 	MEM_ALIGNED		= BIT(17 + BPF_BASE_TYPE_BITS),
 
-<<<<<<< HEAD
-=======
 	/* MEM is being written to, often combined with MEM_UNINIT. Non-presence
 	 * of MEM_WRITE means that MEM is only being read. MEM_WRITE without the
 	 * MEM_UNINIT means that memory needs to be initialized since it is also
@@ -710,7 +708,6 @@
 	 */
 	MEM_WRITE		= BIT(18 + BPF_BASE_TYPE_BITS),
 
->>>>>>> e8a05819
 	__BPF_TYPE_FLAG_MAX,
 	__BPF_TYPE_LAST_FLAG	= __BPF_TYPE_FLAG_MAX - 1,
 };
