--- conflicted
+++ resolved
@@ -70,10 +70,9 @@
 #define	LAN88XX_MMD3_CHIP_ID			(32877)
 #define	LAN88XX_MMD3_CHIP_REV			(32878)
 
-<<<<<<< HEAD
 /* Registers specific to the LAN7800/LAN7850 embedded phy */
 #define LAN78XX_PHY_LED_MODE_SELECT		(0x1D)
-=======
+
 /* DSP registers */
 #define PHY_ARDENNES_MMD_DEV_3_PHY_CFG		(0x806A)
 #define PHY_ARDENNES_MMD_DEV_3_PHY_CFG_ZD_DLY_EN_	(0x2000)
@@ -81,6 +80,5 @@
 #define LAN88XX_EXT_PAGE_TR_CR			16
 #define LAN88XX_EXT_PAGE_TR_LOW_DATA		17
 #define LAN88XX_EXT_PAGE_TR_HIGH_DATA		18
->>>>>>> 83beed7b
 
 #endif /* _MICROCHIPPHY_H */