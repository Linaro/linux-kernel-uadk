#ifndef __NET_CFG80211_H
#define __NET_CFG80211_H
/*
 * 802.11 device and configuration interface
 *
 * Copyright 2006-2010	Johannes Berg <johannes@sipsolutions.net>
 *
 * This program is free software; you can redistribute it and/or modify
 * it under the terms of the GNU General Public License version 2 as
 * published by the Free Software Foundation.
 */

#include <linux/netdevice.h>
#include <linux/debugfs.h>
#include <linux/list.h>
#include <linux/netlink.h>
#include <linux/skbuff.h>
#include <linux/nl80211.h>
#include <linux/if_ether.h>
#include <linux/ieee80211.h>
#include <net/regulatory.h>

/**
 * DOC: Introduction
 *
 * cfg80211 is the configuration API for 802.11 devices in Linux. It bridges
 * userspace and drivers, and offers some utility functionality associated
 * with 802.11. cfg80211 must, directly or indirectly via mac80211, be used
 * by all modern wireless drivers in Linux, so that they offer a consistent
 * API through nl80211. For backward compatibility, cfg80211 also offers
 * wireless extensions to userspace, but hides them from drivers completely.
 *
 * Additionally, cfg80211 contains code to help enforce regulatory spectrum
 * use restrictions.
 */


/**
 * DOC: Device registration
 *
 * In order for a driver to use cfg80211, it must register the hardware device
 * with cfg80211. This happens through a number of hardware capability structs
 * described below.
 *
 * The fundamental structure for each device is the 'wiphy', of which each
 * instance describes a physical wireless device connected to the system. Each
 * such wiphy can have zero, one, or many virtual interfaces associated with
 * it, which need to be identified as such by pointing the network interface's
 * @ieee80211_ptr pointer to a &struct wireless_dev which further describes
 * the wireless part of the interface, normally this struct is embedded in the
 * network interface's private data area. Drivers can optionally allow creating
 * or destroying virtual interfaces on the fly, but without at least one or the
 * ability to create some the wireless device isn't useful.
 *
 * Each wiphy structure contains device capability information, and also has
 * a pointer to the various operations the driver offers. The definitions and
 * structures here describe these capabilities in detail.
 */

/*
 * wireless hardware capability structures
 */

/**
 * enum ieee80211_band - supported frequency bands
 *
 * The bands are assigned this way because the supported
 * bitrates differ in these bands.
 *
 * @IEEE80211_BAND_2GHZ: 2.4GHz ISM band
 * @IEEE80211_BAND_5GHZ: around 5GHz band (4.9-5.7)
 * @IEEE80211_NUM_BANDS: number of defined bands
 */
enum ieee80211_band {
	IEEE80211_BAND_2GHZ = NL80211_BAND_2GHZ,
	IEEE80211_BAND_5GHZ = NL80211_BAND_5GHZ,

	/* keep last */
	IEEE80211_NUM_BANDS
};

/**
 * enum ieee80211_channel_flags - channel flags
 *
 * Channel flags set by the regulatory control code.
 *
 * @IEEE80211_CHAN_DISABLED: This channel is disabled.
 * @IEEE80211_CHAN_PASSIVE_SCAN: Only passive scanning is permitted
 *	on this channel.
 * @IEEE80211_CHAN_NO_IBSS: IBSS is not allowed on this channel.
 * @IEEE80211_CHAN_RADAR: Radar detection is required on this channel.
 * @IEEE80211_CHAN_NO_HT40PLUS: extension channel above this channel
 * 	is not permitted.
 * @IEEE80211_CHAN_NO_HT40MINUS: extension channel below this channel
 * 	is not permitted.
 */
enum ieee80211_channel_flags {
	IEEE80211_CHAN_DISABLED		= 1<<0,
	IEEE80211_CHAN_PASSIVE_SCAN	= 1<<1,
	IEEE80211_CHAN_NO_IBSS		= 1<<2,
	IEEE80211_CHAN_RADAR		= 1<<3,
	IEEE80211_CHAN_NO_HT40PLUS	= 1<<4,
	IEEE80211_CHAN_NO_HT40MINUS	= 1<<5,
};

#define IEEE80211_CHAN_NO_HT40 \
	(IEEE80211_CHAN_NO_HT40PLUS | IEEE80211_CHAN_NO_HT40MINUS)

/**
 * struct ieee80211_channel - channel definition
 *
 * This structure describes a single channel for use
 * with cfg80211.
 *
 * @center_freq: center frequency in MHz
 * @hw_value: hardware-specific value for the channel
 * @flags: channel flags from &enum ieee80211_channel_flags.
 * @orig_flags: channel flags at registration time, used by regulatory
 *	code to support devices with additional restrictions
 * @band: band this channel belongs to.
 * @max_antenna_gain: maximum antenna gain in dBi
 * @max_power: maximum transmission power (in dBm)
 * @beacon_found: helper to regulatory code to indicate when a beacon
 *	has been found on this channel. Use regulatory_hint_found_beacon()
 *	to enable this, this is useful only on 5 GHz band.
 * @orig_mag: internal use
 * @orig_mpwr: internal use
 */
struct ieee80211_channel {
	enum ieee80211_band band;
	u16 center_freq;
	u16 hw_value;
	u32 flags;
	int max_antenna_gain;
	int max_power;
	bool beacon_found;
	u32 orig_flags;
	int orig_mag, orig_mpwr;
};

/**
 * enum ieee80211_rate_flags - rate flags
 *
 * Hardware/specification flags for rates. These are structured
 * in a way that allows using the same bitrate structure for
 * different bands/PHY modes.
 *
 * @IEEE80211_RATE_SHORT_PREAMBLE: Hardware can send with short
 *	preamble on this bitrate; only relevant in 2.4GHz band and
 *	with CCK rates.
 * @IEEE80211_RATE_MANDATORY_A: This bitrate is a mandatory rate
 *	when used with 802.11a (on the 5 GHz band); filled by the
 *	core code when registering the wiphy.
 * @IEEE80211_RATE_MANDATORY_B: This bitrate is a mandatory rate
 *	when used with 802.11b (on the 2.4 GHz band); filled by the
 *	core code when registering the wiphy.
 * @IEEE80211_RATE_MANDATORY_G: This bitrate is a mandatory rate
 *	when used with 802.11g (on the 2.4 GHz band); filled by the
 *	core code when registering the wiphy.
 * @IEEE80211_RATE_ERP_G: This is an ERP rate in 802.11g mode.
 */
enum ieee80211_rate_flags {
	IEEE80211_RATE_SHORT_PREAMBLE	= 1<<0,
	IEEE80211_RATE_MANDATORY_A	= 1<<1,
	IEEE80211_RATE_MANDATORY_B	= 1<<2,
	IEEE80211_RATE_MANDATORY_G	= 1<<3,
	IEEE80211_RATE_ERP_G		= 1<<4,
};

/**
 * struct ieee80211_rate - bitrate definition
 *
 * This structure describes a bitrate that an 802.11 PHY can
 * operate with. The two values @hw_value and @hw_value_short
 * are only for driver use when pointers to this structure are
 * passed around.
 *
 * @flags: rate-specific flags
 * @bitrate: bitrate in units of 100 Kbps
 * @hw_value: driver/hardware value for this rate
 * @hw_value_short: driver/hardware value for this rate when
 *	short preamble is used
 */
struct ieee80211_rate {
	u32 flags;
	u16 bitrate;
	u16 hw_value, hw_value_short;
};

/**
 * struct ieee80211_sta_ht_cap - STA's HT capabilities
 *
 * This structure describes most essential parameters needed
 * to describe 802.11n HT capabilities for an STA.
 *
 * @ht_supported: is HT supported by the STA
 * @cap: HT capabilities map as described in 802.11n spec
 * @ampdu_factor: Maximum A-MPDU length factor
 * @ampdu_density: Minimum A-MPDU spacing
 * @mcs: Supported MCS rates
 */
struct ieee80211_sta_ht_cap {
	u16 cap; /* use IEEE80211_HT_CAP_ */
	bool ht_supported;
	u8 ampdu_factor;
	u8 ampdu_density;
	struct ieee80211_mcs_info mcs;
};

/**
 * struct ieee80211_supported_band - frequency band definition
 *
 * This structure describes a frequency band a wiphy
 * is able to operate in.
 *
 * @channels: Array of channels the hardware can operate in
 *	in this band.
 * @band: the band this structure represents
 * @n_channels: Number of channels in @channels
 * @bitrates: Array of bitrates the hardware can operate with
 *	in this band. Must be sorted to give a valid "supported
 *	rates" IE, i.e. CCK rates first, then OFDM.
 * @n_bitrates: Number of bitrates in @bitrates
 * @ht_cap: HT capabilities in this band
 */
struct ieee80211_supported_band {
	struct ieee80211_channel *channels;
	struct ieee80211_rate *bitrates;
	enum ieee80211_band band;
	int n_channels;
	int n_bitrates;
	struct ieee80211_sta_ht_cap ht_cap;
};

/*
 * Wireless hardware/device configuration structures and methods
 */

/**
 * DOC: Actions and configuration
 *
 * Each wireless device and each virtual interface offer a set of configuration
 * operations and other actions that are invoked by userspace. Each of these
 * actions is described in the operations structure, and the parameters these
 * operations use are described separately.
 *
 * Additionally, some operations are asynchronous and expect to get status
 * information via some functions that drivers need to call.
 *
 * Scanning and BSS list handling with its associated functionality is described
 * in a separate chapter.
 */

/**
 * struct vif_params - describes virtual interface parameters
 * @use_4addr: use 4-address frames
 */
struct vif_params {
       int use_4addr;
};

/**
 * struct key_params - key information
 *
 * Information about a key
 *
 * @key: key material
 * @key_len: length of key material
 * @cipher: cipher suite selector
 * @seq: sequence counter (IV/PN) for TKIP and CCMP keys, only used
 *	with the get_key() callback, must be in little endian,
 *	length given by @seq_len.
 * @seq_len: length of @seq.
 */
struct key_params {
	u8 *key;
	u8 *seq;
	int key_len;
	int seq_len;
	u32 cipher;
};

/**
 * enum survey_info_flags - survey information flags
 *
 * @SURVEY_INFO_NOISE_DBM: noise (in dBm) was filled in
 * @SURVEY_INFO_IN_USE: channel is currently being used
 * @SURVEY_INFO_CHANNEL_TIME: channel active time (in ms) was filled in
 * @SURVEY_INFO_CHANNEL_TIME_BUSY: channel busy time was filled in
 * @SURVEY_INFO_CHANNEL_TIME_EXT_BUSY: extension channel busy time was filled in
 * @SURVEY_INFO_CHANNEL_TIME_RX: channel receive time was filled in
 * @SURVEY_INFO_CHANNEL_TIME_TX: channel transmit time was filled in
 *
 * Used by the driver to indicate which info in &struct survey_info
 * it has filled in during the get_survey().
 */
enum survey_info_flags {
	SURVEY_INFO_NOISE_DBM = 1<<0,
	SURVEY_INFO_IN_USE = 1<<1,
	SURVEY_INFO_CHANNEL_TIME = 1<<2,
	SURVEY_INFO_CHANNEL_TIME_BUSY = 1<<3,
	SURVEY_INFO_CHANNEL_TIME_EXT_BUSY = 1<<4,
	SURVEY_INFO_CHANNEL_TIME_RX = 1<<5,
	SURVEY_INFO_CHANNEL_TIME_TX = 1<<6,
};

/**
 * struct survey_info - channel survey response
 *
 * @channel: the channel this survey record reports, mandatory
 * @filled: bitflag of flags from &enum survey_info_flags
 * @noise: channel noise in dBm. This and all following fields are
 *     optional
 * @channel_time: amount of time in ms the radio spent on the channel
 * @channel_time_busy: amount of time the primary channel was sensed busy
 * @channel_time_ext_busy: amount of time the extension channel was sensed busy
 * @channel_time_rx: amount of time the radio spent receiving data
 * @channel_time_tx: amount of time the radio spent transmitting data
 *
 * Used by dump_survey() to report back per-channel survey information.
 *
 * This structure can later be expanded with things like
 * channel duty cycle etc.
 */
struct survey_info {
	struct ieee80211_channel *channel;
	u64 channel_time;
	u64 channel_time_busy;
	u64 channel_time_ext_busy;
	u64 channel_time_rx;
	u64 channel_time_tx;
	u32 filled;
	s8 noise;
};

/**
 * struct cfg80211_crypto_settings - Crypto settings
 * @wpa_versions: indicates which, if any, WPA versions are enabled
 *	(from enum nl80211_wpa_versions)
 * @cipher_group: group key cipher suite (or 0 if unset)
 * @n_ciphers_pairwise: number of AP supported unicast ciphers
 * @ciphers_pairwise: unicast key cipher suites
 * @n_akm_suites: number of AKM suites
 * @akm_suites: AKM suites
 * @control_port: Whether user space controls IEEE 802.1X port, i.e.,
 *	sets/clears %NL80211_STA_FLAG_AUTHORIZED. If true, the driver is
 *	required to assume that the port is unauthorized until authorized by
 *	user space. Otherwise, port is marked authorized by default.
 * @control_port_ethertype: the control port protocol that should be
 *	allowed through even on unauthorized ports
 * @control_port_no_encrypt: TRUE to prevent encryption of control port
 *	protocol frames.
 */
struct cfg80211_crypto_settings {
	u32 wpa_versions;
	u32 cipher_group;
	int n_ciphers_pairwise;
	u32 ciphers_pairwise[NL80211_MAX_NR_CIPHER_SUITES];
	int n_akm_suites;
	u32 akm_suites[NL80211_MAX_NR_AKM_SUITES];
	bool control_port;
	__be16 control_port_ethertype;
	bool control_port_no_encrypt;
};

/**
 * struct beacon_parameters - beacon parameters
 *
 * Used to configure the beacon for an interface.
 *
 * @head: head portion of beacon (before TIM IE)
 *     or %NULL if not changed
 * @tail: tail portion of beacon (after TIM IE)
 *     or %NULL if not changed
 * @interval: beacon interval or zero if not changed
 * @dtim_period: DTIM period or zero if not changed
 * @head_len: length of @head
 * @tail_len: length of @tail
 * @ssid: SSID to be used in the BSS (note: may be %NULL if not provided from
 *	user space)
 * @ssid_len: length of @ssid
 * @hidden_ssid: whether to hide the SSID in Beacon/Probe Response frames
 * @crypto: crypto settings
 * @privacy: the BSS uses privacy
 * @auth_type: Authentication type (algorithm)
 * @beacon_ies: extra information element(s) to add into Beacon frames or %NULL
 * @beacon_ies_len: length of beacon_ies in octets
 * @proberesp_ies: extra information element(s) to add into Probe Response
 *	frames or %NULL
 * @proberesp_ies_len: length of proberesp_ies in octets
 * @assocresp_ies: extra information element(s) to add into (Re)Association
 *	Response frames or %NULL
 * @assocresp_ies_len: length of assocresp_ies in octets
 * @probe_resp_len: length of probe response template (@probe_resp)
 * @probe_resp: probe response template (AP mode only)
 */
struct beacon_parameters {
	u8 *head, *tail;
	int interval, dtim_period;
	int head_len, tail_len;
	const u8 *ssid;
	size_t ssid_len;
	enum nl80211_hidden_ssid hidden_ssid;
	struct cfg80211_crypto_settings crypto;
	bool privacy;
	enum nl80211_auth_type auth_type;
	const u8 *beacon_ies;
	size_t beacon_ies_len;
	const u8 *proberesp_ies;
	size_t proberesp_ies_len;
	const u8 *assocresp_ies;
	size_t assocresp_ies_len;
	int probe_resp_len;
	u8 *probe_resp;
};

/**
 * enum plink_action - actions to perform in mesh peers
 *
 * @PLINK_ACTION_INVALID: action 0 is reserved
 * @PLINK_ACTION_OPEN: start mesh peer link establishment
 * @PLINK_ACTION_BLOCK: block traffic from this mesh peer
 */
enum plink_actions {
	PLINK_ACTION_INVALID,
	PLINK_ACTION_OPEN,
	PLINK_ACTION_BLOCK,
};

/**
 * enum station_parameters_apply_mask - station parameter values to apply
 * @STATION_PARAM_APPLY_UAPSD: apply new uAPSD parameters (uapsd_queues, max_sp)
 *
 * Not all station parameters have in-band "no change" signalling,
 * for those that don't these flags will are used.
 */
enum station_parameters_apply_mask {
	STATION_PARAM_APPLY_UAPSD = BIT(0),
};

/**
 * struct station_parameters - station parameters
 *
 * Used to change and create a new station.
 *
 * @vlan: vlan interface station should belong to
 * @supported_rates: supported rates in IEEE 802.11 format
 *	(or NULL for no change)
 * @supported_rates_len: number of supported rates
 * @sta_flags_mask: station flags that changed
 *	(bitmask of BIT(NL80211_STA_FLAG_...))
 * @sta_flags_set: station flags values
 *	(bitmask of BIT(NL80211_STA_FLAG_...))
 * @listen_interval: listen interval or -1 for no change
 * @aid: AID or zero for no change
 * @plink_action: plink action to take
 * @plink_state: set the peer link state for a station
 * @ht_capa: HT capabilities of station
 * @uapsd_queues: bitmap of queues configured for uapsd. same format
 *	as the AC bitmap in the QoS info field
 * @max_sp: max Service Period. same format as the MAX_SP in the
 *	QoS info field (but already shifted down)
 * @sta_modify_mask: bitmap indicating which parameters changed
 *	(for those that don't have a natural "no change" value),
 *	see &enum station_parameters_apply_mask
 */
struct station_parameters {
	u8 *supported_rates;
	struct net_device *vlan;
	u32 sta_flags_mask, sta_flags_set;
	u32 sta_modify_mask;
	int listen_interval;
	u16 aid;
	u8 supported_rates_len;
	u8 plink_action;
	u8 plink_state;
	struct ieee80211_ht_cap *ht_capa;
	u8 uapsd_queues;
	u8 max_sp;
};

/**
 * enum station_info_flags - station information flags
 *
 * Used by the driver to indicate which info in &struct station_info
 * it has filled in during get_station() or dump_station().
 *
 * @STATION_INFO_INACTIVE_TIME: @inactive_time filled
 * @STATION_INFO_RX_BYTES: @rx_bytes filled
 * @STATION_INFO_TX_BYTES: @tx_bytes filled
 * @STATION_INFO_LLID: @llid filled
 * @STATION_INFO_PLID: @plid filled
 * @STATION_INFO_PLINK_STATE: @plink_state filled
 * @STATION_INFO_SIGNAL: @signal filled
 * @STATION_INFO_TX_BITRATE: @txrate fields are filled
 *  (tx_bitrate, tx_bitrate_flags and tx_bitrate_mcs)
 * @STATION_INFO_RX_PACKETS: @rx_packets filled
 * @STATION_INFO_TX_PACKETS: @tx_packets filled
 * @STATION_INFO_TX_RETRIES: @tx_retries filled
 * @STATION_INFO_TX_FAILED: @tx_failed filled
 * @STATION_INFO_RX_DROP_MISC: @rx_dropped_misc filled
 * @STATION_INFO_SIGNAL_AVG: @signal_avg filled
 * @STATION_INFO_RX_BITRATE: @rxrate fields are filled
 * @STATION_INFO_BSS_PARAM: @bss_param filled
 * @STATION_INFO_CONNECTED_TIME: @connected_time filled
 * @STATION_INFO_ASSOC_REQ_IES: @assoc_req_ies filled
 * @STATION_INFO_STA_FLAGS: @sta_flags filled
 */
enum station_info_flags {
	STATION_INFO_INACTIVE_TIME	= 1<<0,
	STATION_INFO_RX_BYTES		= 1<<1,
	STATION_INFO_TX_BYTES		= 1<<2,
	STATION_INFO_LLID		= 1<<3,
	STATION_INFO_PLID		= 1<<4,
	STATION_INFO_PLINK_STATE	= 1<<5,
	STATION_INFO_SIGNAL		= 1<<6,
	STATION_INFO_TX_BITRATE		= 1<<7,
	STATION_INFO_RX_PACKETS		= 1<<8,
	STATION_INFO_TX_PACKETS		= 1<<9,
	STATION_INFO_TX_RETRIES		= 1<<10,
	STATION_INFO_TX_FAILED		= 1<<11,
	STATION_INFO_RX_DROP_MISC	= 1<<12,
	STATION_INFO_SIGNAL_AVG		= 1<<13,
	STATION_INFO_RX_BITRATE		= 1<<14,
	STATION_INFO_BSS_PARAM          = 1<<15,
	STATION_INFO_CONNECTED_TIME	= 1<<16,
	STATION_INFO_ASSOC_REQ_IES	= 1<<17,
	STATION_INFO_STA_FLAGS		= 1<<18
};

/**
 * enum station_info_rate_flags - bitrate info flags
 *
 * Used by the driver to indicate the specific rate transmission
 * type for 802.11n transmissions.
 *
 * @RATE_INFO_FLAGS_MCS: @tx_bitrate_mcs filled
 * @RATE_INFO_FLAGS_40_MHZ_WIDTH: 40 Mhz width transmission
 * @RATE_INFO_FLAGS_SHORT_GI: 400ns guard interval
 */
enum rate_info_flags {
	RATE_INFO_FLAGS_MCS		= 1<<0,
	RATE_INFO_FLAGS_40_MHZ_WIDTH	= 1<<1,
	RATE_INFO_FLAGS_SHORT_GI	= 1<<2,
};

/**
 * struct rate_info - bitrate information
 *
 * Information about a receiving or transmitting bitrate
 *
 * @flags: bitflag of flags from &enum rate_info_flags
 * @mcs: mcs index if struct describes a 802.11n bitrate
 * @legacy: bitrate in 100kbit/s for 802.11abg
 */
struct rate_info {
	u8 flags;
	u8 mcs;
	u16 legacy;
};

/**
 * enum station_info_rate_flags - bitrate info flags
 *
 * Used by the driver to indicate the specific rate transmission
 * type for 802.11n transmissions.
 *
 * @BSS_PARAM_FLAGS_CTS_PROT: whether CTS protection is enabled
 * @BSS_PARAM_FLAGS_SHORT_PREAMBLE: whether short preamble is enabled
 * @BSS_PARAM_FLAGS_SHORT_SLOT_TIME: whether short slot time is enabled
 */
enum bss_param_flags {
	BSS_PARAM_FLAGS_CTS_PROT	= 1<<0,
	BSS_PARAM_FLAGS_SHORT_PREAMBLE	= 1<<1,
	BSS_PARAM_FLAGS_SHORT_SLOT_TIME	= 1<<2,
};

/**
 * struct sta_bss_parameters - BSS parameters for the attached station
 *
 * Information about the currently associated BSS
 *
 * @flags: bitflag of flags from &enum bss_param_flags
 * @dtim_period: DTIM period for the BSS
 * @beacon_interval: beacon interval
 */
struct sta_bss_parameters {
	u8 flags;
	u8 dtim_period;
	u16 beacon_interval;
};

/**
 * struct station_info - station information
 *
 * Station information filled by driver for get_station() and dump_station.
 *
 * @filled: bitflag of flags from &enum station_info_flags
 * @connected_time: time(in secs) since a station is last connected
 * @inactive_time: time since last station activity (tx/rx) in milliseconds
 * @rx_bytes: bytes received from this station
 * @tx_bytes: bytes transmitted to this station
 * @llid: mesh local link id
 * @plid: mesh peer link id
 * @plink_state: mesh peer link state
 * @signal: signal strength of last received packet in dBm
 * @signal_avg: signal strength average in dBm
 * @txrate: current unicast bitrate from this station
 * @rxrate: current unicast bitrate to this station
 * @rx_packets: packets received from this station
 * @tx_packets: packets transmitted to this station
 * @tx_retries: cumulative retry counts
 * @tx_failed: number of failed transmissions (retries exceeded, no ACK)
 * @rx_dropped_misc:  Dropped for un-specified reason.
 * @bss_param: current BSS parameters
 * @generation: generation number for nl80211 dumps.
 *	This number should increase every time the list of stations
 *	changes, i.e. when a station is added or removed, so that
 *	userspace can tell whether it got a consistent snapshot.
 * @assoc_req_ies: IEs from (Re)Association Request.
 *	This is used only when in AP mode with drivers that do not use
 *	user space MLME/SME implementation. The information is provided for
 *	the cfg80211_new_sta() calls to notify user space of the IEs.
 * @assoc_req_ies_len: Length of assoc_req_ies buffer in octets.
 * @sta_flags: station flags mask & values
 */
struct station_info {
	u32 filled;
	u32 connected_time;
	u32 inactive_time;
	u32 rx_bytes;
	u32 tx_bytes;
	u16 llid;
	u16 plid;
	u8 plink_state;
	s8 signal;
	s8 signal_avg;
	struct rate_info txrate;
	struct rate_info rxrate;
	u32 rx_packets;
	u32 tx_packets;
	u32 tx_retries;
	u32 tx_failed;
	u32 rx_dropped_misc;
	struct sta_bss_parameters bss_param;
	struct nl80211_sta_flag_update sta_flags;

	int generation;

	const u8 *assoc_req_ies;
	size_t assoc_req_ies_len;

	/*
	 * Note: Add a new enum station_info_flags value for each new field and
	 * use it to check which fields are initialized.
	 */
};

/**
 * enum monitor_flags - monitor flags
 *
 * Monitor interface configuration flags. Note that these must be the bits
 * according to the nl80211 flags.
 *
 * @MONITOR_FLAG_FCSFAIL: pass frames with bad FCS
 * @MONITOR_FLAG_PLCPFAIL: pass frames with bad PLCP
 * @MONITOR_FLAG_CONTROL: pass control frames
 * @MONITOR_FLAG_OTHER_BSS: disable BSSID filtering
 * @MONITOR_FLAG_COOK_FRAMES: report frames after processing
 */
enum monitor_flags {
	MONITOR_FLAG_FCSFAIL		= 1<<NL80211_MNTR_FLAG_FCSFAIL,
	MONITOR_FLAG_PLCPFAIL		= 1<<NL80211_MNTR_FLAG_PLCPFAIL,
	MONITOR_FLAG_CONTROL		= 1<<NL80211_MNTR_FLAG_CONTROL,
	MONITOR_FLAG_OTHER_BSS		= 1<<NL80211_MNTR_FLAG_OTHER_BSS,
	MONITOR_FLAG_COOK_FRAMES	= 1<<NL80211_MNTR_FLAG_COOK_FRAMES,
};

/**
 * enum mpath_info_flags -  mesh path information flags
 *
 * Used by the driver to indicate which info in &struct mpath_info it has filled
 * in during get_station() or dump_station().
 *
 * @MPATH_INFO_FRAME_QLEN: @frame_qlen filled
 * @MPATH_INFO_SN: @sn filled
 * @MPATH_INFO_METRIC: @metric filled
 * @MPATH_INFO_EXPTIME: @exptime filled
 * @MPATH_INFO_DISCOVERY_TIMEOUT: @discovery_timeout filled
 * @MPATH_INFO_DISCOVERY_RETRIES: @discovery_retries filled
 * @MPATH_INFO_FLAGS: @flags filled
 */
enum mpath_info_flags {
	MPATH_INFO_FRAME_QLEN		= BIT(0),
	MPATH_INFO_SN			= BIT(1),
	MPATH_INFO_METRIC		= BIT(2),
	MPATH_INFO_EXPTIME		= BIT(3),
	MPATH_INFO_DISCOVERY_TIMEOUT	= BIT(4),
	MPATH_INFO_DISCOVERY_RETRIES	= BIT(5),
	MPATH_INFO_FLAGS		= BIT(6),
};

/**
 * struct mpath_info - mesh path information
 *
 * Mesh path information filled by driver for get_mpath() and dump_mpath().
 *
 * @filled: bitfield of flags from &enum mpath_info_flags
 * @frame_qlen: number of queued frames for this destination
 * @sn: target sequence number
 * @metric: metric (cost) of this mesh path
 * @exptime: expiration time for the mesh path from now, in msecs
 * @flags: mesh path flags
 * @discovery_timeout: total mesh path discovery timeout, in msecs
 * @discovery_retries: mesh path discovery retries
 * @generation: generation number for nl80211 dumps.
 *	This number should increase every time the list of mesh paths
 *	changes, i.e. when a station is added or removed, so that
 *	userspace can tell whether it got a consistent snapshot.
 */
struct mpath_info {
	u32 filled;
	u32 frame_qlen;
	u32 sn;
	u32 metric;
	u32 exptime;
	u32 discovery_timeout;
	u8 discovery_retries;
	u8 flags;

	int generation;
};

/**
 * struct bss_parameters - BSS parameters
 *
 * Used to change BSS parameters (mainly for AP mode).
 *
 * @use_cts_prot: Whether to use CTS protection
 *	(0 = no, 1 = yes, -1 = do not change)
 * @use_short_preamble: Whether the use of short preambles is allowed
 *	(0 = no, 1 = yes, -1 = do not change)
 * @use_short_slot_time: Whether the use of short slot time is allowed
 *	(0 = no, 1 = yes, -1 = do not change)
 * @basic_rates: basic rates in IEEE 802.11 format
 *	(or NULL for no change)
 * @basic_rates_len: number of basic rates
 * @ap_isolate: do not forward packets between connected stations
 * @ht_opmode: HT Operation mode
 * 	(u16 = opmode, -1 = do not change)
 */
struct bss_parameters {
	int use_cts_prot;
	int use_short_preamble;
	int use_short_slot_time;
	u8 *basic_rates;
	u8 basic_rates_len;
	int ap_isolate;
	int ht_opmode;
};

/*
 * struct mesh_config - 802.11s mesh configuration
 *
 * These parameters can be changed while the mesh is active.
 */
struct mesh_config {
	/* Timeouts in ms */
	/* Mesh plink management parameters */
	u16 dot11MeshRetryTimeout;
	u16 dot11MeshConfirmTimeout;
	u16 dot11MeshHoldingTimeout;
	u16 dot11MeshMaxPeerLinks;
	u8  dot11MeshMaxRetries;
	u8  dot11MeshTTL;
	/* ttl used in path selection information elements */
	u8  element_ttl;
	bool auto_open_plinks;
	/* HWMP parameters */
	u8  dot11MeshHWMPmaxPREQretries;
	u32 path_refresh_time;
	u16 min_discovery_timeout;
	u32 dot11MeshHWMPactivePathTimeout;
	u16 dot11MeshHWMPpreqMinInterval;
	u16 dot11MeshHWMPnetDiameterTraversalTime;
	u8  dot11MeshHWMPRootMode;
	u16 dot11MeshHWMPRannInterval;
	/* This is missnamed in draft 12.0: dot11MeshGateAnnouncementProtocol
	 * set to true only means that the station will announce others it's a
	 * mesh gate, but not necessarily using the gate announcement protocol.
	 * Still keeping the same nomenclature to be in sync with the spec. */
	bool  dot11MeshGateAnnouncementProtocol;
};

/**
 * struct mesh_setup - 802.11s mesh setup configuration
 * @mesh_id: the mesh ID
 * @mesh_id_len: length of the mesh ID, at least 1 and at most 32 bytes
 * @path_sel_proto: which path selection protocol to use
 * @path_metric: which metric to use
 * @ie: vendor information elements (optional)
 * @ie_len: length of vendor information elements
 * @is_authenticated: this mesh requires authentication
 * @is_secure: this mesh uses security
 *
 * These parameters are fixed when the mesh is created.
 */
struct mesh_setup {
	const u8 *mesh_id;
	u8 mesh_id_len;
	u8  path_sel_proto;
	u8  path_metric;
	const u8 *ie;
	u8 ie_len;
	bool is_authenticated;
	bool is_secure;
};

/**
 * struct ieee80211_txq_params - TX queue parameters
 * @queue: TX queue identifier (NL80211_TXQ_Q_*)
 * @txop: Maximum burst time in units of 32 usecs, 0 meaning disabled
 * @cwmin: Minimum contention window [a value of the form 2^n-1 in the range
 *	1..32767]
 * @cwmax: Maximum contention window [a value of the form 2^n-1 in the range
 *	1..32767]
 * @aifs: Arbitration interframe space [0..255]
 */
struct ieee80211_txq_params {
	enum nl80211_txq_q queue;
	u16 txop;
	u16 cwmin;
	u16 cwmax;
	u8 aifs;
};

/* from net/wireless.h */
struct wiphy;

/**
 * DOC: Scanning and BSS list handling
 *
 * The scanning process itself is fairly simple, but cfg80211 offers quite
 * a bit of helper functionality. To start a scan, the scan operation will
 * be invoked with a scan definition. This scan definition contains the
 * channels to scan, and the SSIDs to send probe requests for (including the
 * wildcard, if desired). A passive scan is indicated by having no SSIDs to
 * probe. Additionally, a scan request may contain extra information elements
 * that should be added to the probe request. The IEs are guaranteed to be
 * well-formed, and will not exceed the maximum length the driver advertised
 * in the wiphy structure.
 *
 * When scanning finds a BSS, cfg80211 needs to be notified of that, because
 * it is responsible for maintaining the BSS list; the driver should not
 * maintain a list itself. For this notification, various functions exist.
 *
 * Since drivers do not maintain a BSS list, there are also a number of
 * functions to search for a BSS and obtain information about it from the
 * BSS structure cfg80211 maintains. The BSS list is also made available
 * to userspace.
 */

/**
 * struct cfg80211_ssid - SSID description
 * @ssid: the SSID
 * @ssid_len: length of the ssid
 */
struct cfg80211_ssid {
	u8 ssid[IEEE80211_MAX_SSID_LEN];
	u8 ssid_len;
};

/**
 * struct cfg80211_scan_request - scan request description
 *
 * @ssids: SSIDs to scan for (active scan only)
 * @n_ssids: number of SSIDs
 * @channels: channels to scan on.
 * @n_channels: total number of channels to scan
 * @ie: optional information element(s) to add into Probe Request or %NULL
 * @ie_len: length of ie in octets
 * @rates: bitmap of rates to advertise for each band
 * @wiphy: the wiphy this was for
 * @dev: the interface
 * @aborted: (internal) scan request was notified as aborted
 * @no_cck: used to send probe requests at non CCK rate in 2GHz band
 */
struct cfg80211_scan_request {
	struct cfg80211_ssid *ssids;
	int n_ssids;
	u32 n_channels;
	const u8 *ie;
	size_t ie_len;

	u32 rates[IEEE80211_NUM_BANDS];

	/* internal */
	struct wiphy *wiphy;
	struct net_device *dev;
	bool aborted;
	bool no_cck;

	/* keep last */
	struct ieee80211_channel *channels[0];
};

/**
 * struct cfg80211_match_set - sets of attributes to match
 *
 * @ssid: SSID to be matched
 */
struct cfg80211_match_set {
	struct cfg80211_ssid ssid;
};

/**
 * struct cfg80211_sched_scan_request - scheduled scan request description
 *
 * @ssids: SSIDs to scan for (passed in the probe_reqs in active scans)
 * @n_ssids: number of SSIDs
 * @n_channels: total number of channels to scan
 * @interval: interval between each scheduled scan cycle
 * @ie: optional information element(s) to add into Probe Request or %NULL
 * @ie_len: length of ie in octets
 * @match_sets: sets of parameters to be matched for a scan result
 * 	entry to be considered valid and to be passed to the host
 * 	(others are filtered out).
 *	If ommited, all results are passed.
 * @n_match_sets: number of match sets
 * @wiphy: the wiphy this was for
 * @dev: the interface
 * @channels: channels to scan
 */
struct cfg80211_sched_scan_request {
	struct cfg80211_ssid *ssids;
	int n_ssids;
	u32 n_channels;
	u32 interval;
	const u8 *ie;
	size_t ie_len;
	struct cfg80211_match_set *match_sets;
	int n_match_sets;

	/* internal */
	struct wiphy *wiphy;
	struct net_device *dev;

	/* keep last */
	struct ieee80211_channel *channels[0];
};

/**
 * enum cfg80211_signal_type - signal type
 *
 * @CFG80211_SIGNAL_TYPE_NONE: no signal strength information available
 * @CFG80211_SIGNAL_TYPE_MBM: signal strength in mBm (100*dBm)
 * @CFG80211_SIGNAL_TYPE_UNSPEC: signal strength, increasing from 0 through 100
 */
enum cfg80211_signal_type {
	CFG80211_SIGNAL_TYPE_NONE,
	CFG80211_SIGNAL_TYPE_MBM,
	CFG80211_SIGNAL_TYPE_UNSPEC,
};

/**
 * struct cfg80211_bss - BSS description
 *
 * This structure describes a BSS (which may also be a mesh network)
 * for use in scan results and similar.
 *
 * @channel: channel this BSS is on
 * @bssid: BSSID of the BSS
 * @tsf: timestamp of last received update
 * @beacon_interval: the beacon interval as from the frame
 * @capability: the capability field in host byte order
 * @information_elements: the information elements (Note that there
 *	is no guarantee that these are well-formed!); this is a pointer to
 *	either the beacon_ies or proberesp_ies depending on whether Probe
 *	Response frame has been received
 * @len_information_elements: total length of the information elements
 * @beacon_ies: the information elements from the last Beacon frame
 * @len_beacon_ies: total length of the beacon_ies
 * @proberesp_ies: the information elements from the last Probe Response frame
 * @len_proberesp_ies: total length of the proberesp_ies
 * @signal: signal strength value (type depends on the wiphy's signal_type)
 * @free_priv: function pointer to free private data
 * @priv: private area for driver use, has at least wiphy->bss_priv_size bytes
 */
struct cfg80211_bss {
	struct ieee80211_channel *channel;

	u8 bssid[ETH_ALEN];
	u64 tsf;
	u16 beacon_interval;
	u16 capability;
	u8 *information_elements;
	size_t len_information_elements;
	u8 *beacon_ies;
	size_t len_beacon_ies;
	u8 *proberesp_ies;
	size_t len_proberesp_ies;

	s32 signal;

	void (*free_priv)(struct cfg80211_bss *bss);
	u8 priv[0] __attribute__((__aligned__(sizeof(void *))));
};

/**
 * ieee80211_bss_get_ie - find IE with given ID
 * @bss: the bss to search
 * @ie: the IE ID
 * Returns %NULL if not found.
 */
const u8 *ieee80211_bss_get_ie(struct cfg80211_bss *bss, u8 ie);


/**
 * struct cfg80211_auth_request - Authentication request data
 *
 * This structure provides information needed to complete IEEE 802.11
 * authentication.
 *
 * @bss: The BSS to authenticate with.
 * @auth_type: Authentication type (algorithm)
 * @ie: Extra IEs to add to Authentication frame or %NULL
 * @ie_len: Length of ie buffer in octets
 * @key_len: length of WEP key for shared key authentication
 * @key_idx: index of WEP key for shared key authentication
 * @key: WEP key for shared key authentication
 * @local_state_change: This is a request for a local state only, i.e., no
 *	Authentication frame is to be transmitted and authentication state is
 *	to be changed without having to wait for a response from the peer STA
 *	(AP).
 */
struct cfg80211_auth_request {
	struct cfg80211_bss *bss;
	const u8 *ie;
	size_t ie_len;
	enum nl80211_auth_type auth_type;
	const u8 *key;
	u8 key_len, key_idx;
	bool local_state_change;
};

/**
 * enum cfg80211_assoc_req_flags - Over-ride default behaviour in association.
 *
 * @ASSOC_REQ_DISABLE_HT:  Disable HT (802.11n)
 */
enum cfg80211_assoc_req_flags {
	ASSOC_REQ_DISABLE_HT		= BIT(0),
};

/**
 * struct cfg80211_assoc_request - (Re)Association request data
 *
 * This structure provides information needed to complete IEEE 802.11
 * (re)association.
 * @bss: The BSS to associate with.
 * @ie: Extra IEs to add to (Re)Association Request frame or %NULL
 * @ie_len: Length of ie buffer in octets
 * @use_mfp: Use management frame protection (IEEE 802.11w) in this association
 * @crypto: crypto settings
 * @prev_bssid: previous BSSID, if not %NULL use reassociate frame
 * @flags:  See &enum cfg80211_assoc_req_flags
 * @ht_capa:  HT Capabilities over-rides.  Values set in ht_capa_mask
 *   will be used in ht_capa.  Un-supported values will be ignored.
 * @ht_capa_mask:  The bits of ht_capa which are to be used.
 */
struct cfg80211_assoc_request {
	struct cfg80211_bss *bss;
	const u8 *ie, *prev_bssid;
	size_t ie_len;
	struct cfg80211_crypto_settings crypto;
	bool use_mfp;
	u32 flags;
	struct ieee80211_ht_cap ht_capa;
	struct ieee80211_ht_cap ht_capa_mask;
};

/**
 * struct cfg80211_deauth_request - Deauthentication request data
 *
 * This structure provides information needed to complete IEEE 802.11
 * deauthentication.
 *
 * @bss: the BSS to deauthenticate from
 * @ie: Extra IEs to add to Deauthentication frame or %NULL
 * @ie_len: Length of ie buffer in octets
 * @reason_code: The reason code for the deauthentication
 * @local_state_change: This is a request for a local state only, i.e., no
 *	Deauthentication frame is to be transmitted.
 */
struct cfg80211_deauth_request {
	struct cfg80211_bss *bss;
	const u8 *ie;
	size_t ie_len;
	u16 reason_code;
	bool local_state_change;
};

/**
 * struct cfg80211_disassoc_request - Disassociation request data
 *
 * This structure provides information needed to complete IEEE 802.11
 * disassocation.
 *
 * @bss: the BSS to disassociate from
 * @ie: Extra IEs to add to Disassociation frame or %NULL
 * @ie_len: Length of ie buffer in octets
 * @reason_code: The reason code for the disassociation
 * @local_state_change: This is a request for a local state only, i.e., no
 *	Disassociation frame is to be transmitted.
 */
struct cfg80211_disassoc_request {
	struct cfg80211_bss *bss;
	const u8 *ie;
	size_t ie_len;
	u16 reason_code;
	bool local_state_change;
};

/**
 * struct cfg80211_ibss_params - IBSS parameters
 *
 * This structure defines the IBSS parameters for the join_ibss()
 * method.
 *
 * @ssid: The SSID, will always be non-null.
 * @ssid_len: The length of the SSID, will always be non-zero.
 * @bssid: Fixed BSSID requested, maybe be %NULL, if set do not
 *	search for IBSSs with a different BSSID.
 * @channel: The channel to use if no IBSS can be found to join.
 * @channel_fixed: The channel should be fixed -- do not search for
 *	IBSSs to join on other channels.
 * @ie: information element(s) to include in the beacon
 * @ie_len: length of that
 * @beacon_interval: beacon interval to use
 * @privacy: this is a protected network, keys will be configured
 *	after joining
 * @basic_rates: bitmap of basic rates to use when creating the IBSS
 * @mcast_rate: per-band multicast rate index + 1 (0: disabled)
 */
struct cfg80211_ibss_params {
	u8 *ssid;
	u8 *bssid;
	struct ieee80211_channel *channel;
	u8 *ie;
	u8 ssid_len, ie_len;
	u16 beacon_interval;
	u32 basic_rates;
	bool channel_fixed;
	bool privacy;
	int mcast_rate[IEEE80211_NUM_BANDS];
};

/**
 * struct cfg80211_connect_params - Connection parameters
 *
 * This structure provides information needed to complete IEEE 802.11
 * authentication and association.
 *
 * @channel: The channel to use or %NULL if not specified (auto-select based
 *	on scan results)
 * @bssid: The AP BSSID or %NULL if not specified (auto-select based on scan
 *	results)
 * @ssid: SSID
 * @ssid_len: Length of ssid in octets
 * @auth_type: Authentication type (algorithm)
 * @ie: IEs for association request
 * @ie_len: Length of assoc_ie in octets
 * @privacy: indicates whether privacy-enabled APs should be used
 * @crypto: crypto settings
 * @key_len: length of WEP key for shared key authentication
 * @key_idx: index of WEP key for shared key authentication
 * @key: WEP key for shared key authentication
 * @flags:  See &enum cfg80211_assoc_req_flags
 * @ht_capa:  HT Capabilities over-rides.  Values set in ht_capa_mask
 *   will be used in ht_capa.  Un-supported values will be ignored.
 * @ht_capa_mask:  The bits of ht_capa which are to be used.
 */
struct cfg80211_connect_params {
	struct ieee80211_channel *channel;
	u8 *bssid;
	u8 *ssid;
	size_t ssid_len;
	enum nl80211_auth_type auth_type;
	u8 *ie;
	size_t ie_len;
	bool privacy;
	struct cfg80211_crypto_settings crypto;
	const u8 *key;
	u8 key_len, key_idx;
	u32 flags;
	struct ieee80211_ht_cap ht_capa;
	struct ieee80211_ht_cap ht_capa_mask;
};

/**
 * enum wiphy_params_flags - set_wiphy_params bitfield values
 * @WIPHY_PARAM_RETRY_SHORT: wiphy->retry_short has changed
 * @WIPHY_PARAM_RETRY_LONG: wiphy->retry_long has changed
 * @WIPHY_PARAM_FRAG_THRESHOLD: wiphy->frag_threshold has changed
 * @WIPHY_PARAM_RTS_THRESHOLD: wiphy->rts_threshold has changed
 * @WIPHY_PARAM_COVERAGE_CLASS: coverage class changed
 */
enum wiphy_params_flags {
	WIPHY_PARAM_RETRY_SHORT		= 1 << 0,
	WIPHY_PARAM_RETRY_LONG		= 1 << 1,
	WIPHY_PARAM_FRAG_THRESHOLD	= 1 << 2,
	WIPHY_PARAM_RTS_THRESHOLD	= 1 << 3,
	WIPHY_PARAM_COVERAGE_CLASS	= 1 << 4,
};

/*
 * cfg80211_bitrate_mask - masks for bitrate control
 */
struct cfg80211_bitrate_mask {
	struct {
		u32 legacy;
		/* TODO: add support for masking MCS rates; e.g.: */
		/* u8 mcs[IEEE80211_HT_MCS_MASK_LEN]; */
	} control[IEEE80211_NUM_BANDS];
};
/**
 * struct cfg80211_pmksa - PMK Security Association
 *
 * This structure is passed to the set/del_pmksa() method for PMKSA
 * caching.
 *
 * @bssid: The AP's BSSID.
 * @pmkid: The PMK material itself.
 */
struct cfg80211_pmksa {
	u8 *bssid;
	u8 *pmkid;
};

/**
 * struct cfg80211_wowlan_trig_pkt_pattern - packet pattern
 * @mask: bitmask where to match pattern and where to ignore bytes,
 *	one bit per byte, in same format as nl80211
 * @pattern: bytes to match where bitmask is 1
 * @pattern_len: length of pattern (in bytes)
 *
 * Internal note: @mask and @pattern are allocated in one chunk of
 * memory, free @mask only!
 */
struct cfg80211_wowlan_trig_pkt_pattern {
	u8 *mask, *pattern;
	int pattern_len;
};

/**
 * struct cfg80211_wowlan - Wake on Wireless-LAN support info
 *
 * This structure defines the enabled WoWLAN triggers for the device.
 * @any: wake up on any activity -- special trigger if device continues
 *	operating as normal during suspend
 * @disconnect: wake up if getting disconnected
 * @magic_pkt: wake up on receiving magic packet
 * @patterns: wake up on receiving packet matching a pattern
 * @n_patterns: number of patterns
 * @gtk_rekey_failure: wake up on GTK rekey failure
 * @eap_identity_req: wake up on EAP identity request packet
 * @four_way_handshake: wake up on 4-way handshake
 * @rfkill_release: wake up when rfkill is released
 */
struct cfg80211_wowlan {
	bool any, disconnect, magic_pkt, gtk_rekey_failure,
	     eap_identity_req, four_way_handshake,
	     rfkill_release;
	struct cfg80211_wowlan_trig_pkt_pattern *patterns;
	int n_patterns;
};

/**
 * struct cfg80211_gtk_rekey_data - rekey data
 * @kek: key encryption key
 * @kck: key confirmation key
 * @replay_ctr: replay counter
 */
struct cfg80211_gtk_rekey_data {
	u8 kek[NL80211_KEK_LEN];
	u8 kck[NL80211_KCK_LEN];
	u8 replay_ctr[NL80211_REPLAY_CTR_LEN];
};

/**
 * struct cfg80211_ops - backend description for wireless configuration
 *
 * This struct is registered by fullmac card drivers and/or wireless stacks
 * in order to handle configuration requests on their interfaces.
 *
 * All callbacks except where otherwise noted should return 0
 * on success or a negative error code.
 *
 * All operations are currently invoked under rtnl for consistency with the
 * wireless extensions but this is subject to reevaluation as soon as this
 * code is used more widely and we have a first user without wext.
 *
 * @suspend: wiphy device needs to be suspended. The variable @wow will
 *	be %NULL or contain the enabled Wake-on-Wireless triggers that are
 *	configured for the device.
 * @resume: wiphy device needs to be resumed
 *
 * @add_virtual_intf: create a new virtual interface with the given name,
 *	must set the struct wireless_dev's iftype. Beware: You must create
 *	the new netdev in the wiphy's network namespace! Returns the netdev,
 *	or an ERR_PTR.
 *
 * @del_virtual_intf: remove the virtual interface determined by ifindex.
 *
 * @change_virtual_intf: change type/configuration of virtual interface,
 *	keep the struct wireless_dev's iftype updated.
 *
 * @add_key: add a key with the given parameters. @mac_addr will be %NULL
 *	when adding a group key.
 *
 * @get_key: get information about the key with the given parameters.
 *	@mac_addr will be %NULL when requesting information for a group
 *	key. All pointers given to the @callback function need not be valid
 *	after it returns. This function should return an error if it is
 *	not possible to retrieve the key, -ENOENT if it doesn't exist.
 *
 * @del_key: remove a key given the @mac_addr (%NULL for a group key)
 *	and @key_index, return -ENOENT if the key doesn't exist.
 *
 * @set_default_key: set the default key on an interface
 *
 * @set_default_mgmt_key: set the default management frame key on an interface
 *
 * @set_rekey_data: give the data necessary for GTK rekeying to the driver
 *
 * @add_beacon: Add a beacon with given parameters, @head, @interval
 *	and @dtim_period will be valid, @tail is optional.
 * @set_beacon: Change the beacon parameters for an access point mode
 *	interface. This should reject the call when no beacon has been
 *	configured.
 * @del_beacon: Remove beacon configuration and stop sending the beacon.
 *
 * @add_station: Add a new station.
 * @del_station: Remove a station; @mac may be NULL to remove all stations.
 * @change_station: Modify a given station.
 * @get_station: get station information for the station identified by @mac
 * @dump_station: dump station callback -- resume dump at index @idx
 *
 * @add_mpath: add a fixed mesh path
 * @del_mpath: delete a given mesh path
 * @change_mpath: change a given mesh path
 * @get_mpath: get a mesh path for the given parameters
 * @dump_mpath: dump mesh path callback -- resume dump at index @idx
 * @join_mesh: join the mesh network with the specified parameters
 * @leave_mesh: leave the current mesh network
 *
 * @get_mesh_config: Get the current mesh configuration
 *
 * @update_mesh_config: Update mesh parameters on a running mesh.
 *	The mask is a bitfield which tells us which parameters to
 *	set, and which to leave alone.
 *
 * @change_bss: Modify parameters for a given BSS.
 *
 * @set_txq_params: Set TX queue parameters
 *
 * @set_channel: Set channel for a given wireless interface. Some devices
 *	may support multi-channel operation (by channel hopping) so cfg80211
 *	doesn't verify much. Note, however, that the passed netdev may be
 *	%NULL as well if the user requested changing the channel for the
 *	device itself, or for a monitor interface.
 * @get_channel: Get the current operating channel, should return %NULL if
 *	there's no single defined operating channel if for example the
 *	device implements channel hopping for multi-channel virtual interfaces.
 *
 * @scan: Request to do a scan. If returning zero, the scan request is given
 *	the driver, and will be valid until passed to cfg80211_scan_done().
 *	For scan results, call cfg80211_inform_bss(); you can call this outside
 *	the scan/scan_done bracket too.
 *
 * @auth: Request to authenticate with the specified peer
 * @assoc: Request to (re)associate with the specified peer
 * @deauth: Request to deauthenticate from the specified peer
 * @disassoc: Request to disassociate from the specified peer
 *
 * @connect: Connect to the ESS with the specified parameters. When connected,
 *	call cfg80211_connect_result() with status code %WLAN_STATUS_SUCCESS.
 *	If the connection fails for some reason, call cfg80211_connect_result()
 *	with the status from the AP.
 * @disconnect: Disconnect from the BSS/ESS.
 *
 * @join_ibss: Join the specified IBSS (or create if necessary). Once done, call
 *	cfg80211_ibss_joined(), also call that function when changing BSSID due
 *	to a merge.
 * @leave_ibss: Leave the IBSS.
 *
 * @set_wiphy_params: Notify that wiphy parameters have changed;
 *	@changed bitfield (see &enum wiphy_params_flags) describes which values
 *	have changed. The actual parameter values are available in
 *	struct wiphy. If returning an error, no value should be changed.
 *
 * @set_tx_power: set the transmit power according to the parameters
 * @get_tx_power: store the current TX power into the dbm variable;
 *	return 0 if successful
 *
 * @set_wds_peer: set the WDS peer for a WDS interface
 *
 * @rfkill_poll: polls the hw rfkill line, use cfg80211 reporting
 *	functions to adjust rfkill hw state
 *
 * @dump_survey: get site survey information.
 *
 * @remain_on_channel: Request the driver to remain awake on the specified
 *	channel for the specified duration to complete an off-channel
 *	operation (e.g., public action frame exchange). When the driver is
 *	ready on the requested channel, it must indicate this with an event
 *	notification by calling cfg80211_ready_on_channel().
 * @cancel_remain_on_channel: Cancel an on-going remain-on-channel operation.
 *	This allows the operation to be terminated prior to timeout based on
 *	the duration value.
 * @mgmt_tx: Transmit a management frame.
 * @mgmt_tx_cancel_wait: Cancel the wait time from transmitting a management
 *	frame on another channel
 *
 * @testmode_cmd: run a test mode command
 * @testmode_dump: Implement a test mode dump. The cb->args[2] and up may be
 *	used by the function, but 0 and 1 must not be touched. Additionally,
 *	return error codes other than -ENOBUFS and -ENOENT will terminate the
 *	dump and return to userspace with an error, so be careful. If any data
 *	was passed in from userspace then the data/len arguments will be present
 *	and point to the data contained in %NL80211_ATTR_TESTDATA.
 *
 * @set_bitrate_mask: set the bitrate mask configuration
 *
 * @set_pmksa: Cache a PMKID for a BSSID. This is mostly useful for fullmac
 *	devices running firmwares capable of generating the (re) association
 *	RSN IE. It allows for faster roaming between WPA2 BSSIDs.
 * @del_pmksa: Delete a cached PMKID.
 * @flush_pmksa: Flush all cached PMKIDs.
 * @set_power_mgmt: Configure WLAN power management. A timeout value of -1
 *	allows the driver to adjust the dynamic ps timeout value.
 * @set_cqm_rssi_config: Configure connection quality monitor RSSI threshold.
 * @sched_scan_start: Tell the driver to start a scheduled scan.
 * @sched_scan_stop: Tell the driver to stop an ongoing scheduled
 *	scan.  The driver_initiated flag specifies whether the driver
 *	itself has informed that the scan has stopped.
 *
 * @mgmt_frame_register: Notify driver that a management frame type was
 *	registered. Note that this callback may not sleep, and cannot run
 *	concurrently with itself.
 *
 * @set_antenna: Set antenna configuration (tx_ant, rx_ant) on the device.
 *	Parameters are bitmaps of allowed antennas to use for TX/RX. Drivers may
 *	reject TX/RX mask combinations they cannot support by returning -EINVAL
 *	(also see nl80211.h @NL80211_ATTR_WIPHY_ANTENNA_TX).
 *
 * @get_antenna: Get current antenna configuration from device (tx_ant, rx_ant).
 *
 * @set_ringparam: Set tx and rx ring sizes.
 *
 * @get_ringparam: Get tx and rx ring current and maximum sizes.
 *
 * @tdls_mgmt: Transmit a TDLS management frame.
 * @tdls_oper: Perform a high-level TDLS operation (e.g. TDLS link setup).
 *
 * @probe_client: probe an associated client, must return a cookie that it
 *	later passes to cfg80211_probe_status().
 */
struct cfg80211_ops {
	int	(*suspend)(struct wiphy *wiphy, struct cfg80211_wowlan *wow);
	int	(*resume)(struct wiphy *wiphy);

	struct net_device * (*add_virtual_intf)(struct wiphy *wiphy,
						char *name,
						enum nl80211_iftype type,
						u32 *flags,
						struct vif_params *params);
	int	(*del_virtual_intf)(struct wiphy *wiphy, struct net_device *dev);
	int	(*change_virtual_intf)(struct wiphy *wiphy,
				       struct net_device *dev,
				       enum nl80211_iftype type, u32 *flags,
				       struct vif_params *params);

	int	(*add_key)(struct wiphy *wiphy, struct net_device *netdev,
			   u8 key_index, bool pairwise, const u8 *mac_addr,
			   struct key_params *params);
	int	(*get_key)(struct wiphy *wiphy, struct net_device *netdev,
			   u8 key_index, bool pairwise, const u8 *mac_addr,
			   void *cookie,
			   void (*callback)(void *cookie, struct key_params*));
	int	(*del_key)(struct wiphy *wiphy, struct net_device *netdev,
			   u8 key_index, bool pairwise, const u8 *mac_addr);
	int	(*set_default_key)(struct wiphy *wiphy,
				   struct net_device *netdev,
				   u8 key_index, bool unicast, bool multicast);
	int	(*set_default_mgmt_key)(struct wiphy *wiphy,
					struct net_device *netdev,
					u8 key_index);

	int	(*add_beacon)(struct wiphy *wiphy, struct net_device *dev,
			      struct beacon_parameters *info);
	int	(*set_beacon)(struct wiphy *wiphy, struct net_device *dev,
			      struct beacon_parameters *info);
	int	(*del_beacon)(struct wiphy *wiphy, struct net_device *dev);


	int	(*add_station)(struct wiphy *wiphy, struct net_device *dev,
			       u8 *mac, struct station_parameters *params);
	int	(*del_station)(struct wiphy *wiphy, struct net_device *dev,
			       u8 *mac);
	int	(*change_station)(struct wiphy *wiphy, struct net_device *dev,
				  u8 *mac, struct station_parameters *params);
	int	(*get_station)(struct wiphy *wiphy, struct net_device *dev,
			       u8 *mac, struct station_info *sinfo);
	int	(*dump_station)(struct wiphy *wiphy, struct net_device *dev,
			       int idx, u8 *mac, struct station_info *sinfo);

	int	(*add_mpath)(struct wiphy *wiphy, struct net_device *dev,
			       u8 *dst, u8 *next_hop);
	int	(*del_mpath)(struct wiphy *wiphy, struct net_device *dev,
			       u8 *dst);
	int	(*change_mpath)(struct wiphy *wiphy, struct net_device *dev,
				  u8 *dst, u8 *next_hop);
	int	(*get_mpath)(struct wiphy *wiphy, struct net_device *dev,
			       u8 *dst, u8 *next_hop,
			       struct mpath_info *pinfo);
	int	(*dump_mpath)(struct wiphy *wiphy, struct net_device *dev,
			       int idx, u8 *dst, u8 *next_hop,
			       struct mpath_info *pinfo);
	int	(*get_mesh_config)(struct wiphy *wiphy,
				struct net_device *dev,
				struct mesh_config *conf);
	int	(*update_mesh_config)(struct wiphy *wiphy,
				      struct net_device *dev, u32 mask,
				      const struct mesh_config *nconf);
	int	(*join_mesh)(struct wiphy *wiphy, struct net_device *dev,
			     const struct mesh_config *conf,
			     const struct mesh_setup *setup);
	int	(*leave_mesh)(struct wiphy *wiphy, struct net_device *dev);

	int	(*change_bss)(struct wiphy *wiphy, struct net_device *dev,
			      struct bss_parameters *params);

	int	(*set_txq_params)(struct wiphy *wiphy, struct net_device *dev,
				  struct ieee80211_txq_params *params);

	int	(*set_channel)(struct wiphy *wiphy, struct net_device *dev,
			       struct ieee80211_channel *chan,
			       enum nl80211_channel_type channel_type);

	int	(*scan)(struct wiphy *wiphy, struct net_device *dev,
			struct cfg80211_scan_request *request);

	int	(*auth)(struct wiphy *wiphy, struct net_device *dev,
			struct cfg80211_auth_request *req);
	int	(*assoc)(struct wiphy *wiphy, struct net_device *dev,
			 struct cfg80211_assoc_request *req);
	int	(*deauth)(struct wiphy *wiphy, struct net_device *dev,
			  struct cfg80211_deauth_request *req,
			  void *cookie);
	int	(*disassoc)(struct wiphy *wiphy, struct net_device *dev,
			    struct cfg80211_disassoc_request *req,
			    void *cookie);

	int	(*connect)(struct wiphy *wiphy, struct net_device *dev,
			   struct cfg80211_connect_params *sme);
	int	(*disconnect)(struct wiphy *wiphy, struct net_device *dev,
			      u16 reason_code);

	int	(*join_ibss)(struct wiphy *wiphy, struct net_device *dev,
			     struct cfg80211_ibss_params *params);
	int	(*leave_ibss)(struct wiphy *wiphy, struct net_device *dev);

	int	(*set_wiphy_params)(struct wiphy *wiphy, u32 changed);

	int	(*set_tx_power)(struct wiphy *wiphy,
				enum nl80211_tx_power_setting type, int mbm);
	int	(*get_tx_power)(struct wiphy *wiphy, int *dbm);

	int	(*set_wds_peer)(struct wiphy *wiphy, struct net_device *dev,
				const u8 *addr);

	void	(*rfkill_poll)(struct wiphy *wiphy);

#ifdef CONFIG_NL80211_TESTMODE
	int	(*testmode_cmd)(struct wiphy *wiphy, void *data, int len);
	int	(*testmode_dump)(struct wiphy *wiphy, struct sk_buff *skb,
				 struct netlink_callback *cb,
				 void *data, int len);
#endif

	int	(*set_bitrate_mask)(struct wiphy *wiphy,
				    struct net_device *dev,
				    const u8 *peer,
				    const struct cfg80211_bitrate_mask *mask);

	int	(*dump_survey)(struct wiphy *wiphy, struct net_device *netdev,
			int idx, struct survey_info *info);

	int	(*set_pmksa)(struct wiphy *wiphy, struct net_device *netdev,
			     struct cfg80211_pmksa *pmksa);
	int	(*del_pmksa)(struct wiphy *wiphy, struct net_device *netdev,
			     struct cfg80211_pmksa *pmksa);
	int	(*flush_pmksa)(struct wiphy *wiphy, struct net_device *netdev);

	int	(*remain_on_channel)(struct wiphy *wiphy,
				     struct net_device *dev,
				     struct ieee80211_channel *chan,
				     enum nl80211_channel_type channel_type,
				     unsigned int duration,
				     u64 *cookie);
	int	(*cancel_remain_on_channel)(struct wiphy *wiphy,
					    struct net_device *dev,
					    u64 cookie);

	int	(*mgmt_tx)(struct wiphy *wiphy, struct net_device *dev,
			  struct ieee80211_channel *chan, bool offchan,
			  enum nl80211_channel_type channel_type,
			  bool channel_type_valid, unsigned int wait,
			  const u8 *buf, size_t len, bool no_cck,
			  bool dont_wait_for_ack, u64 *cookie);
	int	(*mgmt_tx_cancel_wait)(struct wiphy *wiphy,
				       struct net_device *dev,
				       u64 cookie);

	int	(*set_power_mgmt)(struct wiphy *wiphy, struct net_device *dev,
				  bool enabled, int timeout);

	int	(*set_cqm_rssi_config)(struct wiphy *wiphy,
				       struct net_device *dev,
				       s32 rssi_thold, u32 rssi_hyst);

	void	(*mgmt_frame_register)(struct wiphy *wiphy,
				       struct net_device *dev,
				       u16 frame_type, bool reg);

	int	(*set_antenna)(struct wiphy *wiphy, u32 tx_ant, u32 rx_ant);
	int	(*get_antenna)(struct wiphy *wiphy, u32 *tx_ant, u32 *rx_ant);

	int	(*set_ringparam)(struct wiphy *wiphy, u32 tx, u32 rx);
	void	(*get_ringparam)(struct wiphy *wiphy,
				 u32 *tx, u32 *tx_max, u32 *rx, u32 *rx_max);

	int	(*sched_scan_start)(struct wiphy *wiphy,
				struct net_device *dev,
				struct cfg80211_sched_scan_request *request);
	int	(*sched_scan_stop)(struct wiphy *wiphy, struct net_device *dev);

	int	(*set_rekey_data)(struct wiphy *wiphy, struct net_device *dev,
				  struct cfg80211_gtk_rekey_data *data);

	int	(*tdls_mgmt)(struct wiphy *wiphy, struct net_device *dev,
			     u8 *peer, u8 action_code,  u8 dialog_token,
			     u16 status_code, const u8 *buf, size_t len);
	int	(*tdls_oper)(struct wiphy *wiphy, struct net_device *dev,
			     u8 *peer, enum nl80211_tdls_operation oper);

	int	(*probe_client)(struct wiphy *wiphy, struct net_device *dev,
				const u8 *peer, u64 *cookie);

	struct ieee80211_channel *(*get_channel)(struct wiphy *wiphy);
};

/*
 * wireless hardware and networking interfaces structures
 * and registration/helper functions
 */

/**
 * enum wiphy_flags - wiphy capability flags
 *
 * @WIPHY_FLAG_CUSTOM_REGULATORY:  tells us the driver for this device
 * 	has its own custom regulatory domain and cannot identify the
 * 	ISO / IEC 3166 alpha2 it belongs to. When this is enabled
 * 	we will disregard the first regulatory hint (when the
 * 	initiator is %REGDOM_SET_BY_CORE).
 * @WIPHY_FLAG_STRICT_REGULATORY: tells us the driver for this device will
 *	ignore regulatory domain settings until it gets its own regulatory
 *	domain via its regulatory_hint() unless the regulatory hint is
 *	from a country IE. After its gets its own regulatory domain it will
 *	only allow further regulatory domain settings to further enhance
 *	compliance. For example if channel 13 and 14 are disabled by this
 *	regulatory domain no user regulatory domain can enable these channels
 *	at a later time. This can be used for devices which do not have
 *	calibration information guaranteed for frequencies or settings
 *	outside of its regulatory domain.
 * @WIPHY_FLAG_DISABLE_BEACON_HINTS: enable this if your driver needs to ensure
 *	that passive scan flags and beaconing flags may not be lifted by
 *	cfg80211 due to regulatory beacon hints. For more information on beacon
 *	hints read the documenation for regulatory_hint_found_beacon()
 * @WIPHY_FLAG_NETNS_OK: if not set, do not allow changing the netns of this
 *	wiphy at all
 * @WIPHY_FLAG_ENFORCE_COMBINATIONS: Set this flag to enforce interface
 *	combinations for this device. This flag is used for backward
 *	compatibility only until all drivers advertise combinations and
 *	they will always be enforced.
 * @WIPHY_FLAG_PS_ON_BY_DEFAULT: if set to true, powersave will be enabled
 *	by default -- this flag will be set depending on the kernel's default
 *	on wiphy_new(), but can be changed by the driver if it has a good
 *	reason to override the default
 * @WIPHY_FLAG_4ADDR_AP: supports 4addr mode even on AP (with a single station
 *	on a VLAN interface)
 * @WIPHY_FLAG_4ADDR_STATION: supports 4addr mode even as a station
 * @WIPHY_FLAG_CONTROL_PORT_PROTOCOL: This device supports setting the
 *	control port protocol ethertype. The device also honours the
 *	control_port_no_encrypt flag.
 * @WIPHY_FLAG_IBSS_RSN: The device supports IBSS RSN.
 * @WIPHY_FLAG_MESH_AUTH: The device supports mesh authentication by routing
 *	auth frames to userspace. See @NL80211_MESH_SETUP_USERSPACE_AUTH.
 * @WIPHY_FLAG_SUPPORTS_SCHED_SCAN: The device supports scheduled scans.
 * @WIPHY_FLAG_SUPPORTS_FW_ROAM: The device supports roaming feature in the
 *	firmware.
 * @WIPHY_FLAG_AP_UAPSD: The device supports uapsd on AP.
 * @WIPHY_FLAG_SUPPORTS_TDLS: The device supports TDLS (802.11z) operation.
 * @WIPHY_FLAG_TDLS_EXTERNAL_SETUP: The device does not handle TDLS (802.11z)
 *	link setup/discovery operations internally. Setup, discovery and
 *	teardown packets should be sent through the @NL80211_CMD_TDLS_MGMT
 *	command. When this flag is not set, @NL80211_CMD_TDLS_OPER should be
 *	used for asking the driver/firmware to perform a TDLS operation.
 * @WIPHY_FLAG_HAVE_AP_SME: device integrates AP SME
 * @WIPHY_FLAG_REPORTS_OBSS: the device will report beacons from other BSSes
 *	when there are virtual interfaces in AP mode by calling
 *	cfg80211_report_obss_beacon().
 * @WIPHY_FLAG_AP_PROBE_RESP_OFFLOAD: When operating as an AP, the device
 *	responds to probe-requests in hardware.
<<<<<<< HEAD
=======
 * @WIPHY_FLAG_OFFCHAN_TX: Device supports direct off-channel TX.
 * @WIPHY_FLAG_HAS_REMAIN_ON_CHANNEL: Device supports remain-on-channel call.
>>>>>>> eb1852b1
 */
enum wiphy_flags {
	WIPHY_FLAG_CUSTOM_REGULATORY		= BIT(0),
	WIPHY_FLAG_STRICT_REGULATORY		= BIT(1),
	WIPHY_FLAG_DISABLE_BEACON_HINTS		= BIT(2),
	WIPHY_FLAG_NETNS_OK			= BIT(3),
	WIPHY_FLAG_PS_ON_BY_DEFAULT		= BIT(4),
	WIPHY_FLAG_4ADDR_AP			= BIT(5),
	WIPHY_FLAG_4ADDR_STATION		= BIT(6),
	WIPHY_FLAG_CONTROL_PORT_PROTOCOL	= BIT(7),
	WIPHY_FLAG_IBSS_RSN			= BIT(8),
	WIPHY_FLAG_MESH_AUTH			= BIT(10),
	WIPHY_FLAG_SUPPORTS_SCHED_SCAN		= BIT(11),
	WIPHY_FLAG_ENFORCE_COMBINATIONS		= BIT(12),
	WIPHY_FLAG_SUPPORTS_FW_ROAM		= BIT(13),
	WIPHY_FLAG_AP_UAPSD			= BIT(14),
	WIPHY_FLAG_SUPPORTS_TDLS		= BIT(15),
	WIPHY_FLAG_TDLS_EXTERNAL_SETUP		= BIT(16),
	WIPHY_FLAG_HAVE_AP_SME			= BIT(17),
	WIPHY_FLAG_REPORTS_OBSS			= BIT(18),
	WIPHY_FLAG_AP_PROBE_RESP_OFFLOAD	= BIT(19),
<<<<<<< HEAD
=======
	WIPHY_FLAG_OFFCHAN_TX			= BIT(20),
	WIPHY_FLAG_HAS_REMAIN_ON_CHANNEL	= BIT(21),
>>>>>>> eb1852b1
};

/**
 * struct ieee80211_iface_limit - limit on certain interface types
 * @max: maximum number of interfaces of these types
 * @types: interface types (bits)
 */
struct ieee80211_iface_limit {
	u16 max;
	u16 types;
};

/**
 * struct ieee80211_iface_combination - possible interface combination
 * @limits: limits for the given interface types
 * @n_limits: number of limitations
 * @num_different_channels: can use up to this many different channels
 * @max_interfaces: maximum number of interfaces in total allowed in this
 *	group
 * @beacon_int_infra_match: In this combination, the beacon intervals
 *	between infrastructure and AP types must match. This is required
 *	only in special cases.
 *
 * These examples can be expressed as follows:
 *
 * Allow #STA <= 1, #AP <= 1, matching BI, channels = 1, 2 total:
 *
 *  struct ieee80211_iface_limit limits1[] = {
 *	{ .max = 1, .types = BIT(NL80211_IFTYPE_STATION), },
 *	{ .max = 1, .types = BIT(NL80211_IFTYPE_AP}, },
 *  };
 *  struct ieee80211_iface_combination combination1 = {
 *	.limits = limits1,
 *	.n_limits = ARRAY_SIZE(limits1),
 *	.max_interfaces = 2,
 *	.beacon_int_infra_match = true,
 *  };
 *
 *
 * Allow #{AP, P2P-GO} <= 8, channels = 1, 8 total:
 *
 *  struct ieee80211_iface_limit limits2[] = {
 *	{ .max = 8, .types = BIT(NL80211_IFTYPE_AP) |
 *			     BIT(NL80211_IFTYPE_P2P_GO), },
 *  };
 *  struct ieee80211_iface_combination combination2 = {
 *	.limits = limits2,
 *	.n_limits = ARRAY_SIZE(limits2),
 *	.max_interfaces = 8,
 *	.num_different_channels = 1,
 *  };
 *
 *
 * Allow #STA <= 1, #{P2P-client,P2P-GO} <= 3 on two channels, 4 total.
 * This allows for an infrastructure connection and three P2P connections.
 *
 *  struct ieee80211_iface_limit limits3[] = {
 *	{ .max = 1, .types = BIT(NL80211_IFTYPE_STATION), },
 *	{ .max = 3, .types = BIT(NL80211_IFTYPE_P2P_GO) |
 *			     BIT(NL80211_IFTYPE_P2P_CLIENT), },
 *  };
 *  struct ieee80211_iface_combination combination3 = {
 *	.limits = limits3,
 *	.n_limits = ARRAY_SIZE(limits3),
 *	.max_interfaces = 4,
 *	.num_different_channels = 2,
 *  };
 */
struct ieee80211_iface_combination {
	const struct ieee80211_iface_limit *limits;
	u32 num_different_channels;
	u16 max_interfaces;
	u8 n_limits;
	bool beacon_int_infra_match;
};

struct mac_address {
	u8 addr[ETH_ALEN];
};

struct ieee80211_txrx_stypes {
	u16 tx, rx;
};

/**
 * enum wiphy_wowlan_support_flags - WoWLAN support flags
 * @WIPHY_WOWLAN_ANY: supports wakeup for the special "any"
 *	trigger that keeps the device operating as-is and
 *	wakes up the host on any activity, for example a
 *	received packet that passed filtering; note that the
 *	packet should be preserved in that case
 * @WIPHY_WOWLAN_MAGIC_PKT: supports wakeup on magic packet
 *	(see nl80211.h)
 * @WIPHY_WOWLAN_DISCONNECT: supports wakeup on disconnect
 * @WIPHY_WOWLAN_SUPPORTS_GTK_REKEY: supports GTK rekeying while asleep
 * @WIPHY_WOWLAN_GTK_REKEY_FAILURE: supports wakeup on GTK rekey failure
 * @WIPHY_WOWLAN_EAP_IDENTITY_REQ: supports wakeup on EAP identity request
 * @WIPHY_WOWLAN_4WAY_HANDSHAKE: supports wakeup on 4-way handshake failure
 * @WIPHY_WOWLAN_RFKILL_RELEASE: supports wakeup on RF-kill release
 */
enum wiphy_wowlan_support_flags {
	WIPHY_WOWLAN_ANY		= BIT(0),
	WIPHY_WOWLAN_MAGIC_PKT		= BIT(1),
	WIPHY_WOWLAN_DISCONNECT		= BIT(2),
	WIPHY_WOWLAN_SUPPORTS_GTK_REKEY	= BIT(3),
	WIPHY_WOWLAN_GTK_REKEY_FAILURE	= BIT(4),
	WIPHY_WOWLAN_EAP_IDENTITY_REQ	= BIT(5),
	WIPHY_WOWLAN_4WAY_HANDSHAKE	= BIT(6),
	WIPHY_WOWLAN_RFKILL_RELEASE	= BIT(7),
};

/**
 * struct wiphy_wowlan_support - WoWLAN support data
 * @flags: see &enum wiphy_wowlan_support_flags
 * @n_patterns: number of supported wakeup patterns
 *	(see nl80211.h for the pattern definition)
 * @pattern_max_len: maximum length of each pattern
 * @pattern_min_len: minimum length of each pattern
 */
struct wiphy_wowlan_support {
	u32 flags;
	int n_patterns;
	int pattern_max_len;
	int pattern_min_len;
};

/**
 * struct wiphy - wireless hardware description
 * @reg_notifier: the driver's regulatory notification callback,
 *	note that if your driver uses wiphy_apply_custom_regulatory()
 *	the reg_notifier's request can be passed as NULL
 * @regd: the driver's regulatory domain, if one was requested via
 * 	the regulatory_hint() API. This can be used by the driver
 *	on the reg_notifier() if it chooses to ignore future
 *	regulatory domain changes caused by other drivers.
 * @signal_type: signal type reported in &struct cfg80211_bss.
 * @cipher_suites: supported cipher suites
 * @n_cipher_suites: number of supported cipher suites
 * @retry_short: Retry limit for short frames (dot11ShortRetryLimit)
 * @retry_long: Retry limit for long frames (dot11LongRetryLimit)
 * @frag_threshold: Fragmentation threshold (dot11FragmentationThreshold);
 *	-1 = fragmentation disabled, only odd values >= 256 used
 * @rts_threshold: RTS threshold (dot11RTSThreshold); -1 = RTS/CTS disabled
 * @_net: the network namespace this wiphy currently lives in
 * @perm_addr: permanent MAC address of this device
 * @addr_mask: If the device supports multiple MAC addresses by masking,
 *	set this to a mask with variable bits set to 1, e.g. if the last
 *	four bits are variable then set it to 00:...:00:0f. The actual
 *	variable bits shall be determined by the interfaces added, with
 *	interfaces not matching the mask being rejected to be brought up.
 * @n_addresses: number of addresses in @addresses.
 * @addresses: If the device has more than one address, set this pointer
 *	to a list of addresses (6 bytes each). The first one will be used
 *	by default for perm_addr. In this case, the mask should be set to
 *	all-zeroes. In this case it is assumed that the device can handle
 *	the same number of arbitrary MAC addresses.
 * @registered: protects ->resume and ->suspend sysfs callbacks against
 *	unregister hardware
 * @debugfsdir: debugfs directory used for this wiphy, will be renamed
 *	automatically on wiphy renames
 * @dev: (virtual) struct device for this wiphy
 * @registered: helps synchronize suspend/resume with wiphy unregister
 * @wext: wireless extension handlers
 * @priv: driver private data (sized according to wiphy_new() parameter)
 * @interface_modes: bitmask of interfaces types valid for this wiphy,
 *	must be set by driver
 * @iface_combinations: Valid interface combinations array, should not
 *	list single interface types.
 * @n_iface_combinations: number of entries in @iface_combinations array.
 * @software_iftypes: bitmask of software interface types, these are not
 *	subject to any restrictions since they are purely managed in SW.
 * @flags: wiphy flags, see &enum wiphy_flags
 * @features: features advertised to nl80211, see &enum nl80211_feature_flags.
 * @bss_priv_size: each BSS struct has private data allocated with it,
 *	this variable determines its size
 * @max_scan_ssids: maximum number of SSIDs the device can scan for in
 *	any given scan
 * @max_sched_scan_ssids: maximum number of SSIDs the device can scan
 *	for in any given scheduled scan
 * @max_match_sets: maximum number of match sets the device can handle
 *	when performing a scheduled scan, 0 if filtering is not
 *	supported.
 * @max_scan_ie_len: maximum length of user-controlled IEs device can
 *	add to probe request frames transmitted during a scan, must not
 *	include fixed IEs like supported rates
 * @max_sched_scan_ie_len: same as max_scan_ie_len, but for scheduled
 *	scans
 * @coverage_class: current coverage class
 * @fw_version: firmware version for ethtool reporting
 * @hw_version: hardware version for ethtool reporting
 * @max_num_pmkids: maximum number of PMKIDs supported by device
 * @privid: a pointer that drivers can use to identify if an arbitrary
 *	wiphy is theirs, e.g. in global notifiers
 * @bands: information about bands/channels supported by this device
 *
 * @mgmt_stypes: bitmasks of frame subtypes that can be subscribed to or
 *	transmitted through nl80211, points to an array indexed by interface
 *	type
 *
 * @available_antennas_tx: bitmap of antennas which are available to be
 *	configured as TX antennas. Antenna configuration commands will be
 *	rejected unless this or @available_antennas_rx is set.
 *
 * @available_antennas_rx: bitmap of antennas which are available to be
 *	configured as RX antennas. Antenna configuration commands will be
 *	rejected unless this or @available_antennas_tx is set.
 *
 * @max_remain_on_channel_duration: Maximum time a remain-on-channel operation
 *	may request, if implemented.
 *
 * @wowlan: WoWLAN support information
 *
 * @ap_sme_capa: AP SME capabilities, flags from &enum nl80211_ap_sme_features.
<<<<<<< HEAD
=======
 * @ht_capa_mod_mask:  Specify what ht_cap values can be over-ridden.
 *	If null, then none can be over-ridden.
>>>>>>> eb1852b1
 */
struct wiphy {
	/* assign these fields before you register the wiphy */

	/* permanent MAC address(es) */
	u8 perm_addr[ETH_ALEN];
	u8 addr_mask[ETH_ALEN];

	struct mac_address *addresses;

	const struct ieee80211_txrx_stypes *mgmt_stypes;

	const struct ieee80211_iface_combination *iface_combinations;
	int n_iface_combinations;
	u16 software_iftypes;

	u16 n_addresses;

	/* Supported interface modes, OR together BIT(NL80211_IFTYPE_...) */
	u16 interface_modes;

	u32 flags, features;

	u32 ap_sme_capa;

	enum cfg80211_signal_type signal_type;

	int bss_priv_size;
	u8 max_scan_ssids;
	u8 max_sched_scan_ssids;
	u8 max_match_sets;
	u16 max_scan_ie_len;
	u16 max_sched_scan_ie_len;

	int n_cipher_suites;
	const u32 *cipher_suites;

	u8 retry_short;
	u8 retry_long;
	u32 frag_threshold;
	u32 rts_threshold;
	u8 coverage_class;

	char fw_version[ETHTOOL_BUSINFO_LEN];
	u32 hw_version;

	struct wiphy_wowlan_support wowlan;

	u16 max_remain_on_channel_duration;

	u8 max_num_pmkids;

	u32 available_antennas_tx;
	u32 available_antennas_rx;

	/*
	 * Bitmap of supported protocols for probe response offloading
	 * see &enum nl80211_probe_resp_offload_support_attr. Only valid
	 * when the wiphy flag @WIPHY_FLAG_AP_PROBE_RESP_OFFLOAD is set.
	 */
	u32 probe_resp_offload;

	/* If multiple wiphys are registered and you're handed e.g.
	 * a regular netdev with assigned ieee80211_ptr, you won't
	 * know whether it points to a wiphy your driver has registered
	 * or not. Assign this to something global to your driver to
	 * help determine whether you own this wiphy or not. */
	const void *privid;

	struct ieee80211_supported_band *bands[IEEE80211_NUM_BANDS];

	/* Lets us get back the wiphy on the callback */
	int (*reg_notifier)(struct wiphy *wiphy,
			    struct regulatory_request *request);

	/* fields below are read-only, assigned by cfg80211 */

	const struct ieee80211_regdomain *regd;

	/* the item in /sys/class/ieee80211/ points to this,
	 * you need use set_wiphy_dev() (see below) */
	struct device dev;

	/* protects ->resume, ->suspend sysfs callbacks against unregister hw */
	bool registered;

	/* dir in debugfs: ieee80211/<wiphyname> */
	struct dentry *debugfsdir;

	const struct ieee80211_ht_cap *ht_capa_mod_mask;

#ifdef CONFIG_NET_NS
	/* the network namespace this phy lives in currently */
	struct net *_net;
#endif

#ifdef CONFIG_CFG80211_WEXT
	const struct iw_handler_def *wext;
#endif

	char priv[0] __attribute__((__aligned__(NETDEV_ALIGN)));
};

static inline struct net *wiphy_net(struct wiphy *wiphy)
{
	return read_pnet(&wiphy->_net);
}

static inline void wiphy_net_set(struct wiphy *wiphy, struct net *net)
{
	write_pnet(&wiphy->_net, net);
}

/**
 * wiphy_priv - return priv from wiphy
 *
 * @wiphy: the wiphy whose priv pointer to return
 */
static inline void *wiphy_priv(struct wiphy *wiphy)
{
	BUG_ON(!wiphy);
	return &wiphy->priv;
}

/**
 * priv_to_wiphy - return the wiphy containing the priv
 *
 * @priv: a pointer previously returned by wiphy_priv
 */
static inline struct wiphy *priv_to_wiphy(void *priv)
{
	BUG_ON(!priv);
	return container_of(priv, struct wiphy, priv);
}

/**
 * set_wiphy_dev - set device pointer for wiphy
 *
 * @wiphy: The wiphy whose device to bind
 * @dev: The device to parent it to
 */
static inline void set_wiphy_dev(struct wiphy *wiphy, struct device *dev)
{
	wiphy->dev.parent = dev;
}

/**
 * wiphy_dev - get wiphy dev pointer
 *
 * @wiphy: The wiphy whose device struct to look up
 */
static inline struct device *wiphy_dev(struct wiphy *wiphy)
{
	return wiphy->dev.parent;
}

/**
 * wiphy_name - get wiphy name
 *
 * @wiphy: The wiphy whose name to return
 */
static inline const char *wiphy_name(const struct wiphy *wiphy)
{
	return dev_name(&wiphy->dev);
}

/**
 * wiphy_new - create a new wiphy for use with cfg80211
 *
 * @ops: The configuration operations for this device
 * @sizeof_priv: The size of the private area to allocate
 *
 * Create a new wiphy and associate the given operations with it.
 * @sizeof_priv bytes are allocated for private use.
 *
 * The returned pointer must be assigned to each netdev's
 * ieee80211_ptr for proper operation.
 */
struct wiphy *wiphy_new(const struct cfg80211_ops *ops, int sizeof_priv);

/**
 * wiphy_register - register a wiphy with cfg80211
 *
 * @wiphy: The wiphy to register.
 *
 * Returns a non-negative wiphy index or a negative error code.
 */
extern int wiphy_register(struct wiphy *wiphy);

/**
 * wiphy_unregister - deregister a wiphy from cfg80211
 *
 * @wiphy: The wiphy to unregister.
 *
 * After this call, no more requests can be made with this priv
 * pointer, but the call may sleep to wait for an outstanding
 * request that is being handled.
 */
extern void wiphy_unregister(struct wiphy *wiphy);

/**
 * wiphy_free - free wiphy
 *
 * @wiphy: The wiphy to free
 */
extern void wiphy_free(struct wiphy *wiphy);

/* internal structs */
struct cfg80211_conn;
struct cfg80211_internal_bss;
struct cfg80211_cached_keys;

#define MAX_AUTH_BSSES		4

/**
 * struct wireless_dev - wireless per-netdev state
 *
 * This structure must be allocated by the driver/stack
 * that uses the ieee80211_ptr field in struct net_device
 * (this is intentional so it can be allocated along with
 * the netdev.)
 *
 * @wiphy: pointer to hardware description
 * @iftype: interface type
 * @list: (private) Used to collect the interfaces
 * @netdev: (private) Used to reference back to the netdev
 * @current_bss: (private) Used by the internal configuration code
 * @channel: (private) Used by the internal configuration code to track
 *	user-set AP, monitor and WDS channels for wireless extensions
 * @bssid: (private) Used by the internal configuration code
 * @ssid: (private) Used by the internal configuration code
 * @ssid_len: (private) Used by the internal configuration code
 * @mesh_id_len: (private) Used by the internal configuration code
 * @mesh_id_up_len: (private) Used by the internal configuration code
 * @wext: (private) Used by the internal wireless extensions compat code
 * @use_4addr: indicates 4addr mode is used on this interface, must be
 *	set by driver (if supported) on add_interface BEFORE registering the
 *	netdev and may otherwise be used by driver read-only, will be update
 *	by cfg80211 on change_interface
 * @mgmt_registrations: list of registrations for management frames
 * @mgmt_registrations_lock: lock for the list
 * @mtx: mutex used to lock data in this struct
 * @cleanup_work: work struct used for cleanup that can't be done directly
 * @beacon_interval: beacon interval used on this device for transmitting
 *	beacons, 0 when not valid
 */
struct wireless_dev {
	struct wiphy *wiphy;
	enum nl80211_iftype iftype;

	/* the remainder of this struct should be private to cfg80211 */
	struct list_head list;
	struct net_device *netdev;

	struct list_head mgmt_registrations;
	spinlock_t mgmt_registrations_lock;

	struct mutex mtx;

	struct work_struct cleanup_work;

	bool use_4addr;

	/* currently used for IBSS and SME - might be rearranged later */
	u8 ssid[IEEE80211_MAX_SSID_LEN];
	u8 ssid_len, mesh_id_len, mesh_id_up_len;
	enum {
		CFG80211_SME_IDLE,
		CFG80211_SME_CONNECTING,
		CFG80211_SME_CONNECTED,
	} sme_state;
	struct cfg80211_conn *conn;
	struct cfg80211_cached_keys *connect_keys;

	struct list_head event_list;
	spinlock_t event_lock;

	struct cfg80211_internal_bss *authtry_bsses[MAX_AUTH_BSSES];
	struct cfg80211_internal_bss *auth_bsses[MAX_AUTH_BSSES];
	struct cfg80211_internal_bss *current_bss; /* associated / joined */
	struct ieee80211_channel *channel;

	bool ps;
	int ps_timeout;

	int beacon_interval;

	u32 ap_unexpected_nlpid;

#ifdef CONFIG_CFG80211_WEXT
	/* wext data */
	struct {
		struct cfg80211_ibss_params ibss;
		struct cfg80211_connect_params connect;
		struct cfg80211_cached_keys *keys;
		u8 *ie;
		size_t ie_len;
		u8 bssid[ETH_ALEN], prev_bssid[ETH_ALEN];
		u8 ssid[IEEE80211_MAX_SSID_LEN];
		s8 default_key, default_mgmt_key;
		bool prev_bssid_valid;
	} wext;
#endif
};

/**
 * wdev_priv - return wiphy priv from wireless_dev
 *
 * @wdev: The wireless device whose wiphy's priv pointer to return
 */
static inline void *wdev_priv(struct wireless_dev *wdev)
{
	BUG_ON(!wdev);
	return wiphy_priv(wdev->wiphy);
}

/**
 * DOC: Utility functions
 *
 * cfg80211 offers a number of utility functions that can be useful.
 */

/**
 * ieee80211_channel_to_frequency - convert channel number to frequency
 * @chan: channel number
 * @band: band, necessary due to channel number overlap
 */
extern int ieee80211_channel_to_frequency(int chan, enum ieee80211_band band);

/**
 * ieee80211_frequency_to_channel - convert frequency to channel number
 * @freq: center frequency
 */
extern int ieee80211_frequency_to_channel(int freq);

/*
 * Name indirection necessary because the ieee80211 code also has
 * a function named "ieee80211_get_channel", so if you include
 * cfg80211's header file you get cfg80211's version, if you try
 * to include both header files you'll (rightfully!) get a symbol
 * clash.
 */
extern struct ieee80211_channel *__ieee80211_get_channel(struct wiphy *wiphy,
							 int freq);
/**
 * ieee80211_get_channel - get channel struct from wiphy for specified frequency
 * @wiphy: the struct wiphy to get the channel for
 * @freq: the center frequency of the channel
 */
static inline struct ieee80211_channel *
ieee80211_get_channel(struct wiphy *wiphy, int freq)
{
	return __ieee80211_get_channel(wiphy, freq);
}

/**
 * ieee80211_get_response_rate - get basic rate for a given rate
 *
 * @sband: the band to look for rates in
 * @basic_rates: bitmap of basic rates
 * @bitrate: the bitrate for which to find the basic rate
 *
 * This function returns the basic rate corresponding to a given
 * bitrate, that is the next lower bitrate contained in the basic
 * rate map, which is, for this function, given as a bitmap of
 * indices of rates in the band's bitrate table.
 */
struct ieee80211_rate *
ieee80211_get_response_rate(struct ieee80211_supported_band *sband,
			    u32 basic_rates, int bitrate);

/*
 * Radiotap parsing functions -- for controlled injection support
 *
 * Implemented in net/wireless/radiotap.c
 * Documentation in Documentation/networking/radiotap-headers.txt
 */

struct radiotap_align_size {
	uint8_t align:4, size:4;
};

struct ieee80211_radiotap_namespace {
	const struct radiotap_align_size *align_size;
	int n_bits;
	uint32_t oui;
	uint8_t subns;
};

struct ieee80211_radiotap_vendor_namespaces {
	const struct ieee80211_radiotap_namespace *ns;
	int n_ns;
};

/**
 * struct ieee80211_radiotap_iterator - tracks walk thru present radiotap args
 * @this_arg_index: index of current arg, valid after each successful call
 *	to ieee80211_radiotap_iterator_next()
 * @this_arg: pointer to current radiotap arg; it is valid after each
 *	call to ieee80211_radiotap_iterator_next() but also after
 *	ieee80211_radiotap_iterator_init() where it will point to
 *	the beginning of the actual data portion
 * @this_arg_size: length of the current arg, for convenience
 * @current_namespace: pointer to the current namespace definition
 *	(or internally %NULL if the current namespace is unknown)
 * @is_radiotap_ns: indicates whether the current namespace is the default
 *	radiotap namespace or not
 *
 * @_rtheader: pointer to the radiotap header we are walking through
 * @_max_length: length of radiotap header in cpu byte ordering
 * @_arg_index: next argument index
 * @_arg: next argument pointer
 * @_next_bitmap: internal pointer to next present u32
 * @_bitmap_shifter: internal shifter for curr u32 bitmap, b0 set == arg present
 * @_vns: vendor namespace definitions
 * @_next_ns_data: beginning of the next namespace's data
 * @_reset_on_ext: internal; reset the arg index to 0 when going to the
 *	next bitmap word
 *
 * Describes the radiotap parser state. Fields prefixed with an underscore
 * must not be used by users of the parser, only by the parser internally.
 */

struct ieee80211_radiotap_iterator {
	struct ieee80211_radiotap_header *_rtheader;
	const struct ieee80211_radiotap_vendor_namespaces *_vns;
	const struct ieee80211_radiotap_namespace *current_namespace;

	unsigned char *_arg, *_next_ns_data;
	__le32 *_next_bitmap;

	unsigned char *this_arg;
	int this_arg_index;
	int this_arg_size;

	int is_radiotap_ns;

	int _max_length;
	int _arg_index;
	uint32_t _bitmap_shifter;
	int _reset_on_ext;
};

extern int ieee80211_radiotap_iterator_init(
	struct ieee80211_radiotap_iterator *iterator,
	struct ieee80211_radiotap_header *radiotap_header,
	int max_length, const struct ieee80211_radiotap_vendor_namespaces *vns);

extern int ieee80211_radiotap_iterator_next(
	struct ieee80211_radiotap_iterator *iterator);


extern const unsigned char rfc1042_header[6];
extern const unsigned char bridge_tunnel_header[6];

/**
 * ieee80211_get_hdrlen_from_skb - get header length from data
 *
 * Given an skb with a raw 802.11 header at the data pointer this function
 * returns the 802.11 header length in bytes (not including encryption
 * headers). If the data in the sk_buff is too short to contain a valid 802.11
 * header the function returns 0.
 *
 * @skb: the frame
 */
unsigned int ieee80211_get_hdrlen_from_skb(const struct sk_buff *skb);

/**
 * ieee80211_hdrlen - get header length in bytes from frame control
 * @fc: frame control field in little-endian format
 */
unsigned int __attribute_const__ ieee80211_hdrlen(__le16 fc);

/**
 * DOC: Data path helpers
 *
 * In addition to generic utilities, cfg80211 also offers
 * functions that help implement the data path for devices
 * that do not do the 802.11/802.3 conversion on the device.
 */

/**
 * ieee80211_data_to_8023 - convert an 802.11 data frame to 802.3
 * @skb: the 802.11 data frame
 * @addr: the device MAC address
 * @iftype: the virtual interface type
 */
int ieee80211_data_to_8023(struct sk_buff *skb, const u8 *addr,
			   enum nl80211_iftype iftype);

/**
 * ieee80211_data_from_8023 - convert an 802.3 frame to 802.11
 * @skb: the 802.3 frame
 * @addr: the device MAC address
 * @iftype: the virtual interface type
 * @bssid: the network bssid (used only for iftype STATION and ADHOC)
 * @qos: build 802.11 QoS data frame
 */
int ieee80211_data_from_8023(struct sk_buff *skb, const u8 *addr,
			     enum nl80211_iftype iftype, u8 *bssid, bool qos);

/**
 * ieee80211_amsdu_to_8023s - decode an IEEE 802.11n A-MSDU frame
 *
 * Decode an IEEE 802.11n A-MSDU frame and convert it to a list of
 * 802.3 frames. The @list will be empty if the decode fails. The
 * @skb is consumed after the function returns.
 *
 * @skb: The input IEEE 802.11n A-MSDU frame.
 * @list: The output list of 802.3 frames. It must be allocated and
 *	initialized by by the caller.
 * @addr: The device MAC address.
 * @iftype: The device interface type.
 * @extra_headroom: The hardware extra headroom for SKBs in the @list.
 * @has_80211_header: Set it true if SKB is with IEEE 802.11 header.
 */
void ieee80211_amsdu_to_8023s(struct sk_buff *skb, struct sk_buff_head *list,
			      const u8 *addr, enum nl80211_iftype iftype,
			      const unsigned int extra_headroom,
			      bool has_80211_header);

/**
 * cfg80211_classify8021d - determine the 802.1p/1d tag for a data frame
 * @skb: the data frame
 */
unsigned int cfg80211_classify8021d(struct sk_buff *skb);

/**
 * cfg80211_find_ie - find information element in data
 *
 * @eid: element ID
 * @ies: data consisting of IEs
 * @len: length of data
 *
 * This function will return %NULL if the element ID could
 * not be found or if the element is invalid (claims to be
 * longer than the given data), or a pointer to the first byte
 * of the requested element, that is the byte containing the
 * element ID. There are no checks on the element length
 * other than having to fit into the given data.
 */
const u8 *cfg80211_find_ie(u8 eid, const u8 *ies, int len);

/**
 * cfg80211_find_vendor_ie - find vendor specific information element in data
 *
 * @oui: vendor OUI
 * @oui_type: vendor-specific OUI type
 * @ies: data consisting of IEs
 * @len: length of data
 *
 * This function will return %NULL if the vendor specific element ID
 * could not be found or if the element is invalid (claims to be
 * longer than the given data), or a pointer to the first byte
 * of the requested element, that is the byte containing the
 * element ID. There are no checks on the element length
 * other than having to fit into the given data.
 */
const u8 *cfg80211_find_vendor_ie(unsigned int oui, u8 oui_type,
				  const u8 *ies, int len);

/**
 * DOC: Regulatory enforcement infrastructure
 *
 * TODO
 */

/**
 * regulatory_hint - driver hint to the wireless core a regulatory domain
 * @wiphy: the wireless device giving the hint (used only for reporting
 *	conflicts)
 * @alpha2: the ISO/IEC 3166 alpha2 the driver claims its regulatory domain
 * 	should be in. If @rd is set this should be NULL. Note that if you
 * 	set this to NULL you should still set rd->alpha2 to some accepted
 * 	alpha2.
 *
 * Wireless drivers can use this function to hint to the wireless core
 * what it believes should be the current regulatory domain by
 * giving it an ISO/IEC 3166 alpha2 country code it knows its regulatory
 * domain should be in or by providing a completely build regulatory domain.
 * If the driver provides an ISO/IEC 3166 alpha2 userspace will be queried
 * for a regulatory domain structure for the respective country.
 *
 * The wiphy must have been registered to cfg80211 prior to this call.
 * For cfg80211 drivers this means you must first use wiphy_register(),
 * for mac80211 drivers you must first use ieee80211_register_hw().
 *
 * Drivers should check the return value, its possible you can get
 * an -ENOMEM.
 */
extern int regulatory_hint(struct wiphy *wiphy, const char *alpha2);

/**
 * wiphy_apply_custom_regulatory - apply a custom driver regulatory domain
 * @wiphy: the wireless device we want to process the regulatory domain on
 * @regd: the custom regulatory domain to use for this wiphy
 *
 * Drivers can sometimes have custom regulatory domains which do not apply
 * to a specific country. Drivers can use this to apply such custom regulatory
 * domains. This routine must be called prior to wiphy registration. The
 * custom regulatory domain will be trusted completely and as such previous
 * default channel settings will be disregarded. If no rule is found for a
 * channel on the regulatory domain the channel will be disabled.
 */
extern void wiphy_apply_custom_regulatory(
	struct wiphy *wiphy,
	const struct ieee80211_regdomain *regd);

/**
 * freq_reg_info - get regulatory information for the given frequency
 * @wiphy: the wiphy for which we want to process this rule for
 * @center_freq: Frequency in KHz for which we want regulatory information for
 * @desired_bw_khz: the desired max bandwidth you want to use per
 *	channel. Note that this is still 20 MHz if you want to use HT40
 *	as HT40 makes use of two channels for its 40 MHz width bandwidth.
 *	If set to 0 we'll assume you want the standard 20 MHz.
 * @reg_rule: the regulatory rule which we have for this frequency
 *
 * Use this function to get the regulatory rule for a specific frequency on
 * a given wireless device. If the device has a specific regulatory domain
 * it wants to follow we respect that unless a country IE has been received
 * and processed already.
 *
 * Returns 0 if it was able to find a valid regulatory rule which does
 * apply to the given center_freq otherwise it returns non-zero. It will
 * also return -ERANGE if we determine the given center_freq does not even have
 * a regulatory rule for a frequency range in the center_freq's band. See
 * freq_in_rule_band() for our current definition of a band -- this is purely
 * subjective and right now its 802.11 specific.
 */
extern int freq_reg_info(struct wiphy *wiphy,
			 u32 center_freq,
			 u32 desired_bw_khz,
			 const struct ieee80211_reg_rule **reg_rule);

/*
 * callbacks for asynchronous cfg80211 methods, notification
 * functions and BSS handling helpers
 */

/**
 * cfg80211_scan_done - notify that scan finished
 *
 * @request: the corresponding scan request
 * @aborted: set to true if the scan was aborted for any reason,
 *	userspace will be notified of that
 */
void cfg80211_scan_done(struct cfg80211_scan_request *request, bool aborted);

/**
 * cfg80211_sched_scan_results - notify that new scan results are available
 *
 * @wiphy: the wiphy which got scheduled scan results
 */
void cfg80211_sched_scan_results(struct wiphy *wiphy);

/**
 * cfg80211_sched_scan_stopped - notify that the scheduled scan has stopped
 *
 * @wiphy: the wiphy on which the scheduled scan stopped
 *
 * The driver can call this function to inform cfg80211 that the
 * scheduled scan had to be stopped, for whatever reason.  The driver
 * is then called back via the sched_scan_stop operation when done.
 */
void cfg80211_sched_scan_stopped(struct wiphy *wiphy);

/**
 * cfg80211_inform_bss_frame - inform cfg80211 of a received BSS frame
 *
 * @wiphy: the wiphy reporting the BSS
 * @channel: The channel the frame was received on
 * @mgmt: the management frame (probe response or beacon)
 * @len: length of the management frame
 * @signal: the signal strength, type depends on the wiphy's signal_type
 * @gfp: context flags
 *
 * This informs cfg80211 that BSS information was found and
 * the BSS should be updated/added.
 *
 * NOTE: Returns a referenced struct, must be released with cfg80211_put_bss()!
 */
struct cfg80211_bss * __must_check
cfg80211_inform_bss_frame(struct wiphy *wiphy,
			  struct ieee80211_channel *channel,
			  struct ieee80211_mgmt *mgmt, size_t len,
			  s32 signal, gfp_t gfp);

/**
 * cfg80211_inform_bss - inform cfg80211 of a new BSS
 *
 * @wiphy: the wiphy reporting the BSS
 * @channel: The channel the frame was received on
 * @bssid: the BSSID of the BSS
 * @timestamp: the TSF timestamp sent by the peer
 * @capability: the capability field sent by the peer
 * @beacon_interval: the beacon interval announced by the peer
 * @ie: additional IEs sent by the peer
 * @ielen: length of the additional IEs
 * @signal: the signal strength, type depends on the wiphy's signal_type
 * @gfp: context flags
 *
 * This informs cfg80211 that BSS information was found and
 * the BSS should be updated/added.
 *
 * NOTE: Returns a referenced struct, must be released with cfg80211_put_bss()!
 */
struct cfg80211_bss * __must_check
cfg80211_inform_bss(struct wiphy *wiphy,
		    struct ieee80211_channel *channel,
		    const u8 *bssid,
		    u64 timestamp, u16 capability, u16 beacon_interval,
		    const u8 *ie, size_t ielen,
		    s32 signal, gfp_t gfp);

struct cfg80211_bss *cfg80211_get_bss(struct wiphy *wiphy,
				      struct ieee80211_channel *channel,
				      const u8 *bssid,
				      const u8 *ssid, size_t ssid_len,
				      u16 capa_mask, u16 capa_val);
static inline struct cfg80211_bss *
cfg80211_get_ibss(struct wiphy *wiphy,
		  struct ieee80211_channel *channel,
		  const u8 *ssid, size_t ssid_len)
{
	return cfg80211_get_bss(wiphy, channel, NULL, ssid, ssid_len,
				WLAN_CAPABILITY_IBSS, WLAN_CAPABILITY_IBSS);
}

struct cfg80211_bss *cfg80211_get_mesh(struct wiphy *wiphy,
				       struct ieee80211_channel *channel,
				       const u8 *meshid, size_t meshidlen,
				       const u8 *meshcfg);
void cfg80211_put_bss(struct cfg80211_bss *bss);

/**
 * cfg80211_unlink_bss - unlink BSS from internal data structures
 * @wiphy: the wiphy
 * @bss: the bss to remove
 *
 * This function removes the given BSS from the internal data structures
 * thereby making it no longer show up in scan results etc. Use this
 * function when you detect a BSS is gone. Normally BSSes will also time
 * out, so it is not necessary to use this function at all.
 */
void cfg80211_unlink_bss(struct wiphy *wiphy, struct cfg80211_bss *bss);

/**
 * cfg80211_send_rx_auth - notification of processed authentication
 * @dev: network device
 * @buf: authentication frame (header + body)
 * @len: length of the frame data
 *
 * This function is called whenever an authentication has been processed in
 * station mode. The driver is required to call either this function or
 * cfg80211_send_auth_timeout() to indicate the result of cfg80211_ops::auth()
 * call. This function may sleep.
 */
void cfg80211_send_rx_auth(struct net_device *dev, const u8 *buf, size_t len);

/**
 * cfg80211_send_auth_timeout - notification of timed out authentication
 * @dev: network device
 * @addr: The MAC address of the device with which the authentication timed out
 *
 * This function may sleep.
 */
void cfg80211_send_auth_timeout(struct net_device *dev, const u8 *addr);

/**
 * __cfg80211_auth_canceled - notify cfg80211 that authentication was canceled
 * @dev: network device
 * @addr: The MAC address of the device with which the authentication timed out
 *
 * When a pending authentication had no action yet, the driver may decide
 * to not send a deauth frame, but in that case must calls this function
 * to tell cfg80211 about this decision. It is only valid to call this
 * function within the deauth() callback.
 */
void __cfg80211_auth_canceled(struct net_device *dev, const u8 *addr);

/**
 * cfg80211_send_rx_assoc - notification of processed association
 * @dev: network device
 * @buf: (re)association response frame (header + body)
 * @len: length of the frame data
 *
 * This function is called whenever a (re)association response has been
 * processed in station mode. The driver is required to call either this
 * function or cfg80211_send_assoc_timeout() to indicate the result of
 * cfg80211_ops::assoc() call. This function may sleep.
 */
void cfg80211_send_rx_assoc(struct net_device *dev, const u8 *buf, size_t len);

/**
 * cfg80211_send_assoc_timeout - notification of timed out association
 * @dev: network device
 * @addr: The MAC address of the device with which the association timed out
 *
 * This function may sleep.
 */
void cfg80211_send_assoc_timeout(struct net_device *dev, const u8 *addr);

/**
 * cfg80211_send_deauth - notification of processed deauthentication
 * @dev: network device
 * @buf: deauthentication frame (header + body)
 * @len: length of the frame data
 *
 * This function is called whenever deauthentication has been processed in
 * station mode. This includes both received deauthentication frames and
 * locally generated ones. This function may sleep.
 */
void cfg80211_send_deauth(struct net_device *dev, const u8 *buf, size_t len);

/**
 * __cfg80211_send_deauth - notification of processed deauthentication
 * @dev: network device
 * @buf: deauthentication frame (header + body)
 * @len: length of the frame data
 *
 * Like cfg80211_send_deauth(), but doesn't take the wdev lock.
 */
void __cfg80211_send_deauth(struct net_device *dev, const u8 *buf, size_t len);

/**
 * cfg80211_send_disassoc - notification of processed disassociation
 * @dev: network device
 * @buf: disassociation response frame (header + body)
 * @len: length of the frame data
 *
 * This function is called whenever disassociation has been processed in
 * station mode. This includes both received disassociation frames and locally
 * generated ones. This function may sleep.
 */
void cfg80211_send_disassoc(struct net_device *dev, const u8 *buf, size_t len);

/**
 * __cfg80211_send_disassoc - notification of processed disassociation
 * @dev: network device
 * @buf: disassociation response frame (header + body)
 * @len: length of the frame data
 *
 * Like cfg80211_send_disassoc(), but doesn't take the wdev lock.
 */
void __cfg80211_send_disassoc(struct net_device *dev, const u8 *buf,
	size_t len);

/**
 * cfg80211_send_unprot_deauth - notification of unprotected deauthentication
 * @dev: network device
 * @buf: deauthentication frame (header + body)
 * @len: length of the frame data
 *
 * This function is called whenever a received Deauthentication frame has been
 * dropped in station mode because of MFP being used but the Deauthentication
 * frame was not protected. This function may sleep.
 */
void cfg80211_send_unprot_deauth(struct net_device *dev, const u8 *buf,
				 size_t len);

/**
 * cfg80211_send_unprot_disassoc - notification of unprotected disassociation
 * @dev: network device
 * @buf: disassociation frame (header + body)
 * @len: length of the frame data
 *
 * This function is called whenever a received Disassociation frame has been
 * dropped in station mode because of MFP being used but the Disassociation
 * frame was not protected. This function may sleep.
 */
void cfg80211_send_unprot_disassoc(struct net_device *dev, const u8 *buf,
				   size_t len);

/**
 * cfg80211_michael_mic_failure - notification of Michael MIC failure (TKIP)
 * @dev: network device
 * @addr: The source MAC address of the frame
 * @key_type: The key type that the received frame used
 * @key_id: Key identifier (0..3). Can be -1 if missing.
 * @tsc: The TSC value of the frame that generated the MIC failure (6 octets)
 * @gfp: allocation flags
 *
 * This function is called whenever the local MAC detects a MIC failure in a
 * received frame. This matches with MLME-MICHAELMICFAILURE.indication()
 * primitive.
 */
void cfg80211_michael_mic_failure(struct net_device *dev, const u8 *addr,
				  enum nl80211_key_type key_type, int key_id,
				  const u8 *tsc, gfp_t gfp);

/**
 * cfg80211_ibss_joined - notify cfg80211 that device joined an IBSS
 *
 * @dev: network device
 * @bssid: the BSSID of the IBSS joined
 * @gfp: allocation flags
 *
 * This function notifies cfg80211 that the device joined an IBSS or
 * switched to a different BSSID. Before this function can be called,
 * either a beacon has to have been received from the IBSS, or one of
 * the cfg80211_inform_bss{,_frame} functions must have been called
 * with the locally generated beacon -- this guarantees that there is
 * always a scan result for this IBSS. cfg80211 will handle the rest.
 */
void cfg80211_ibss_joined(struct net_device *dev, const u8 *bssid, gfp_t gfp);

/**
 * cfg80211_notify_new_candidate - notify cfg80211 of a new mesh peer candidate
 *
 * @dev: network device
 * @macaddr: the MAC address of the new candidate
 * @ie: information elements advertised by the peer candidate
 * @ie_len: lenght of the information elements buffer
 * @gfp: allocation flags
 *
 * This function notifies cfg80211 that the mesh peer candidate has been
 * detected, most likely via a beacon or, less likely, via a probe response.
 * cfg80211 then sends a notification to userspace.
 */
void cfg80211_notify_new_peer_candidate(struct net_device *dev,
		const u8 *macaddr, const u8 *ie, u8 ie_len, gfp_t gfp);

/**
 * DOC: RFkill integration
 *
 * RFkill integration in cfg80211 is almost invisible to drivers,
 * as cfg80211 automatically registers an rfkill instance for each
 * wireless device it knows about. Soft kill is also translated
 * into disconnecting and turning all interfaces off, drivers are
 * expected to turn off the device when all interfaces are down.
 *
 * However, devices may have a hard RFkill line, in which case they
 * also need to interact with the rfkill subsystem, via cfg80211.
 * They can do this with a few helper functions documented here.
 */

/**
 * wiphy_rfkill_set_hw_state - notify cfg80211 about hw block state
 * @wiphy: the wiphy
 * @blocked: block status
 */
void wiphy_rfkill_set_hw_state(struct wiphy *wiphy, bool blocked);

/**
 * wiphy_rfkill_start_polling - start polling rfkill
 * @wiphy: the wiphy
 */
void wiphy_rfkill_start_polling(struct wiphy *wiphy);

/**
 * wiphy_rfkill_stop_polling - stop polling rfkill
 * @wiphy: the wiphy
 */
void wiphy_rfkill_stop_polling(struct wiphy *wiphy);

#ifdef CONFIG_NL80211_TESTMODE
/**
 * DOC: Test mode
 *
 * Test mode is a set of utility functions to allow drivers to
 * interact with driver-specific tools to aid, for instance,
 * factory programming.
 *
 * This chapter describes how drivers interact with it, for more
 * information see the nl80211 book's chapter on it.
 */

/**
 * cfg80211_testmode_alloc_reply_skb - allocate testmode reply
 * @wiphy: the wiphy
 * @approxlen: an upper bound of the length of the data that will
 *	be put into the skb
 *
 * This function allocates and pre-fills an skb for a reply to
 * the testmode command. Since it is intended for a reply, calling
 * it outside of the @testmode_cmd operation is invalid.
 *
 * The returned skb (or %NULL if any errors happen) is pre-filled
 * with the wiphy index and set up in a way that any data that is
 * put into the skb (with skb_put(), nla_put() or similar) will end
 * up being within the %NL80211_ATTR_TESTDATA attribute, so all that
 * needs to be done with the skb is adding data for the corresponding
 * userspace tool which can then read that data out of the testdata
 * attribute. You must not modify the skb in any other way.
 *
 * When done, call cfg80211_testmode_reply() with the skb and return
 * its error code as the result of the @testmode_cmd operation.
 */
struct sk_buff *cfg80211_testmode_alloc_reply_skb(struct wiphy *wiphy,
						  int approxlen);

/**
 * cfg80211_testmode_reply - send the reply skb
 * @skb: The skb, must have been allocated with
 *	cfg80211_testmode_alloc_reply_skb()
 *
 * Returns an error code or 0 on success, since calling this
 * function will usually be the last thing before returning
 * from the @testmode_cmd you should return the error code.
 * Note that this function consumes the skb regardless of the
 * return value.
 */
int cfg80211_testmode_reply(struct sk_buff *skb);

/**
 * cfg80211_testmode_alloc_event_skb - allocate testmode event
 * @wiphy: the wiphy
 * @approxlen: an upper bound of the length of the data that will
 *	be put into the skb
 * @gfp: allocation flags
 *
 * This function allocates and pre-fills an skb for an event on the
 * testmode multicast group.
 *
 * The returned skb (or %NULL if any errors happen) is set up in the
 * same way as with cfg80211_testmode_alloc_reply_skb() but prepared
 * for an event. As there, you should simply add data to it that will
 * then end up in the %NL80211_ATTR_TESTDATA attribute. Again, you must
 * not modify the skb in any other way.
 *
 * When done filling the skb, call cfg80211_testmode_event() with the
 * skb to send the event.
 */
struct sk_buff *cfg80211_testmode_alloc_event_skb(struct wiphy *wiphy,
						  int approxlen, gfp_t gfp);

/**
 * cfg80211_testmode_event - send the event
 * @skb: The skb, must have been allocated with
 *	cfg80211_testmode_alloc_event_skb()
 * @gfp: allocation flags
 *
 * This function sends the given @skb, which must have been allocated
 * by cfg80211_testmode_alloc_event_skb(), as an event. It always
 * consumes it.
 */
void cfg80211_testmode_event(struct sk_buff *skb, gfp_t gfp);

#define CFG80211_TESTMODE_CMD(cmd)	.testmode_cmd = (cmd),
#define CFG80211_TESTMODE_DUMP(cmd)	.testmode_dump = (cmd),
#else
#define CFG80211_TESTMODE_CMD(cmd)
#define CFG80211_TESTMODE_DUMP(cmd)
#endif

/**
 * cfg80211_connect_result - notify cfg80211 of connection result
 *
 * @dev: network device
 * @bssid: the BSSID of the AP
 * @req_ie: association request IEs (maybe be %NULL)
 * @req_ie_len: association request IEs length
 * @resp_ie: association response IEs (may be %NULL)
 * @resp_ie_len: assoc response IEs length
 * @status: status code, 0 for successful connection, use
 *	%WLAN_STATUS_UNSPECIFIED_FAILURE if your device cannot give you
 *	the real status code for failures.
 * @gfp: allocation flags
 *
 * It should be called by the underlying driver whenever connect() has
 * succeeded.
 */
void cfg80211_connect_result(struct net_device *dev, const u8 *bssid,
			     const u8 *req_ie, size_t req_ie_len,
			     const u8 *resp_ie, size_t resp_ie_len,
			     u16 status, gfp_t gfp);

/**
 * cfg80211_roamed - notify cfg80211 of roaming
 *
 * @dev: network device
 * @channel: the channel of the new AP
 * @bssid: the BSSID of the new AP
 * @req_ie: association request IEs (maybe be %NULL)
 * @req_ie_len: association request IEs length
 * @resp_ie: association response IEs (may be %NULL)
 * @resp_ie_len: assoc response IEs length
 * @gfp: allocation flags
 *
 * It should be called by the underlying driver whenever it roamed
 * from one AP to another while connected.
 */
void cfg80211_roamed(struct net_device *dev,
		     struct ieee80211_channel *channel,
		     const u8 *bssid,
		     const u8 *req_ie, size_t req_ie_len,
		     const u8 *resp_ie, size_t resp_ie_len, gfp_t gfp);

/**
 * cfg80211_disconnected - notify cfg80211 that connection was dropped
 *
 * @dev: network device
 * @ie: information elements of the deauth/disassoc frame (may be %NULL)
 * @ie_len: length of IEs
 * @reason: reason code for the disconnection, set it to 0 if unknown
 * @gfp: allocation flags
 *
 * After it calls this function, the driver should enter an idle state
 * and not try to connect to any AP any more.
 */
void cfg80211_disconnected(struct net_device *dev, u16 reason,
			   u8 *ie, size_t ie_len, gfp_t gfp);

/**
 * cfg80211_ready_on_channel - notification of remain_on_channel start
 * @dev: network device
 * @cookie: the request cookie
 * @chan: The current channel (from remain_on_channel request)
 * @channel_type: Channel type
 * @duration: Duration in milliseconds that the driver intents to remain on the
 *	channel
 * @gfp: allocation flags
 */
void cfg80211_ready_on_channel(struct net_device *dev, u64 cookie,
			       struct ieee80211_channel *chan,
			       enum nl80211_channel_type channel_type,
			       unsigned int duration, gfp_t gfp);

/**
 * cfg80211_remain_on_channel_expired - remain_on_channel duration expired
 * @dev: network device
 * @cookie: the request cookie
 * @chan: The current channel (from remain_on_channel request)
 * @channel_type: Channel type
 * @gfp: allocation flags
 */
void cfg80211_remain_on_channel_expired(struct net_device *dev,
					u64 cookie,
					struct ieee80211_channel *chan,
					enum nl80211_channel_type channel_type,
					gfp_t gfp);


/**
 * cfg80211_new_sta - notify userspace about station
 *
 * @dev: the netdev
 * @mac_addr: the station's address
 * @sinfo: the station information
 * @gfp: allocation flags
 */
void cfg80211_new_sta(struct net_device *dev, const u8 *mac_addr,
		      struct station_info *sinfo, gfp_t gfp);

/**
 * cfg80211_del_sta - notify userspace about deletion of a station
 *
 * @dev: the netdev
 * @mac_addr: the station's address
 * @gfp: allocation flags
 */
void cfg80211_del_sta(struct net_device *dev, const u8 *mac_addr, gfp_t gfp);

/**
 * cfg80211_rx_mgmt - notification of received, unprocessed management frame
 * @dev: network device
 * @freq: Frequency on which the frame was received in MHz
 * @buf: Management frame (header + body)
 * @len: length of the frame data
 * @gfp: context flags
 *
 * Returns %true if a user space application has registered for this frame.
 * For action frames, that makes it responsible for rejecting unrecognized
 * action frames; %false otherwise, in which case for action frames the
 * driver is responsible for rejecting the frame.
 *
 * This function is called whenever an Action frame is received for a station
 * mode interface, but is not processed in kernel.
 */
bool cfg80211_rx_mgmt(struct net_device *dev, int freq, const u8 *buf,
		      size_t len, gfp_t gfp);

/**
 * cfg80211_mgmt_tx_status - notification of TX status for management frame
 * @dev: network device
 * @cookie: Cookie returned by cfg80211_ops::mgmt_tx()
 * @buf: Management frame (header + body)
 * @len: length of the frame data
 * @ack: Whether frame was acknowledged
 * @gfp: context flags
 *
 * This function is called whenever a management frame was requested to be
 * transmitted with cfg80211_ops::mgmt_tx() to report the TX status of the
 * transmission attempt.
 */
void cfg80211_mgmt_tx_status(struct net_device *dev, u64 cookie,
			     const u8 *buf, size_t len, bool ack, gfp_t gfp);


/**
 * cfg80211_cqm_rssi_notify - connection quality monitoring rssi event
 * @dev: network device
 * @rssi_event: the triggered RSSI event
 * @gfp: context flags
 *
 * This function is called when a configured connection quality monitoring
 * rssi threshold reached event occurs.
 */
void cfg80211_cqm_rssi_notify(struct net_device *dev,
			      enum nl80211_cqm_rssi_threshold_event rssi_event,
			      gfp_t gfp);

/**
 * cfg80211_cqm_pktloss_notify - notify userspace about packetloss to peer
 * @dev: network device
 * @peer: peer's MAC address
 * @num_packets: how many packets were lost -- should be a fixed threshold
 *	but probably no less than maybe 50, or maybe a throughput dependent
 *	threshold (to account for temporary interference)
 * @gfp: context flags
 */
void cfg80211_cqm_pktloss_notify(struct net_device *dev,
				 const u8 *peer, u32 num_packets, gfp_t gfp);

/**
 * cfg80211_gtk_rekey_notify - notify userspace about driver rekeying
 * @dev: network device
 * @bssid: BSSID of AP (to avoid races)
 * @replay_ctr: new replay counter
 * @gfp: allocation flags
 */
void cfg80211_gtk_rekey_notify(struct net_device *dev, const u8 *bssid,
			       const u8 *replay_ctr, gfp_t gfp);

/**
 * cfg80211_pmksa_candidate_notify - notify about PMKSA caching candidate
 * @dev: network device
 * @index: candidate index (the smaller the index, the higher the priority)
 * @bssid: BSSID of AP
 * @preauth: Whether AP advertises support for RSN pre-authentication
 * @gfp: allocation flags
 */
void cfg80211_pmksa_candidate_notify(struct net_device *dev, int index,
				     const u8 *bssid, bool preauth, gfp_t gfp);

/**
 * cfg80211_rx_spurious_frame - inform userspace about a spurious frame
 * @dev: The device the frame matched to
 * @addr: the transmitter address
 * @gfp: context flags
 *
 * This function is used in AP mode (only!) to inform userspace that
 * a spurious class 3 frame was received, to be able to deauth the
 * sender.
 * Returns %true if the frame was passed to userspace (or this failed
 * for a reason other than not having a subscription.)
 */
bool cfg80211_rx_spurious_frame(struct net_device *dev,
				const u8 *addr, gfp_t gfp);

/**
 * cfg80211_rx_unexpected_4addr_frame - inform about unexpected WDS frame
 * @dev: The device the frame matched to
 * @addr: the transmitter address
 * @gfp: context flags
 *
 * This function is used in AP mode (only!) to inform userspace that
 * an associated station sent a 4addr frame but that wasn't expected.
 * It is allowed and desirable to send this event only once for each
 * station to avoid event flooding.
 * Returns %true if the frame was passed to userspace (or this failed
 * for a reason other than not having a subscription.)
 */
bool cfg80211_rx_unexpected_4addr_frame(struct net_device *dev,
					const u8 *addr, gfp_t gfp);

/**
 * cfg80211_probe_status - notify userspace about probe status
 * @dev: the device the probe was sent on
 * @addr: the address of the peer
 * @cookie: the cookie filled in @probe_client previously
 * @acked: indicates whether probe was acked or not
 * @gfp: allocation flags
 */
void cfg80211_probe_status(struct net_device *dev, const u8 *addr,
			   u64 cookie, bool acked, gfp_t gfp);

/**
 * cfg80211_report_obss_beacon - report beacon from other APs
 * @wiphy: The wiphy that received the beacon
 * @frame: the frame
 * @len: length of the frame
 * @freq: frequency the frame was received on
 * @gfp: allocation flags
 *
 * Use this function to report to userspace when a beacon was
 * received. It is not useful to call this when there is no
 * netdev that is in AP/GO mode.
 */
void cfg80211_report_obss_beacon(struct wiphy *wiphy,
				 const u8 *frame, size_t len,
				 int freq, gfp_t gfp);

/* Logging, debugging and troubleshooting/diagnostic helpers. */

/* wiphy_printk helpers, similar to dev_printk */

#define wiphy_printk(level, wiphy, format, args...)		\
	dev_printk(level, &(wiphy)->dev, format, ##args)
#define wiphy_emerg(wiphy, format, args...)			\
	dev_emerg(&(wiphy)->dev, format, ##args)
#define wiphy_alert(wiphy, format, args...)			\
	dev_alert(&(wiphy)->dev, format, ##args)
#define wiphy_crit(wiphy, format, args...)			\
	dev_crit(&(wiphy)->dev, format, ##args)
#define wiphy_err(wiphy, format, args...)			\
	dev_err(&(wiphy)->dev, format, ##args)
#define wiphy_warn(wiphy, format, args...)			\
	dev_warn(&(wiphy)->dev, format, ##args)
#define wiphy_notice(wiphy, format, args...)			\
	dev_notice(&(wiphy)->dev, format, ##args)
#define wiphy_info(wiphy, format, args...)			\
	dev_info(&(wiphy)->dev, format, ##args)

#define wiphy_debug(wiphy, format, args...)			\
	wiphy_printk(KERN_DEBUG, wiphy, format, ##args)

#define wiphy_dbg(wiphy, format, args...)			\
	dev_dbg(&(wiphy)->dev, format, ##args)

#if defined(VERBOSE_DEBUG)
#define wiphy_vdbg	wiphy_dbg
#else
#define wiphy_vdbg(wiphy, format, args...)				\
({									\
	if (0)								\
		wiphy_printk(KERN_DEBUG, wiphy, format, ##args);	\
	0;								\
})
#endif

/*
 * wiphy_WARN() acts like wiphy_printk(), but with the key difference
 * of using a WARN/WARN_ON to get the message out, including the
 * file/line information and a backtrace.
 */
#define wiphy_WARN(wiphy, format, args...)			\
	WARN(1, "wiphy: %s\n" format, wiphy_name(wiphy), ##args);

#endif /* __NET_CFG80211_H */<|MERGE_RESOLUTION|>--- conflicted
+++ resolved
@@ -1723,11 +1723,8 @@
  *	cfg80211_report_obss_beacon().
  * @WIPHY_FLAG_AP_PROBE_RESP_OFFLOAD: When operating as an AP, the device
  *	responds to probe-requests in hardware.
-<<<<<<< HEAD
-=======
  * @WIPHY_FLAG_OFFCHAN_TX: Device supports direct off-channel TX.
  * @WIPHY_FLAG_HAS_REMAIN_ON_CHANNEL: Device supports remain-on-channel call.
->>>>>>> eb1852b1
  */
 enum wiphy_flags {
 	WIPHY_FLAG_CUSTOM_REGULATORY		= BIT(0),
@@ -1749,11 +1746,8 @@
 	WIPHY_FLAG_HAVE_AP_SME			= BIT(17),
 	WIPHY_FLAG_REPORTS_OBSS			= BIT(18),
 	WIPHY_FLAG_AP_PROBE_RESP_OFFLOAD	= BIT(19),
-<<<<<<< HEAD
-=======
 	WIPHY_FLAG_OFFCHAN_TX			= BIT(20),
 	WIPHY_FLAG_HAS_REMAIN_ON_CHANNEL	= BIT(21),
->>>>>>> eb1852b1
 };
 
 /**
@@ -1967,11 +1961,8 @@
  * @wowlan: WoWLAN support information
  *
  * @ap_sme_capa: AP SME capabilities, flags from &enum nl80211_ap_sme_features.
-<<<<<<< HEAD
-=======
  * @ht_capa_mod_mask:  Specify what ht_cap values can be over-ridden.
  *	If null, then none can be over-ridden.
->>>>>>> eb1852b1
  */
 struct wiphy {
 	/* assign these fields before you register the wiphy */
