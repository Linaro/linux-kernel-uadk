// SPDX-License-Identifier: GPL-2.0-only
/* Copyright (c) 2011-2014 PLUMgrid, http://plumgrid.com
 */
#include <linux/bpf.h>
#include <linux/btf.h>
#include <linux/bpf-cgroup.h>
#include <linux/cgroup.h>
#include <linux/rcupdate.h>
#include <linux/random.h>
#include <linux/smp.h>
#include <linux/topology.h>
#include <linux/ktime.h>
#include <linux/sched.h>
#include <linux/uidgid.h>
#include <linux/filter.h>
#include <linux/ctype.h>
#include <linux/jiffies.h>
#include <linux/pid_namespace.h>
#include <linux/poison.h>
#include <linux/proc_ns.h>
#include <linux/sched/task.h>
#include <linux/security.h>
#include <linux/btf_ids.h>
#include <linux/bpf_mem_alloc.h>
#include <linux/kasan.h>

#include "../../lib/kstrtox.h"

/* If kernel subsystem is allowing eBPF programs to call this function,
 * inside its own verifier_ops->get_func_proto() callback it should return
 * bpf_map_lookup_elem_proto, so that verifier can properly check the arguments
 *
 * Different map implementations will rely on rcu in map methods
 * lookup/update/delete, therefore eBPF programs must run under rcu lock
 * if program is allowed to access maps, so check rcu_read_lock_held() or
 * rcu_read_lock_trace_held() in all three functions.
 */
BPF_CALL_2(bpf_map_lookup_elem, struct bpf_map *, map, void *, key)
{
	WARN_ON_ONCE(!rcu_read_lock_held() && !rcu_read_lock_trace_held() &&
		     !rcu_read_lock_bh_held());
	return (unsigned long) map->ops->map_lookup_elem(map, key);
}

const struct bpf_func_proto bpf_map_lookup_elem_proto = {
	.func		= bpf_map_lookup_elem,
	.gpl_only	= false,
	.pkt_access	= true,
	.ret_type	= RET_PTR_TO_MAP_VALUE_OR_NULL,
	.arg1_type	= ARG_CONST_MAP_PTR,
	.arg2_type	= ARG_PTR_TO_MAP_KEY,
};

BPF_CALL_4(bpf_map_update_elem, struct bpf_map *, map, void *, key,
	   void *, value, u64, flags)
{
	WARN_ON_ONCE(!rcu_read_lock_held() && !rcu_read_lock_trace_held() &&
		     !rcu_read_lock_bh_held());
	return map->ops->map_update_elem(map, key, value, flags);
}

const struct bpf_func_proto bpf_map_update_elem_proto = {
	.func		= bpf_map_update_elem,
	.gpl_only	= false,
	.pkt_access	= true,
	.ret_type	= RET_INTEGER,
	.arg1_type	= ARG_CONST_MAP_PTR,
	.arg2_type	= ARG_PTR_TO_MAP_KEY,
	.arg3_type	= ARG_PTR_TO_MAP_VALUE,
	.arg4_type	= ARG_ANYTHING,
};

BPF_CALL_2(bpf_map_delete_elem, struct bpf_map *, map, void *, key)
{
	WARN_ON_ONCE(!rcu_read_lock_held() && !rcu_read_lock_trace_held() &&
		     !rcu_read_lock_bh_held());
	return map->ops->map_delete_elem(map, key);
}

const struct bpf_func_proto bpf_map_delete_elem_proto = {
	.func		= bpf_map_delete_elem,
	.gpl_only	= false,
	.pkt_access	= true,
	.ret_type	= RET_INTEGER,
	.arg1_type	= ARG_CONST_MAP_PTR,
	.arg2_type	= ARG_PTR_TO_MAP_KEY,
};

BPF_CALL_3(bpf_map_push_elem, struct bpf_map *, map, void *, value, u64, flags)
{
	return map->ops->map_push_elem(map, value, flags);
}

const struct bpf_func_proto bpf_map_push_elem_proto = {
	.func		= bpf_map_push_elem,
	.gpl_only	= false,
	.pkt_access	= true,
	.ret_type	= RET_INTEGER,
	.arg1_type	= ARG_CONST_MAP_PTR,
	.arg2_type	= ARG_PTR_TO_MAP_VALUE,
	.arg3_type	= ARG_ANYTHING,
};

BPF_CALL_2(bpf_map_pop_elem, struct bpf_map *, map, void *, value)
{
	return map->ops->map_pop_elem(map, value);
}

const struct bpf_func_proto bpf_map_pop_elem_proto = {
	.func		= bpf_map_pop_elem,
	.gpl_only	= false,
	.ret_type	= RET_INTEGER,
	.arg1_type	= ARG_CONST_MAP_PTR,
	.arg2_type	= ARG_PTR_TO_MAP_VALUE | MEM_UNINIT,
};

BPF_CALL_2(bpf_map_peek_elem, struct bpf_map *, map, void *, value)
{
	return map->ops->map_peek_elem(map, value);
}

const struct bpf_func_proto bpf_map_peek_elem_proto = {
	.func		= bpf_map_peek_elem,
	.gpl_only	= false,
	.ret_type	= RET_INTEGER,
	.arg1_type	= ARG_CONST_MAP_PTR,
	.arg2_type	= ARG_PTR_TO_MAP_VALUE | MEM_UNINIT,
};

BPF_CALL_3(bpf_map_lookup_percpu_elem, struct bpf_map *, map, void *, key, u32, cpu)
{
	WARN_ON_ONCE(!rcu_read_lock_held() && !rcu_read_lock_bh_held());
	return (unsigned long) map->ops->map_lookup_percpu_elem(map, key, cpu);
}

const struct bpf_func_proto bpf_map_lookup_percpu_elem_proto = {
	.func		= bpf_map_lookup_percpu_elem,
	.gpl_only	= false,
	.pkt_access	= true,
	.ret_type	= RET_PTR_TO_MAP_VALUE_OR_NULL,
	.arg1_type	= ARG_CONST_MAP_PTR,
	.arg2_type	= ARG_PTR_TO_MAP_KEY,
	.arg3_type	= ARG_ANYTHING,
};

const struct bpf_func_proto bpf_get_prandom_u32_proto = {
	.func		= bpf_user_rnd_u32,
	.gpl_only	= false,
	.ret_type	= RET_INTEGER,
};

BPF_CALL_0(bpf_get_smp_processor_id)
{
	return smp_processor_id();
}

const struct bpf_func_proto bpf_get_smp_processor_id_proto = {
	.func		= bpf_get_smp_processor_id,
	.gpl_only	= false,
	.ret_type	= RET_INTEGER,
};

BPF_CALL_0(bpf_get_numa_node_id)
{
	return numa_node_id();
}

const struct bpf_func_proto bpf_get_numa_node_id_proto = {
	.func		= bpf_get_numa_node_id,
	.gpl_only	= false,
	.ret_type	= RET_INTEGER,
};

BPF_CALL_0(bpf_ktime_get_ns)
{
	/* NMI safe access to clock monotonic */
	return ktime_get_mono_fast_ns();
}

const struct bpf_func_proto bpf_ktime_get_ns_proto = {
	.func		= bpf_ktime_get_ns,
	.gpl_only	= false,
	.ret_type	= RET_INTEGER,
};

BPF_CALL_0(bpf_ktime_get_boot_ns)
{
	/* NMI safe access to clock boottime */
	return ktime_get_boot_fast_ns();
}

const struct bpf_func_proto bpf_ktime_get_boot_ns_proto = {
	.func		= bpf_ktime_get_boot_ns,
	.gpl_only	= false,
	.ret_type	= RET_INTEGER,
};

BPF_CALL_0(bpf_ktime_get_coarse_ns)
{
	return ktime_get_coarse_ns();
}

const struct bpf_func_proto bpf_ktime_get_coarse_ns_proto = {
	.func		= bpf_ktime_get_coarse_ns,
	.gpl_only	= false,
	.ret_type	= RET_INTEGER,
};

BPF_CALL_0(bpf_ktime_get_tai_ns)
{
	/* NMI safe access to clock tai */
	return ktime_get_tai_fast_ns();
}

const struct bpf_func_proto bpf_ktime_get_tai_ns_proto = {
	.func		= bpf_ktime_get_tai_ns,
	.gpl_only	= false,
	.ret_type	= RET_INTEGER,
};

BPF_CALL_0(bpf_get_current_pid_tgid)
{
	struct task_struct *task = current;

	if (unlikely(!task))
		return -EINVAL;

	return (u64) task->tgid << 32 | task->pid;
}

const struct bpf_func_proto bpf_get_current_pid_tgid_proto = {
	.func		= bpf_get_current_pid_tgid,
	.gpl_only	= false,
	.ret_type	= RET_INTEGER,
};

BPF_CALL_0(bpf_get_current_uid_gid)
{
	struct task_struct *task = current;
	kuid_t uid;
	kgid_t gid;

	if (unlikely(!task))
		return -EINVAL;

	current_uid_gid(&uid, &gid);
	return (u64) from_kgid(&init_user_ns, gid) << 32 |
		     from_kuid(&init_user_ns, uid);
}

const struct bpf_func_proto bpf_get_current_uid_gid_proto = {
	.func		= bpf_get_current_uid_gid,
	.gpl_only	= false,
	.ret_type	= RET_INTEGER,
};

BPF_CALL_2(bpf_get_current_comm, char *, buf, u32, size)
{
	struct task_struct *task = current;

	if (unlikely(!task))
		goto err_clear;

	/* Verifier guarantees that size > 0 */
	strscpy_pad(buf, task->comm, size);
	return 0;
err_clear:
	memset(buf, 0, size);
	return -EINVAL;
}

const struct bpf_func_proto bpf_get_current_comm_proto = {
	.func		= bpf_get_current_comm,
	.gpl_only	= false,
	.ret_type	= RET_INTEGER,
	.arg1_type	= ARG_PTR_TO_UNINIT_MEM,
	.arg2_type	= ARG_CONST_SIZE,
};

#if defined(CONFIG_QUEUED_SPINLOCKS) || defined(CONFIG_BPF_ARCH_SPINLOCK)

static inline void __bpf_spin_lock(struct bpf_spin_lock *lock)
{
	arch_spinlock_t *l = (void *)lock;
	union {
		__u32 val;
		arch_spinlock_t lock;
	} u = { .lock = __ARCH_SPIN_LOCK_UNLOCKED };

	compiletime_assert(u.val == 0, "__ARCH_SPIN_LOCK_UNLOCKED not 0");
	BUILD_BUG_ON(sizeof(*l) != sizeof(__u32));
	BUILD_BUG_ON(sizeof(*lock) != sizeof(__u32));
	preempt_disable();
	arch_spin_lock(l);
}

static inline void __bpf_spin_unlock(struct bpf_spin_lock *lock)
{
	arch_spinlock_t *l = (void *)lock;

	arch_spin_unlock(l);
	preempt_enable();
}

#else

static inline void __bpf_spin_lock(struct bpf_spin_lock *lock)
{
	atomic_t *l = (void *)lock;

	BUILD_BUG_ON(sizeof(*l) != sizeof(*lock));
	do {
		atomic_cond_read_relaxed(l, !VAL);
	} while (atomic_xchg(l, 1));
}

static inline void __bpf_spin_unlock(struct bpf_spin_lock *lock)
{
	atomic_t *l = (void *)lock;

	atomic_set_release(l, 0);
}

#endif

static DEFINE_PER_CPU(unsigned long, irqsave_flags);

static inline void __bpf_spin_lock_irqsave(struct bpf_spin_lock *lock)
{
	unsigned long flags;

	local_irq_save(flags);
	__bpf_spin_lock(lock);
	__this_cpu_write(irqsave_flags, flags);
}

NOTRACE_BPF_CALL_1(bpf_spin_lock, struct bpf_spin_lock *, lock)
{
	__bpf_spin_lock_irqsave(lock);
	return 0;
}

const struct bpf_func_proto bpf_spin_lock_proto = {
	.func		= bpf_spin_lock,
	.gpl_only	= false,
	.ret_type	= RET_VOID,
	.arg1_type	= ARG_PTR_TO_SPIN_LOCK,
	.arg1_btf_id    = BPF_PTR_POISON,
};

static inline void __bpf_spin_unlock_irqrestore(struct bpf_spin_lock *lock)
{
	unsigned long flags;

	flags = __this_cpu_read(irqsave_flags);
	__bpf_spin_unlock(lock);
	local_irq_restore(flags);
}

NOTRACE_BPF_CALL_1(bpf_spin_unlock, struct bpf_spin_lock *, lock)
{
	__bpf_spin_unlock_irqrestore(lock);
	return 0;
}

const struct bpf_func_proto bpf_spin_unlock_proto = {
	.func		= bpf_spin_unlock,
	.gpl_only	= false,
	.ret_type	= RET_VOID,
	.arg1_type	= ARG_PTR_TO_SPIN_LOCK,
	.arg1_btf_id    = BPF_PTR_POISON,
};

void copy_map_value_locked(struct bpf_map *map, void *dst, void *src,
			   bool lock_src)
{
	struct bpf_spin_lock *lock;

	if (lock_src)
		lock = src + map->record->spin_lock_off;
	else
		lock = dst + map->record->spin_lock_off;
	preempt_disable();
	__bpf_spin_lock_irqsave(lock);
	copy_map_value(map, dst, src);
	__bpf_spin_unlock_irqrestore(lock);
	preempt_enable();
}

BPF_CALL_0(bpf_jiffies64)
{
	return get_jiffies_64();
}

const struct bpf_func_proto bpf_jiffies64_proto = {
	.func		= bpf_jiffies64,
	.gpl_only	= false,
	.ret_type	= RET_INTEGER,
};

#ifdef CONFIG_CGROUPS
BPF_CALL_0(bpf_get_current_cgroup_id)
{
	struct cgroup *cgrp;
	u64 cgrp_id;

	rcu_read_lock();
	cgrp = task_dfl_cgroup(current);
	cgrp_id = cgroup_id(cgrp);
	rcu_read_unlock();

	return cgrp_id;
}

const struct bpf_func_proto bpf_get_current_cgroup_id_proto = {
	.func		= bpf_get_current_cgroup_id,
	.gpl_only	= false,
	.ret_type	= RET_INTEGER,
};

BPF_CALL_1(bpf_get_current_ancestor_cgroup_id, int, ancestor_level)
{
	struct cgroup *cgrp;
	struct cgroup *ancestor;
	u64 cgrp_id;

	rcu_read_lock();
	cgrp = task_dfl_cgroup(current);
	ancestor = cgroup_ancestor(cgrp, ancestor_level);
	cgrp_id = ancestor ? cgroup_id(ancestor) : 0;
	rcu_read_unlock();

	return cgrp_id;
}

const struct bpf_func_proto bpf_get_current_ancestor_cgroup_id_proto = {
	.func		= bpf_get_current_ancestor_cgroup_id,
	.gpl_only	= false,
	.ret_type	= RET_INTEGER,
	.arg1_type	= ARG_ANYTHING,
};
#endif /* CONFIG_CGROUPS */

#define BPF_STRTOX_BASE_MASK 0x1F

static int __bpf_strtoull(const char *buf, size_t buf_len, u64 flags,
			  unsigned long long *res, bool *is_negative)
{
	unsigned int base = flags & BPF_STRTOX_BASE_MASK;
	const char *cur_buf = buf;
	size_t cur_len = buf_len;
	unsigned int consumed;
	size_t val_len;
	char str[64];

	if (!buf || !buf_len || !res || !is_negative)
		return -EINVAL;

	if (base != 0 && base != 8 && base != 10 && base != 16)
		return -EINVAL;

	if (flags & ~BPF_STRTOX_BASE_MASK)
		return -EINVAL;

	while (cur_buf < buf + buf_len && isspace(*cur_buf))
		++cur_buf;

	*is_negative = (cur_buf < buf + buf_len && *cur_buf == '-');
	if (*is_negative)
		++cur_buf;

	consumed = cur_buf - buf;
	cur_len -= consumed;
	if (!cur_len)
		return -EINVAL;

	cur_len = min(cur_len, sizeof(str) - 1);
	memcpy(str, cur_buf, cur_len);
	str[cur_len] = '\0';
	cur_buf = str;

	cur_buf = _parse_integer_fixup_radix(cur_buf, &base);
	val_len = _parse_integer(cur_buf, base, res);

	if (val_len & KSTRTOX_OVERFLOW)
		return -ERANGE;

	if (val_len == 0)
		return -EINVAL;

	cur_buf += val_len;
	consumed += cur_buf - str;

	return consumed;
}

static int __bpf_strtoll(const char *buf, size_t buf_len, u64 flags,
			 long long *res)
{
	unsigned long long _res;
	bool is_negative;
	int err;

	err = __bpf_strtoull(buf, buf_len, flags, &_res, &is_negative);
	if (err < 0)
		return err;
	if (is_negative) {
		if ((long long)-_res > 0)
			return -ERANGE;
		*res = -_res;
	} else {
		if ((long long)_res < 0)
			return -ERANGE;
		*res = _res;
	}
	return err;
}

BPF_CALL_4(bpf_strtol, const char *, buf, size_t, buf_len, u64, flags,
	   long *, res)
{
	long long _res;
	int err;

	err = __bpf_strtoll(buf, buf_len, flags, &_res);
	if (err < 0)
		return err;
	if (_res != (long)_res)
		return -ERANGE;
	*res = _res;
	return err;
}

const struct bpf_func_proto bpf_strtol_proto = {
	.func		= bpf_strtol,
	.gpl_only	= false,
	.ret_type	= RET_INTEGER,
	.arg1_type	= ARG_PTR_TO_MEM | MEM_RDONLY,
	.arg2_type	= ARG_CONST_SIZE,
	.arg3_type	= ARG_ANYTHING,
	.arg4_type	= ARG_PTR_TO_LONG,
};

BPF_CALL_4(bpf_strtoul, const char *, buf, size_t, buf_len, u64, flags,
	   unsigned long *, res)
{
	unsigned long long _res;
	bool is_negative;
	int err;

	err = __bpf_strtoull(buf, buf_len, flags, &_res, &is_negative);
	if (err < 0)
		return err;
	if (is_negative)
		return -EINVAL;
	if (_res != (unsigned long)_res)
		return -ERANGE;
	*res = _res;
	return err;
}

const struct bpf_func_proto bpf_strtoul_proto = {
	.func		= bpf_strtoul,
	.gpl_only	= false,
	.ret_type	= RET_INTEGER,
	.arg1_type	= ARG_PTR_TO_MEM | MEM_RDONLY,
	.arg2_type	= ARG_CONST_SIZE,
	.arg3_type	= ARG_ANYTHING,
	.arg4_type	= ARG_PTR_TO_LONG,
};

BPF_CALL_3(bpf_strncmp, const char *, s1, u32, s1_sz, const char *, s2)
{
	return strncmp(s1, s2, s1_sz);
}

static const struct bpf_func_proto bpf_strncmp_proto = {
	.func		= bpf_strncmp,
	.gpl_only	= false,
	.ret_type	= RET_INTEGER,
	.arg1_type	= ARG_PTR_TO_MEM | MEM_RDONLY,
	.arg2_type	= ARG_CONST_SIZE,
	.arg3_type	= ARG_PTR_TO_CONST_STR,
};

BPF_CALL_4(bpf_get_ns_current_pid_tgid, u64, dev, u64, ino,
	   struct bpf_pidns_info *, nsdata, u32, size)
{
	struct task_struct *task = current;
	struct pid_namespace *pidns;
	int err = -EINVAL;

	if (unlikely(size != sizeof(struct bpf_pidns_info)))
		goto clear;

	if (unlikely((u64)(dev_t)dev != dev))
		goto clear;

	if (unlikely(!task))
		goto clear;

	pidns = task_active_pid_ns(task);
	if (unlikely(!pidns)) {
		err = -ENOENT;
		goto clear;
	}

	if (!ns_match(&pidns->ns, (dev_t)dev, ino))
		goto clear;

	nsdata->pid = task_pid_nr_ns(task, pidns);
	nsdata->tgid = task_tgid_nr_ns(task, pidns);
	return 0;
clear:
	memset((void *)nsdata, 0, (size_t) size);
	return err;
}

const struct bpf_func_proto bpf_get_ns_current_pid_tgid_proto = {
	.func		= bpf_get_ns_current_pid_tgid,
	.gpl_only	= false,
	.ret_type	= RET_INTEGER,
	.arg1_type	= ARG_ANYTHING,
	.arg2_type	= ARG_ANYTHING,
	.arg3_type      = ARG_PTR_TO_UNINIT_MEM,
	.arg4_type      = ARG_CONST_SIZE,
};

static const struct bpf_func_proto bpf_get_raw_smp_processor_id_proto = {
	.func		= bpf_get_raw_cpu_id,
	.gpl_only	= false,
	.ret_type	= RET_INTEGER,
};

BPF_CALL_5(bpf_event_output_data, void *, ctx, struct bpf_map *, map,
	   u64, flags, void *, data, u64, size)
{
	if (unlikely(flags & ~(BPF_F_INDEX_MASK)))
		return -EINVAL;

	return bpf_event_output(map, flags, data, size, NULL, 0, NULL);
}

const struct bpf_func_proto bpf_event_output_data_proto =  {
	.func		= bpf_event_output_data,
	.gpl_only       = true,
	.ret_type       = RET_INTEGER,
	.arg1_type      = ARG_PTR_TO_CTX,
	.arg2_type      = ARG_CONST_MAP_PTR,
	.arg3_type      = ARG_ANYTHING,
	.arg4_type      = ARG_PTR_TO_MEM | MEM_RDONLY,
	.arg5_type      = ARG_CONST_SIZE_OR_ZERO,
};

BPF_CALL_3(bpf_copy_from_user, void *, dst, u32, size,
	   const void __user *, user_ptr)
{
	int ret = copy_from_user(dst, user_ptr, size);

	if (unlikely(ret)) {
		memset(dst, 0, size);
		ret = -EFAULT;
	}

	return ret;
}

const struct bpf_func_proto bpf_copy_from_user_proto = {
	.func		= bpf_copy_from_user,
	.gpl_only	= false,
	.might_sleep	= true,
	.ret_type	= RET_INTEGER,
	.arg1_type	= ARG_PTR_TO_UNINIT_MEM,
	.arg2_type	= ARG_CONST_SIZE_OR_ZERO,
	.arg3_type	= ARG_ANYTHING,
};

BPF_CALL_5(bpf_copy_from_user_task, void *, dst, u32, size,
	   const void __user *, user_ptr, struct task_struct *, tsk, u64, flags)
{
	int ret;

	/* flags is not used yet */
	if (unlikely(flags))
		return -EINVAL;

	if (unlikely(!size))
		return 0;

	ret = access_process_vm(tsk, (unsigned long)user_ptr, dst, size, 0);
	if (ret == size)
		return 0;

	memset(dst, 0, size);
	/* Return -EFAULT for partial read */
	return ret < 0 ? ret : -EFAULT;
}

const struct bpf_func_proto bpf_copy_from_user_task_proto = {
	.func		= bpf_copy_from_user_task,
	.gpl_only	= true,
	.might_sleep	= true,
	.ret_type	= RET_INTEGER,
	.arg1_type	= ARG_PTR_TO_UNINIT_MEM,
	.arg2_type	= ARG_CONST_SIZE_OR_ZERO,
	.arg3_type	= ARG_ANYTHING,
	.arg4_type	= ARG_PTR_TO_BTF_ID,
	.arg4_btf_id	= &btf_tracing_ids[BTF_TRACING_TYPE_TASK],
	.arg5_type	= ARG_ANYTHING
};

BPF_CALL_2(bpf_per_cpu_ptr, const void *, ptr, u32, cpu)
{
	if (cpu >= nr_cpu_ids)
		return (unsigned long)NULL;

	return (unsigned long)per_cpu_ptr((const void __percpu *)ptr, cpu);
}

const struct bpf_func_proto bpf_per_cpu_ptr_proto = {
	.func		= bpf_per_cpu_ptr,
	.gpl_only	= false,
	.ret_type	= RET_PTR_TO_MEM_OR_BTF_ID | PTR_MAYBE_NULL | MEM_RDONLY,
	.arg1_type	= ARG_PTR_TO_PERCPU_BTF_ID,
	.arg2_type	= ARG_ANYTHING,
};

BPF_CALL_1(bpf_this_cpu_ptr, const void *, percpu_ptr)
{
	return (unsigned long)this_cpu_ptr((const void __percpu *)percpu_ptr);
}

const struct bpf_func_proto bpf_this_cpu_ptr_proto = {
	.func		= bpf_this_cpu_ptr,
	.gpl_only	= false,
	.ret_type	= RET_PTR_TO_MEM_OR_BTF_ID | MEM_RDONLY,
	.arg1_type	= ARG_PTR_TO_PERCPU_BTF_ID,
};

static int bpf_trace_copy_string(char *buf, void *unsafe_ptr, char fmt_ptype,
		size_t bufsz)
{
	void __user *user_ptr = (__force void __user *)unsafe_ptr;

	buf[0] = 0;

	switch (fmt_ptype) {
	case 's':
#ifdef CONFIG_ARCH_HAS_NON_OVERLAPPING_ADDRESS_SPACE
		if ((unsigned long)unsafe_ptr < TASK_SIZE)
			return strncpy_from_user_nofault(buf, user_ptr, bufsz);
		fallthrough;
#endif
	case 'k':
		return strncpy_from_kernel_nofault(buf, unsafe_ptr, bufsz);
	case 'u':
		return strncpy_from_user_nofault(buf, user_ptr, bufsz);
	}

	return -EINVAL;
}

/* Per-cpu temp buffers used by printf-like helpers to store the bprintf binary
 * arguments representation.
 */
#define MAX_BPRINTF_BIN_ARGS	512

/* Support executing three nested bprintf helper calls on a given CPU */
#define MAX_BPRINTF_NEST_LEVEL	3
struct bpf_bprintf_buffers {
	char bin_args[MAX_BPRINTF_BIN_ARGS];
	char buf[MAX_BPRINTF_BUF];
};

static DEFINE_PER_CPU(struct bpf_bprintf_buffers[MAX_BPRINTF_NEST_LEVEL], bpf_bprintf_bufs);
static DEFINE_PER_CPU(int, bpf_bprintf_nest_level);

static int try_get_buffers(struct bpf_bprintf_buffers **bufs)
{
	int nest_level;

	preempt_disable();
	nest_level = this_cpu_inc_return(bpf_bprintf_nest_level);
	if (WARN_ON_ONCE(nest_level > MAX_BPRINTF_NEST_LEVEL)) {
		this_cpu_dec(bpf_bprintf_nest_level);
		preempt_enable();
		return -EBUSY;
	}
	*bufs = this_cpu_ptr(&bpf_bprintf_bufs[nest_level - 1]);

	return 0;
}

void bpf_bprintf_cleanup(struct bpf_bprintf_data *data)
{
	if (!data->bin_args && !data->buf)
		return;
	if (WARN_ON_ONCE(this_cpu_read(bpf_bprintf_nest_level) == 0))
		return;
	this_cpu_dec(bpf_bprintf_nest_level);
	preempt_enable();
}

/*
 * bpf_bprintf_prepare - Generic pass on format strings for bprintf-like helpers
 *
 * Returns a negative value if fmt is an invalid format string or 0 otherwise.
 *
 * This can be used in two ways:
 * - Format string verification only: when data->get_bin_args is false
 * - Arguments preparation: in addition to the above verification, it writes in
 *   data->bin_args a binary representation of arguments usable by bstr_printf
 *   where pointers from BPF have been sanitized.
 *
 * In argument preparation mode, if 0 is returned, safe temporary buffers are
 * allocated and bpf_bprintf_cleanup should be called to free them after use.
 */
int bpf_bprintf_prepare(char *fmt, u32 fmt_size, const u64 *raw_args,
			u32 num_args, struct bpf_bprintf_data *data)
{
	bool get_buffers = (data->get_bin_args && num_args) || data->get_buf;
	char *unsafe_ptr = NULL, *tmp_buf = NULL, *tmp_buf_end, *fmt_end;
	struct bpf_bprintf_buffers *buffers = NULL;
	size_t sizeof_cur_arg, sizeof_cur_ip;
	int err, i, num_spec = 0;
	u64 cur_arg;
	char fmt_ptype, cur_ip[16], ip_spec[] = "%pXX";

	fmt_end = strnchr(fmt, fmt_size, 0);
	if (!fmt_end)
		return -EINVAL;
	fmt_size = fmt_end - fmt;

	if (get_buffers && try_get_buffers(&buffers))
		return -EBUSY;

	if (data->get_bin_args) {
		if (num_args)
			tmp_buf = buffers->bin_args;
		tmp_buf_end = tmp_buf + MAX_BPRINTF_BIN_ARGS;
		data->bin_args = (u32 *)tmp_buf;
	}

	if (data->get_buf)
		data->buf = buffers->buf;

	for (i = 0; i < fmt_size; i++) {
		if ((!isprint(fmt[i]) && !isspace(fmt[i])) || !isascii(fmt[i])) {
			err = -EINVAL;
			goto out;
		}

		if (fmt[i] != '%')
			continue;

		if (fmt[i + 1] == '%') {
			i++;
			continue;
		}

		if (num_spec >= num_args) {
			err = -EINVAL;
			goto out;
		}

		/* The string is zero-terminated so if fmt[i] != 0, we can
		 * always access fmt[i + 1], in the worst case it will be a 0
		 */
		i++;

		/* skip optional "[0 +-][num]" width formatting field */
		while (fmt[i] == '0' || fmt[i] == '+'  || fmt[i] == '-' ||
		       fmt[i] == ' ')
			i++;
		if (fmt[i] >= '1' && fmt[i] <= '9') {
			i++;
			while (fmt[i] >= '0' && fmt[i] <= '9')
				i++;
		}

		if (fmt[i] == 'p') {
			sizeof_cur_arg = sizeof(long);

			if ((fmt[i + 1] == 'k' || fmt[i + 1] == 'u') &&
			    fmt[i + 2] == 's') {
				fmt_ptype = fmt[i + 1];
				i += 2;
				goto fmt_str;
			}

			if (fmt[i + 1] == 0 || isspace(fmt[i + 1]) ||
			    ispunct(fmt[i + 1]) || fmt[i + 1] == 'K' ||
			    fmt[i + 1] == 'x' || fmt[i + 1] == 's' ||
			    fmt[i + 1] == 'S') {
				/* just kernel pointers */
				if (tmp_buf)
					cur_arg = raw_args[num_spec];
				i++;
				goto nocopy_fmt;
			}

			if (fmt[i + 1] == 'B') {
				if (tmp_buf)  {
					err = snprintf(tmp_buf,
						       (tmp_buf_end - tmp_buf),
						       "%pB",
						       (void *)(long)raw_args[num_spec]);
					tmp_buf += (err + 1);
				}

				i++;
				num_spec++;
				continue;
			}

			/* only support "%pI4", "%pi4", "%pI6" and "%pi6". */
			if ((fmt[i + 1] != 'i' && fmt[i + 1] != 'I') ||
			    (fmt[i + 2] != '4' && fmt[i + 2] != '6')) {
				err = -EINVAL;
				goto out;
			}

			i += 2;
			if (!tmp_buf)
				goto nocopy_fmt;

			sizeof_cur_ip = (fmt[i] == '4') ? 4 : 16;
			if (tmp_buf_end - tmp_buf < sizeof_cur_ip) {
				err = -ENOSPC;
				goto out;
			}

			unsafe_ptr = (char *)(long)raw_args[num_spec];
			err = copy_from_kernel_nofault(cur_ip, unsafe_ptr,
						       sizeof_cur_ip);
			if (err < 0)
				memset(cur_ip, 0, sizeof_cur_ip);

			/* hack: bstr_printf expects IP addresses to be
			 * pre-formatted as strings, ironically, the easiest way
			 * to do that is to call snprintf.
			 */
			ip_spec[2] = fmt[i - 1];
			ip_spec[3] = fmt[i];
			err = snprintf(tmp_buf, tmp_buf_end - tmp_buf,
				       ip_spec, &cur_ip);

			tmp_buf += err + 1;
			num_spec++;

			continue;
		} else if (fmt[i] == 's') {
			fmt_ptype = fmt[i];
fmt_str:
			if (fmt[i + 1] != 0 &&
			    !isspace(fmt[i + 1]) &&
			    !ispunct(fmt[i + 1])) {
				err = -EINVAL;
				goto out;
			}

			if (!tmp_buf)
				goto nocopy_fmt;

			if (tmp_buf_end == tmp_buf) {
				err = -ENOSPC;
				goto out;
			}

			unsafe_ptr = (char *)(long)raw_args[num_spec];
			err = bpf_trace_copy_string(tmp_buf, unsafe_ptr,
						    fmt_ptype,
						    tmp_buf_end - tmp_buf);
			if (err < 0) {
				tmp_buf[0] = '\0';
				err = 1;
			}

			tmp_buf += err;
			num_spec++;

			continue;
		} else if (fmt[i] == 'c') {
			if (!tmp_buf)
				goto nocopy_fmt;

			if (tmp_buf_end == tmp_buf) {
				err = -ENOSPC;
				goto out;
			}

			*tmp_buf = raw_args[num_spec];
			tmp_buf++;
			num_spec++;

			continue;
		}

		sizeof_cur_arg = sizeof(int);

		if (fmt[i] == 'l') {
			sizeof_cur_arg = sizeof(long);
			i++;
		}
		if (fmt[i] == 'l') {
			sizeof_cur_arg = sizeof(long long);
			i++;
		}

		if (fmt[i] != 'i' && fmt[i] != 'd' && fmt[i] != 'u' &&
		    fmt[i] != 'x' && fmt[i] != 'X') {
			err = -EINVAL;
			goto out;
		}

		if (tmp_buf)
			cur_arg = raw_args[num_spec];
nocopy_fmt:
		if (tmp_buf) {
			tmp_buf = PTR_ALIGN(tmp_buf, sizeof(u32));
			if (tmp_buf_end - tmp_buf < sizeof_cur_arg) {
				err = -ENOSPC;
				goto out;
			}

			if (sizeof_cur_arg == 8) {
				*(u32 *)tmp_buf = *(u32 *)&cur_arg;
				*(u32 *)(tmp_buf + 4) = *((u32 *)&cur_arg + 1);
			} else {
				*(u32 *)tmp_buf = (u32)(long)cur_arg;
			}
			tmp_buf += sizeof_cur_arg;
		}
		num_spec++;
	}

	err = 0;
out:
	if (err)
		bpf_bprintf_cleanup(data);
	return err;
}

BPF_CALL_5(bpf_snprintf, char *, str, u32, str_size, char *, fmt,
	   const void *, args, u32, data_len)
{
	struct bpf_bprintf_data data = {
		.get_bin_args	= true,
	};
	int err, num_args;

	if (data_len % 8 || data_len > MAX_BPRINTF_VARARGS * 8 ||
	    (data_len && !args))
		return -EINVAL;
	num_args = data_len / 8;

	/* ARG_PTR_TO_CONST_STR guarantees that fmt is zero-terminated so we
	 * can safely give an unbounded size.
	 */
	err = bpf_bprintf_prepare(fmt, UINT_MAX, args, num_args, &data);
	if (err < 0)
		return err;

	err = bstr_printf(str, str_size, fmt, data.bin_args);

	bpf_bprintf_cleanup(&data);

	return err + 1;
}

const struct bpf_func_proto bpf_snprintf_proto = {
	.func		= bpf_snprintf,
	.gpl_only	= true,
	.ret_type	= RET_INTEGER,
	.arg1_type	= ARG_PTR_TO_MEM_OR_NULL,
	.arg2_type	= ARG_CONST_SIZE_OR_ZERO,
	.arg3_type	= ARG_PTR_TO_CONST_STR,
	.arg4_type	= ARG_PTR_TO_MEM | PTR_MAYBE_NULL | MEM_RDONLY,
	.arg5_type	= ARG_CONST_SIZE_OR_ZERO,
};

struct bpf_async_cb {
	struct bpf_map *map;
	struct bpf_prog *prog;
	void __rcu *callback_fn;
	void *value;
	union {
		struct rcu_head rcu;
		struct work_struct delete_work;
	};
	u64 flags;
};

/* BPF map elements can contain 'struct bpf_timer'.
 * Such map owns all of its BPF timers.
 * 'struct bpf_timer' is allocated as part of map element allocation
 * and it's zero initialized.
 * That space is used to keep 'struct bpf_async_kern'.
 * bpf_timer_init() allocates 'struct bpf_hrtimer', inits hrtimer, and
 * remembers 'struct bpf_map *' pointer it's part of.
 * bpf_timer_set_callback() increments prog refcnt and assign bpf callback_fn.
 * bpf_timer_start() arms the timer.
 * If user space reference to a map goes to zero at this point
 * ops->map_release_uref callback is responsible for cancelling the timers,
 * freeing their memory, and decrementing prog's refcnts.
 * bpf_timer_cancel() cancels the timer and decrements prog's refcnt.
 * Inner maps can contain bpf timers as well. ops->map_release_uref is
 * freeing the timers when inner map is replaced or deleted by user space.
 */
struct bpf_hrtimer {
	struct bpf_async_cb cb;
	struct hrtimer timer;
<<<<<<< HEAD
	struct bpf_map *map;
	struct bpf_prog *prog;
	void __rcu *callback_fn;
	void *value;
	struct rcu_head rcu;
=======
	atomic_t cancelling;
>>>>>>> 0c383648
};

struct bpf_work {
	struct bpf_async_cb cb;
	struct work_struct work;
	struct work_struct delete_work;
};

/* the actual struct hidden inside uapi struct bpf_timer and bpf_wq */
struct bpf_async_kern {
	union {
		struct bpf_async_cb *cb;
		struct bpf_hrtimer *timer;
		struct bpf_work *work;
	};
	/* bpf_spin_lock is used here instead of spinlock_t to make
	 * sure that it always fits into space reserved by struct bpf_timer
	 * regardless of LOCKDEP and spinlock debug flags.
	 */
	struct bpf_spin_lock lock;
} __attribute__((aligned(8)));

enum bpf_async_type {
	BPF_ASYNC_TYPE_TIMER = 0,
	BPF_ASYNC_TYPE_WQ,
};

static DEFINE_PER_CPU(struct bpf_hrtimer *, hrtimer_running);

static enum hrtimer_restart bpf_timer_cb(struct hrtimer *hrtimer)
{
	struct bpf_hrtimer *t = container_of(hrtimer, struct bpf_hrtimer, timer);
	struct bpf_map *map = t->cb.map;
	void *value = t->cb.value;
	bpf_callback_t callback_fn;
	void *key;
	u32 idx;

	BTF_TYPE_EMIT(struct bpf_timer);
	callback_fn = rcu_dereference_check(t->cb.callback_fn, rcu_read_lock_bh_held());
	if (!callback_fn)
		goto out;

	/* bpf_timer_cb() runs in hrtimer_run_softirq. It doesn't migrate and
	 * cannot be preempted by another bpf_timer_cb() on the same cpu.
	 * Remember the timer this callback is servicing to prevent
	 * deadlock if callback_fn() calls bpf_timer_cancel() or
	 * bpf_map_delete_elem() on the same timer.
	 */
	this_cpu_write(hrtimer_running, t);
	if (map->map_type == BPF_MAP_TYPE_ARRAY) {
		struct bpf_array *array = container_of(map, struct bpf_array, map);

		/* compute the key */
		idx = ((char *)value - array->value) / array->elem_size;
		key = &idx;
	} else { /* hash or lru */
		key = value - round_up(map->key_size, 8);
	}

	callback_fn((u64)(long)map, (u64)(long)key, (u64)(long)value, 0, 0);
	/* The verifier checked that return value is zero. */

	this_cpu_write(hrtimer_running, NULL);
out:
	return HRTIMER_NORESTART;
}

static void bpf_wq_work(struct work_struct *work)
{
	struct bpf_work *w = container_of(work, struct bpf_work, work);
	struct bpf_async_cb *cb = &w->cb;
	struct bpf_map *map = cb->map;
	bpf_callback_t callback_fn;
	void *value = cb->value;
	void *key;
	u32 idx;

	BTF_TYPE_EMIT(struct bpf_wq);

	callback_fn = READ_ONCE(cb->callback_fn);
	if (!callback_fn)
		return;

	if (map->map_type == BPF_MAP_TYPE_ARRAY) {
		struct bpf_array *array = container_of(map, struct bpf_array, map);

		/* compute the key */
		idx = ((char *)value - array->value) / array->elem_size;
		key = &idx;
	} else { /* hash or lru */
		key = value - round_up(map->key_size, 8);
	}

        rcu_read_lock_trace();
        migrate_disable();

	callback_fn((u64)(long)map, (u64)(long)key, (u64)(long)value, 0, 0);

	migrate_enable();
	rcu_read_unlock_trace();
}

static void bpf_wq_delete_work(struct work_struct *work)
{
	struct bpf_work *w = container_of(work, struct bpf_work, delete_work);

	cancel_work_sync(&w->work);

	kfree_rcu(w, cb.rcu);
}

static void bpf_timer_delete_work(struct work_struct *work)
{
	struct bpf_hrtimer *t = container_of(work, struct bpf_hrtimer, cb.delete_work);

	/* Cancel the timer and wait for callback to complete if it was running.
	 * If hrtimer_cancel() can be safely called it's safe to call
	 * kfree_rcu(t) right after for both preallocated and non-preallocated
	 * maps.  The async->cb = NULL was already done and no code path can see
	 * address 't' anymore. Timer if armed for existing bpf_hrtimer before
	 * bpf_timer_cancel_and_free will have been cancelled.
	 */
	hrtimer_cancel(&t->timer);
	kfree_rcu(t, cb.rcu);
}

static int __bpf_async_init(struct bpf_async_kern *async, struct bpf_map *map, u64 flags,
			    enum bpf_async_type type)
{
	struct bpf_async_cb *cb;
	struct bpf_hrtimer *t;
	struct bpf_work *w;
	clockid_t clockid;
	size_t size;
	int ret = 0;

	if (in_nmi())
		return -EOPNOTSUPP;

	switch (type) {
	case BPF_ASYNC_TYPE_TIMER:
		size = sizeof(struct bpf_hrtimer);
		break;
	case BPF_ASYNC_TYPE_WQ:
		size = sizeof(struct bpf_work);
		break;
	default:
		return -EINVAL;
	}

	__bpf_spin_lock_irqsave(&async->lock);
	t = async->timer;
	if (t) {
		ret = -EBUSY;
		goto out;
	}
<<<<<<< HEAD
	/* allocate hrtimer via map_kmalloc to use memcg accounting */
	t = bpf_map_kmalloc_node(map, sizeof(*t), GFP_ATOMIC, map->numa_node);
	if (!t) {
		ret = -ENOMEM;
		goto out;
	}
	t->value = (void *)timer - map->record->timer_off;
	t->map = map;
	t->prog = NULL;
	rcu_assign_pointer(t->callback_fn, NULL);
	hrtimer_init(&t->timer, clockid, HRTIMER_MODE_REL_SOFT);
	t->timer.function = bpf_timer_cb;
	WRITE_ONCE(timer->timer, t);
	/* Guarantee the order between timer->timer and map->usercnt. So
	 * when there are concurrent uref release and bpf timer init, either
	 * bpf_timer_cancel_and_free() called by uref release reads a no-NULL
	 * timer or atomic64_read() below returns a zero usercnt.
	 */
	smp_mb();
	if (!atomic64_read(&map->usercnt)) {
		/* maps with timers must be either held by user space
		 * or pinned in bpffs.
		 */
		WRITE_ONCE(timer->timer, NULL);
		kfree(t);
		ret = -EPERM;
	}
=======

	/* allocate hrtimer via map_kmalloc to use memcg accounting */
	cb = bpf_map_kmalloc_node(map, size, GFP_ATOMIC, map->numa_node);
	if (!cb) {
		ret = -ENOMEM;
		goto out;
	}

	switch (type) {
	case BPF_ASYNC_TYPE_TIMER:
		clockid = flags & (MAX_CLOCKS - 1);
		t = (struct bpf_hrtimer *)cb;

		atomic_set(&t->cancelling, 0);
		INIT_WORK(&t->cb.delete_work, bpf_timer_delete_work);
		hrtimer_init(&t->timer, clockid, HRTIMER_MODE_REL_SOFT);
		t->timer.function = bpf_timer_cb;
		cb->value = (void *)async - map->record->timer_off;
		break;
	case BPF_ASYNC_TYPE_WQ:
		w = (struct bpf_work *)cb;

		INIT_WORK(&w->work, bpf_wq_work);
		INIT_WORK(&w->delete_work, bpf_wq_delete_work);
		cb->value = (void *)async - map->record->wq_off;
		break;
	}
	cb->map = map;
	cb->prog = NULL;
	cb->flags = flags;
	rcu_assign_pointer(cb->callback_fn, NULL);

	WRITE_ONCE(async->cb, cb);
	/* Guarantee the order between async->cb and map->usercnt. So
	 * when there are concurrent uref release and bpf timer init, either
	 * bpf_timer_cancel_and_free() called by uref release reads a no-NULL
	 * timer or atomic64_read() below returns a zero usercnt.
	 */
	smp_mb();
	if (!atomic64_read(&map->usercnt)) {
		/* maps with timers must be either held by user space
		 * or pinned in bpffs.
		 */
		WRITE_ONCE(async->cb, NULL);
		kfree(cb);
		ret = -EPERM;
	}
>>>>>>> 0c383648
out:
	__bpf_spin_unlock_irqrestore(&async->lock);
	return ret;
}

BPF_CALL_3(bpf_timer_init, struct bpf_async_kern *, timer, struct bpf_map *, map,
	   u64, flags)
{
	clock_t clockid = flags & (MAX_CLOCKS - 1);

	BUILD_BUG_ON(MAX_CLOCKS != 16);
	BUILD_BUG_ON(sizeof(struct bpf_async_kern) > sizeof(struct bpf_timer));
	BUILD_BUG_ON(__alignof__(struct bpf_async_kern) != __alignof__(struct bpf_timer));

	if (flags >= MAX_CLOCKS ||
	    /* similar to timerfd except _ALARM variants are not supported */
	    (clockid != CLOCK_MONOTONIC &&
	     clockid != CLOCK_REALTIME &&
	     clockid != CLOCK_BOOTTIME))
		return -EINVAL;

	return __bpf_async_init(timer, map, flags, BPF_ASYNC_TYPE_TIMER);
}

static const struct bpf_func_proto bpf_timer_init_proto = {
	.func		= bpf_timer_init,
	.gpl_only	= true,
	.ret_type	= RET_INTEGER,
	.arg1_type	= ARG_PTR_TO_TIMER,
	.arg2_type	= ARG_CONST_MAP_PTR,
	.arg3_type	= ARG_ANYTHING,
};

static int __bpf_async_set_callback(struct bpf_async_kern *async, void *callback_fn,
				    struct bpf_prog_aux *aux, unsigned int flags,
				    enum bpf_async_type type)
{
	struct bpf_prog *prev, *prog = aux->prog;
	struct bpf_async_cb *cb;
	int ret = 0;

	if (in_nmi())
		return -EOPNOTSUPP;
	__bpf_spin_lock_irqsave(&async->lock);
	cb = async->cb;
	if (!cb) {
		ret = -EINVAL;
		goto out;
	}
	if (!atomic64_read(&cb->map->usercnt)) {
		/* maps with timers must be either held by user space
		 * or pinned in bpffs. Otherwise timer might still be
		 * running even when bpf prog is detached and user space
		 * is gone, since map_release_uref won't ever be called.
		 */
		ret = -EPERM;
		goto out;
	}
	prev = cb->prog;
	if (prev != prog) {
		/* Bump prog refcnt once. Every bpf_timer_set_callback()
		 * can pick different callback_fn-s within the same prog.
		 */
		prog = bpf_prog_inc_not_zero(prog);
		if (IS_ERR(prog)) {
			ret = PTR_ERR(prog);
			goto out;
		}
		if (prev)
			/* Drop prev prog refcnt when swapping with new prog */
			bpf_prog_put(prev);
		cb->prog = prog;
	}
	rcu_assign_pointer(cb->callback_fn, callback_fn);
out:
	__bpf_spin_unlock_irqrestore(&async->lock);
	return ret;
}

BPF_CALL_3(bpf_timer_set_callback, struct bpf_async_kern *, timer, void *, callback_fn,
	   struct bpf_prog_aux *, aux)
{
	return __bpf_async_set_callback(timer, callback_fn, aux, 0, BPF_ASYNC_TYPE_TIMER);
}

static const struct bpf_func_proto bpf_timer_set_callback_proto = {
	.func		= bpf_timer_set_callback,
	.gpl_only	= true,
	.ret_type	= RET_INTEGER,
	.arg1_type	= ARG_PTR_TO_TIMER,
	.arg2_type	= ARG_PTR_TO_FUNC,
};

BPF_CALL_3(bpf_timer_start, struct bpf_async_kern *, timer, u64, nsecs, u64, flags)
{
	struct bpf_hrtimer *t;
	int ret = 0;
	enum hrtimer_mode mode;

	if (in_nmi())
		return -EOPNOTSUPP;
	if (flags & ~(BPF_F_TIMER_ABS | BPF_F_TIMER_CPU_PIN))
		return -EINVAL;
	__bpf_spin_lock_irqsave(&timer->lock);
	t = timer->timer;
	if (!t || !t->cb.prog) {
		ret = -EINVAL;
		goto out;
	}

	if (flags & BPF_F_TIMER_ABS)
		mode = HRTIMER_MODE_ABS_SOFT;
	else
		mode = HRTIMER_MODE_REL_SOFT;

	if (flags & BPF_F_TIMER_CPU_PIN)
		mode |= HRTIMER_MODE_PINNED;

	hrtimer_start(&t->timer, ns_to_ktime(nsecs), mode);
out:
	__bpf_spin_unlock_irqrestore(&timer->lock);
	return ret;
}

static const struct bpf_func_proto bpf_timer_start_proto = {
	.func		= bpf_timer_start,
	.gpl_only	= true,
	.ret_type	= RET_INTEGER,
	.arg1_type	= ARG_PTR_TO_TIMER,
	.arg2_type	= ARG_ANYTHING,
	.arg3_type	= ARG_ANYTHING,
};

static void drop_prog_refcnt(struct bpf_async_cb *async)
{
	struct bpf_prog *prog = async->prog;

	if (prog) {
		bpf_prog_put(prog);
		async->prog = NULL;
		rcu_assign_pointer(async->callback_fn, NULL);
	}
}

BPF_CALL_1(bpf_timer_cancel, struct bpf_async_kern *, timer)
{
	struct bpf_hrtimer *t, *cur_t;
	bool inc = false;
	int ret = 0;

	if (in_nmi())
		return -EOPNOTSUPP;
	rcu_read_lock();
	__bpf_spin_lock_irqsave(&timer->lock);
	t = timer->timer;
	if (!t) {
		ret = -EINVAL;
		goto out;
	}

	cur_t = this_cpu_read(hrtimer_running);
	if (cur_t == t) {
		/* If bpf callback_fn is trying to bpf_timer_cancel()
		 * its own timer the hrtimer_cancel() will deadlock
		 * since it waits for callback_fn to finish.
		 */
		ret = -EDEADLK;
		goto out;
	}

	/* Only account in-flight cancellations when invoked from a timer
	 * callback, since we want to avoid waiting only if other _callbacks_
	 * are waiting on us, to avoid introducing lockups. Non-callback paths
	 * are ok, since nobody would synchronously wait for their completion.
	 */
	if (!cur_t)
		goto drop;
	atomic_inc(&t->cancelling);
	/* Need full barrier after relaxed atomic_inc */
	smp_mb__after_atomic();
	inc = true;
	if (atomic_read(&cur_t->cancelling)) {
		/* We're cancelling timer t, while some other timer callback is
		 * attempting to cancel us. In such a case, it might be possible
		 * that timer t belongs to the other callback, or some other
		 * callback waiting upon it (creating transitive dependencies
		 * upon us), and we will enter a deadlock if we continue
		 * cancelling and waiting for it synchronously, since it might
		 * do the same. Bail!
		 */
		ret = -EDEADLK;
		goto out;
	}
drop:
	drop_prog_refcnt(&t->cb);
out:
	__bpf_spin_unlock_irqrestore(&timer->lock);
	/* Cancel the timer and wait for associated callback to finish
	 * if it was running.
	 */
	ret = ret ?: hrtimer_cancel(&t->timer);
<<<<<<< HEAD
=======
	if (inc)
		atomic_dec(&t->cancelling);
>>>>>>> 0c383648
	rcu_read_unlock();
	return ret;
}

static const struct bpf_func_proto bpf_timer_cancel_proto = {
	.func		= bpf_timer_cancel,
	.gpl_only	= true,
	.ret_type	= RET_INTEGER,
	.arg1_type	= ARG_PTR_TO_TIMER,
};

static struct bpf_async_cb *__bpf_async_cancel_and_free(struct bpf_async_kern *async)
{
	struct bpf_async_cb *cb;

	/* Performance optimization: read async->cb without lock first. */
	if (!READ_ONCE(async->cb))
		return NULL;

	__bpf_spin_lock_irqsave(&async->lock);
	/* re-read it under lock */
	cb = async->cb;
	if (!cb)
		goto out;
	drop_prog_refcnt(cb);
	/* The subsequent bpf_timer_start/cancel() helpers won't be able to use
	 * this timer, since it won't be initialized.
	 */
<<<<<<< HEAD
	WRITE_ONCE(timer->timer, NULL);
=======
	WRITE_ONCE(async->cb, NULL);
>>>>>>> 0c383648
out:
	__bpf_spin_unlock_irqrestore(&async->lock);
	return cb;
}

/* This function is called by map_delete/update_elem for individual element and
 * by ops->map_release_uref when the user space reference to a map reaches zero.
 */
void bpf_timer_cancel_and_free(void *val)
{
	struct bpf_hrtimer *t;

	t = (struct bpf_hrtimer *)__bpf_async_cancel_and_free(val);

	if (!t)
		return;
	/* We check that bpf_map_delete/update_elem() was called from timer
	 * callback_fn. In such case we don't call hrtimer_cancel() (since it
	 * will deadlock) and don't call hrtimer_try_to_cancel() (since it will
	 * just return -1). Though callback_fn is still running on this cpu it's
	 * safe to do kfree(t) because bpf_timer_cb() read everything it needed
	 * from 't'. The bpf subprog callback_fn won't be able to access 't',
	 * since async->cb = NULL was already done. The timer will be
	 * effectively cancelled because bpf_timer_cb() will return
	 * HRTIMER_NORESTART.
	 *
	 * However, it is possible the timer callback_fn calling us armed the
	 * timer _before_ calling us, such that failing to cancel it here will
	 * cause it to possibly use struct hrtimer after freeing bpf_hrtimer.
	 * Therefore, we _need_ to cancel any outstanding timers before we do
	 * kfree_rcu, even though no more timers can be armed.
	 *
	 * Moreover, we need to schedule work even if timer does not belong to
	 * the calling callback_fn, as on two different CPUs, we can end up in a
	 * situation where both sides run in parallel, try to cancel one
	 * another, and we end up waiting on both sides in hrtimer_cancel
	 * without making forward progress, since timer1 depends on time2
	 * callback to finish, and vice versa.
	 *
	 *  CPU 1 (timer1_cb)			CPU 2 (timer2_cb)
	 *  bpf_timer_cancel_and_free(timer2)	bpf_timer_cancel_and_free(timer1)
	 *
	 * To avoid these issues, punt to workqueue context when we are in a
	 * timer callback.
	 */
	if (this_cpu_read(hrtimer_running))
		queue_work(system_unbound_wq, &t->cb.delete_work);
	else
		bpf_timer_delete_work(&t->cb.delete_work);
}

/* This function is called by map_delete/update_elem for individual element and
 * by ops->map_release_uref when the user space reference to a map reaches zero.
 */
void bpf_wq_cancel_and_free(void *val)
{
	struct bpf_work *work;

	BTF_TYPE_EMIT(struct bpf_wq);

	work = (struct bpf_work *)__bpf_async_cancel_and_free(val);
	if (!work)
		return;
	/* Trigger cancel of the sleepable work, but *do not* wait for
	 * it to finish if it was running as we might not be in a
	 * sleepable context.
	 * kfree will be called once the work has finished.
	 */
<<<<<<< HEAD
	if (this_cpu_read(hrtimer_running) != t)
		hrtimer_cancel(&t->timer);
	kfree_rcu(t, rcu);
=======
	schedule_work(&work->delete_work);
>>>>>>> 0c383648
}

BPF_CALL_2(bpf_kptr_xchg, void *, map_value, void *, ptr)
{
	unsigned long *kptr = map_value;

	/* This helper may be inlined by verifier. */
	return xchg(kptr, (unsigned long)ptr);
}

/* Unlike other PTR_TO_BTF_ID helpers the btf_id in bpf_kptr_xchg()
 * helper is determined dynamically by the verifier. Use BPF_PTR_POISON to
 * denote type that verifier will determine.
 */
static const struct bpf_func_proto bpf_kptr_xchg_proto = {
	.func         = bpf_kptr_xchg,
	.gpl_only     = false,
	.ret_type     = RET_PTR_TO_BTF_ID_OR_NULL,
	.ret_btf_id   = BPF_PTR_POISON,
	.arg1_type    = ARG_PTR_TO_KPTR,
	.arg2_type    = ARG_PTR_TO_BTF_ID_OR_NULL | OBJ_RELEASE,
	.arg2_btf_id  = BPF_PTR_POISON,
};

/* Since the upper 8 bits of dynptr->size is reserved, the
 * maximum supported size is 2^24 - 1.
 */
#define DYNPTR_MAX_SIZE	((1UL << 24) - 1)
#define DYNPTR_TYPE_SHIFT	28
#define DYNPTR_SIZE_MASK	0xFFFFFF
#define DYNPTR_RDONLY_BIT	BIT(31)

bool __bpf_dynptr_is_rdonly(const struct bpf_dynptr_kern *ptr)
{
	return ptr->size & DYNPTR_RDONLY_BIT;
}

void bpf_dynptr_set_rdonly(struct bpf_dynptr_kern *ptr)
{
	ptr->size |= DYNPTR_RDONLY_BIT;
}

static void bpf_dynptr_set_type(struct bpf_dynptr_kern *ptr, enum bpf_dynptr_type type)
{
	ptr->size |= type << DYNPTR_TYPE_SHIFT;
}

static enum bpf_dynptr_type bpf_dynptr_get_type(const struct bpf_dynptr_kern *ptr)
{
	return (ptr->size & ~(DYNPTR_RDONLY_BIT)) >> DYNPTR_TYPE_SHIFT;
}

u32 __bpf_dynptr_size(const struct bpf_dynptr_kern *ptr)
{
	return ptr->size & DYNPTR_SIZE_MASK;
}

static void bpf_dynptr_set_size(struct bpf_dynptr_kern *ptr, u32 new_size)
{
	u32 metadata = ptr->size & ~DYNPTR_SIZE_MASK;

	ptr->size = new_size | metadata;
}

int bpf_dynptr_check_size(u32 size)
{
	return size > DYNPTR_MAX_SIZE ? -E2BIG : 0;
}

void bpf_dynptr_init(struct bpf_dynptr_kern *ptr, void *data,
		     enum bpf_dynptr_type type, u32 offset, u32 size)
{
	ptr->data = data;
	ptr->offset = offset;
	ptr->size = size;
	bpf_dynptr_set_type(ptr, type);
}

void bpf_dynptr_set_null(struct bpf_dynptr_kern *ptr)
{
	memset(ptr, 0, sizeof(*ptr));
}

static int bpf_dynptr_check_off_len(const struct bpf_dynptr_kern *ptr, u32 offset, u32 len)
{
	u32 size = __bpf_dynptr_size(ptr);

	if (len > size || offset > size - len)
		return -E2BIG;

	return 0;
}

BPF_CALL_4(bpf_dynptr_from_mem, void *, data, u32, size, u64, flags, struct bpf_dynptr_kern *, ptr)
{
	int err;

	BTF_TYPE_EMIT(struct bpf_dynptr);

	err = bpf_dynptr_check_size(size);
	if (err)
		goto error;

	/* flags is currently unsupported */
	if (flags) {
		err = -EINVAL;
		goto error;
	}

	bpf_dynptr_init(ptr, data, BPF_DYNPTR_TYPE_LOCAL, 0, size);

	return 0;

error:
	bpf_dynptr_set_null(ptr);
	return err;
}

static const struct bpf_func_proto bpf_dynptr_from_mem_proto = {
	.func		= bpf_dynptr_from_mem,
	.gpl_only	= false,
	.ret_type	= RET_INTEGER,
	.arg1_type	= ARG_PTR_TO_UNINIT_MEM,
	.arg2_type	= ARG_CONST_SIZE_OR_ZERO,
	.arg3_type	= ARG_ANYTHING,
	.arg4_type	= ARG_PTR_TO_DYNPTR | DYNPTR_TYPE_LOCAL | MEM_UNINIT,
};

BPF_CALL_5(bpf_dynptr_read, void *, dst, u32, len, const struct bpf_dynptr_kern *, src,
	   u32, offset, u64, flags)
{
	enum bpf_dynptr_type type;
	int err;

	if (!src->data || flags)
		return -EINVAL;

	err = bpf_dynptr_check_off_len(src, offset, len);
	if (err)
		return err;

	type = bpf_dynptr_get_type(src);

	switch (type) {
	case BPF_DYNPTR_TYPE_LOCAL:
	case BPF_DYNPTR_TYPE_RINGBUF:
		/* Source and destination may possibly overlap, hence use memmove to
		 * copy the data. E.g. bpf_dynptr_from_mem may create two dynptr
		 * pointing to overlapping PTR_TO_MAP_VALUE regions.
		 */
		memmove(dst, src->data + src->offset + offset, len);
		return 0;
	case BPF_DYNPTR_TYPE_SKB:
		return __bpf_skb_load_bytes(src->data, src->offset + offset, dst, len);
	case BPF_DYNPTR_TYPE_XDP:
		return __bpf_xdp_load_bytes(src->data, src->offset + offset, dst, len);
	default:
		WARN_ONCE(true, "bpf_dynptr_read: unknown dynptr type %d\n", type);
		return -EFAULT;
	}
}

static const struct bpf_func_proto bpf_dynptr_read_proto = {
	.func		= bpf_dynptr_read,
	.gpl_only	= false,
	.ret_type	= RET_INTEGER,
	.arg1_type	= ARG_PTR_TO_UNINIT_MEM,
	.arg2_type	= ARG_CONST_SIZE_OR_ZERO,
	.arg3_type	= ARG_PTR_TO_DYNPTR | MEM_RDONLY,
	.arg4_type	= ARG_ANYTHING,
	.arg5_type	= ARG_ANYTHING,
};

BPF_CALL_5(bpf_dynptr_write, const struct bpf_dynptr_kern *, dst, u32, offset, void *, src,
	   u32, len, u64, flags)
{
	enum bpf_dynptr_type type;
	int err;

	if (!dst->data || __bpf_dynptr_is_rdonly(dst))
		return -EINVAL;

	err = bpf_dynptr_check_off_len(dst, offset, len);
	if (err)
		return err;

	type = bpf_dynptr_get_type(dst);

	switch (type) {
	case BPF_DYNPTR_TYPE_LOCAL:
	case BPF_DYNPTR_TYPE_RINGBUF:
		if (flags)
			return -EINVAL;
		/* Source and destination may possibly overlap, hence use memmove to
		 * copy the data. E.g. bpf_dynptr_from_mem may create two dynptr
		 * pointing to overlapping PTR_TO_MAP_VALUE regions.
		 */
		memmove(dst->data + dst->offset + offset, src, len);
		return 0;
	case BPF_DYNPTR_TYPE_SKB:
		return __bpf_skb_store_bytes(dst->data, dst->offset + offset, src, len,
					     flags);
	case BPF_DYNPTR_TYPE_XDP:
		if (flags)
			return -EINVAL;
		return __bpf_xdp_store_bytes(dst->data, dst->offset + offset, src, len);
	default:
		WARN_ONCE(true, "bpf_dynptr_write: unknown dynptr type %d\n", type);
		return -EFAULT;
	}
}

static const struct bpf_func_proto bpf_dynptr_write_proto = {
	.func		= bpf_dynptr_write,
	.gpl_only	= false,
	.ret_type	= RET_INTEGER,
	.arg1_type	= ARG_PTR_TO_DYNPTR | MEM_RDONLY,
	.arg2_type	= ARG_ANYTHING,
	.arg3_type	= ARG_PTR_TO_MEM | MEM_RDONLY,
	.arg4_type	= ARG_CONST_SIZE_OR_ZERO,
	.arg5_type	= ARG_ANYTHING,
};

BPF_CALL_3(bpf_dynptr_data, const struct bpf_dynptr_kern *, ptr, u32, offset, u32, len)
{
	enum bpf_dynptr_type type;
	int err;

	if (!ptr->data)
		return 0;

	err = bpf_dynptr_check_off_len(ptr, offset, len);
	if (err)
		return 0;

	if (__bpf_dynptr_is_rdonly(ptr))
		return 0;

	type = bpf_dynptr_get_type(ptr);

	switch (type) {
	case BPF_DYNPTR_TYPE_LOCAL:
	case BPF_DYNPTR_TYPE_RINGBUF:
		return (unsigned long)(ptr->data + ptr->offset + offset);
	case BPF_DYNPTR_TYPE_SKB:
	case BPF_DYNPTR_TYPE_XDP:
		/* skb and xdp dynptrs should use bpf_dynptr_slice / bpf_dynptr_slice_rdwr */
		return 0;
	default:
		WARN_ONCE(true, "bpf_dynptr_data: unknown dynptr type %d\n", type);
		return 0;
	}
}

static const struct bpf_func_proto bpf_dynptr_data_proto = {
	.func		= bpf_dynptr_data,
	.gpl_only	= false,
	.ret_type	= RET_PTR_TO_DYNPTR_MEM_OR_NULL,
	.arg1_type	= ARG_PTR_TO_DYNPTR | MEM_RDONLY,
	.arg2_type	= ARG_ANYTHING,
	.arg3_type	= ARG_CONST_ALLOC_SIZE_OR_ZERO,
};

const struct bpf_func_proto bpf_get_current_task_proto __weak;
const struct bpf_func_proto bpf_get_current_task_btf_proto __weak;
const struct bpf_func_proto bpf_probe_read_user_proto __weak;
const struct bpf_func_proto bpf_probe_read_user_str_proto __weak;
const struct bpf_func_proto bpf_probe_read_kernel_proto __weak;
const struct bpf_func_proto bpf_probe_read_kernel_str_proto __weak;
const struct bpf_func_proto bpf_task_pt_regs_proto __weak;

const struct bpf_func_proto *
bpf_base_func_proto(enum bpf_func_id func_id, const struct bpf_prog *prog)
{
	switch (func_id) {
	case BPF_FUNC_map_lookup_elem:
		return &bpf_map_lookup_elem_proto;
	case BPF_FUNC_map_update_elem:
		return &bpf_map_update_elem_proto;
	case BPF_FUNC_map_delete_elem:
		return &bpf_map_delete_elem_proto;
	case BPF_FUNC_map_push_elem:
		return &bpf_map_push_elem_proto;
	case BPF_FUNC_map_pop_elem:
		return &bpf_map_pop_elem_proto;
	case BPF_FUNC_map_peek_elem:
		return &bpf_map_peek_elem_proto;
	case BPF_FUNC_map_lookup_percpu_elem:
		return &bpf_map_lookup_percpu_elem_proto;
	case BPF_FUNC_get_prandom_u32:
		return &bpf_get_prandom_u32_proto;
	case BPF_FUNC_get_smp_processor_id:
		return &bpf_get_raw_smp_processor_id_proto;
	case BPF_FUNC_get_numa_node_id:
		return &bpf_get_numa_node_id_proto;
	case BPF_FUNC_tail_call:
		return &bpf_tail_call_proto;
	case BPF_FUNC_ktime_get_ns:
		return &bpf_ktime_get_ns_proto;
	case BPF_FUNC_ktime_get_boot_ns:
		return &bpf_ktime_get_boot_ns_proto;
	case BPF_FUNC_ktime_get_tai_ns:
		return &bpf_ktime_get_tai_ns_proto;
	case BPF_FUNC_ringbuf_output:
		return &bpf_ringbuf_output_proto;
	case BPF_FUNC_ringbuf_reserve:
		return &bpf_ringbuf_reserve_proto;
	case BPF_FUNC_ringbuf_submit:
		return &bpf_ringbuf_submit_proto;
	case BPF_FUNC_ringbuf_discard:
		return &bpf_ringbuf_discard_proto;
	case BPF_FUNC_ringbuf_query:
		return &bpf_ringbuf_query_proto;
	case BPF_FUNC_strncmp:
		return &bpf_strncmp_proto;
	case BPF_FUNC_strtol:
		return &bpf_strtol_proto;
	case BPF_FUNC_strtoul:
		return &bpf_strtoul_proto;
	case BPF_FUNC_get_current_pid_tgid:
		return &bpf_get_current_pid_tgid_proto;
	case BPF_FUNC_get_ns_current_pid_tgid:
		return &bpf_get_ns_current_pid_tgid_proto;
	default:
		break;
	}

	if (!bpf_token_capable(prog->aux->token, CAP_BPF))
		return NULL;

	switch (func_id) {
	case BPF_FUNC_spin_lock:
		return &bpf_spin_lock_proto;
	case BPF_FUNC_spin_unlock:
		return &bpf_spin_unlock_proto;
	case BPF_FUNC_jiffies64:
		return &bpf_jiffies64_proto;
	case BPF_FUNC_per_cpu_ptr:
		return &bpf_per_cpu_ptr_proto;
	case BPF_FUNC_this_cpu_ptr:
		return &bpf_this_cpu_ptr_proto;
	case BPF_FUNC_timer_init:
		return &bpf_timer_init_proto;
	case BPF_FUNC_timer_set_callback:
		return &bpf_timer_set_callback_proto;
	case BPF_FUNC_timer_start:
		return &bpf_timer_start_proto;
	case BPF_FUNC_timer_cancel:
		return &bpf_timer_cancel_proto;
	case BPF_FUNC_kptr_xchg:
		return &bpf_kptr_xchg_proto;
	case BPF_FUNC_for_each_map_elem:
		return &bpf_for_each_map_elem_proto;
	case BPF_FUNC_loop:
		return &bpf_loop_proto;
	case BPF_FUNC_user_ringbuf_drain:
		return &bpf_user_ringbuf_drain_proto;
	case BPF_FUNC_ringbuf_reserve_dynptr:
		return &bpf_ringbuf_reserve_dynptr_proto;
	case BPF_FUNC_ringbuf_submit_dynptr:
		return &bpf_ringbuf_submit_dynptr_proto;
	case BPF_FUNC_ringbuf_discard_dynptr:
		return &bpf_ringbuf_discard_dynptr_proto;
	case BPF_FUNC_dynptr_from_mem:
		return &bpf_dynptr_from_mem_proto;
	case BPF_FUNC_dynptr_read:
		return &bpf_dynptr_read_proto;
	case BPF_FUNC_dynptr_write:
		return &bpf_dynptr_write_proto;
	case BPF_FUNC_dynptr_data:
		return &bpf_dynptr_data_proto;
#ifdef CONFIG_CGROUPS
	case BPF_FUNC_cgrp_storage_get:
		return &bpf_cgrp_storage_get_proto;
	case BPF_FUNC_cgrp_storage_delete:
		return &bpf_cgrp_storage_delete_proto;
	case BPF_FUNC_get_current_cgroup_id:
		return &bpf_get_current_cgroup_id_proto;
	case BPF_FUNC_get_current_ancestor_cgroup_id:
		return &bpf_get_current_ancestor_cgroup_id_proto;
#endif
	default:
		break;
	}

	if (!bpf_token_capable(prog->aux->token, CAP_PERFMON))
		return NULL;

	switch (func_id) {
	case BPF_FUNC_trace_printk:
		return bpf_get_trace_printk_proto();
	case BPF_FUNC_get_current_task:
		return &bpf_get_current_task_proto;
	case BPF_FUNC_get_current_task_btf:
		return &bpf_get_current_task_btf_proto;
	case BPF_FUNC_probe_read_user:
		return &bpf_probe_read_user_proto;
	case BPF_FUNC_probe_read_kernel:
		return security_locked_down(LOCKDOWN_BPF_READ_KERNEL) < 0 ?
		       NULL : &bpf_probe_read_kernel_proto;
	case BPF_FUNC_probe_read_user_str:
		return &bpf_probe_read_user_str_proto;
	case BPF_FUNC_probe_read_kernel_str:
		return security_locked_down(LOCKDOWN_BPF_READ_KERNEL) < 0 ?
		       NULL : &bpf_probe_read_kernel_str_proto;
	case BPF_FUNC_snprintf_btf:
		return &bpf_snprintf_btf_proto;
	case BPF_FUNC_snprintf:
		return &bpf_snprintf_proto;
	case BPF_FUNC_task_pt_regs:
		return &bpf_task_pt_regs_proto;
	case BPF_FUNC_trace_vprintk:
		return bpf_get_trace_vprintk_proto();
	default:
		return NULL;
	}
}

void bpf_list_head_free(const struct btf_field *field, void *list_head,
			struct bpf_spin_lock *spin_lock)
{
	struct list_head *head = list_head, *orig_head = list_head;

	BUILD_BUG_ON(sizeof(struct list_head) > sizeof(struct bpf_list_head));
	BUILD_BUG_ON(__alignof__(struct list_head) > __alignof__(struct bpf_list_head));

	/* Do the actual list draining outside the lock to not hold the lock for
	 * too long, and also prevent deadlocks if tracing programs end up
	 * executing on entry/exit of functions called inside the critical
	 * section, and end up doing map ops that call bpf_list_head_free for
	 * the same map value again.
	 */
	__bpf_spin_lock_irqsave(spin_lock);
	if (!head->next || list_empty(head))
		goto unlock;
	head = head->next;
unlock:
	INIT_LIST_HEAD(orig_head);
	__bpf_spin_unlock_irqrestore(spin_lock);

	while (head != orig_head) {
		void *obj = head;

		obj -= field->graph_root.node_offset;
		head = head->next;
		/* The contained type can also have resources, including a
		 * bpf_list_head which needs to be freed.
		 */
		migrate_disable();
		__bpf_obj_drop_impl(obj, field->graph_root.value_rec, false);
		migrate_enable();
	}
}

/* Like rbtree_postorder_for_each_entry_safe, but 'pos' and 'n' are
 * 'rb_node *', so field name of rb_node within containing struct is not
 * needed.
 *
 * Since bpf_rb_tree's node type has a corresponding struct btf_field with
 * graph_root.node_offset, it's not necessary to know field name
 * or type of node struct
 */
#define bpf_rbtree_postorder_for_each_entry_safe(pos, n, root) \
	for (pos = rb_first_postorder(root); \
	    pos && ({ n = rb_next_postorder(pos); 1; }); \
	    pos = n)

void bpf_rb_root_free(const struct btf_field *field, void *rb_root,
		      struct bpf_spin_lock *spin_lock)
{
	struct rb_root_cached orig_root, *root = rb_root;
	struct rb_node *pos, *n;
	void *obj;

	BUILD_BUG_ON(sizeof(struct rb_root_cached) > sizeof(struct bpf_rb_root));
	BUILD_BUG_ON(__alignof__(struct rb_root_cached) > __alignof__(struct bpf_rb_root));

	__bpf_spin_lock_irqsave(spin_lock);
	orig_root = *root;
	*root = RB_ROOT_CACHED;
	__bpf_spin_unlock_irqrestore(spin_lock);

	bpf_rbtree_postorder_for_each_entry_safe(pos, n, &orig_root.rb_root) {
		obj = pos;
		obj -= field->graph_root.node_offset;


		migrate_disable();
		__bpf_obj_drop_impl(obj, field->graph_root.value_rec, false);
		migrate_enable();
	}
}

__bpf_kfunc_start_defs();

__bpf_kfunc void *bpf_obj_new_impl(u64 local_type_id__k, void *meta__ign)
{
	struct btf_struct_meta *meta = meta__ign;
	u64 size = local_type_id__k;
	void *p;

	p = bpf_mem_alloc(&bpf_global_ma, size);
	if (!p)
		return NULL;
	if (meta)
		bpf_obj_init(meta->record, p);
	return p;
}

__bpf_kfunc void *bpf_percpu_obj_new_impl(u64 local_type_id__k, void *meta__ign)
{
	u64 size = local_type_id__k;

	/* The verifier has ensured that meta__ign must be NULL */
	return bpf_mem_alloc(&bpf_global_percpu_ma, size);
}

/* Must be called under migrate_disable(), as required by bpf_mem_free */
void __bpf_obj_drop_impl(void *p, const struct btf_record *rec, bool percpu)
{
	struct bpf_mem_alloc *ma;

	if (rec && rec->refcount_off >= 0 &&
	    !refcount_dec_and_test((refcount_t *)(p + rec->refcount_off))) {
		/* Object is refcounted and refcount_dec didn't result in 0
		 * refcount. Return without freeing the object
		 */
		return;
	}

	if (rec)
		bpf_obj_free_fields(rec, p);

	if (percpu)
		ma = &bpf_global_percpu_ma;
	else
		ma = &bpf_global_ma;
	bpf_mem_free_rcu(ma, p);
}

__bpf_kfunc void bpf_obj_drop_impl(void *p__alloc, void *meta__ign)
{
	struct btf_struct_meta *meta = meta__ign;
	void *p = p__alloc;

	__bpf_obj_drop_impl(p, meta ? meta->record : NULL, false);
}

__bpf_kfunc void bpf_percpu_obj_drop_impl(void *p__alloc, void *meta__ign)
{
	/* The verifier has ensured that meta__ign must be NULL */
	bpf_mem_free_rcu(&bpf_global_percpu_ma, p__alloc);
}

__bpf_kfunc void *bpf_refcount_acquire_impl(void *p__refcounted_kptr, void *meta__ign)
{
	struct btf_struct_meta *meta = meta__ign;
	struct bpf_refcount *ref;

	/* Could just cast directly to refcount_t *, but need some code using
	 * bpf_refcount type so that it is emitted in vmlinux BTF
	 */
	ref = (struct bpf_refcount *)(p__refcounted_kptr + meta->record->refcount_off);
	if (!refcount_inc_not_zero((refcount_t *)ref))
		return NULL;

	/* Verifier strips KF_RET_NULL if input is owned ref, see is_kfunc_ret_null
	 * in verifier.c
	 */
	return (void *)p__refcounted_kptr;
}

static int __bpf_list_add(struct bpf_list_node_kern *node,
			  struct bpf_list_head *head,
			  bool tail, struct btf_record *rec, u64 off)
{
	struct list_head *n = &node->list_head, *h = (void *)head;

	/* If list_head was 0-initialized by map, bpf_obj_init_field wasn't
	 * called on its fields, so init here
	 */
	if (unlikely(!h->next))
		INIT_LIST_HEAD(h);

	/* node->owner != NULL implies !list_empty(n), no need to separately
	 * check the latter
	 */
	if (cmpxchg(&node->owner, NULL, BPF_PTR_POISON)) {
		/* Only called from BPF prog, no need to migrate_disable */
		__bpf_obj_drop_impl((void *)n - off, rec, false);
		return -EINVAL;
	}

	tail ? list_add_tail(n, h) : list_add(n, h);
	WRITE_ONCE(node->owner, head);

	return 0;
}

__bpf_kfunc int bpf_list_push_front_impl(struct bpf_list_head *head,
					 struct bpf_list_node *node,
					 void *meta__ign, u64 off)
{
	struct bpf_list_node_kern *n = (void *)node;
	struct btf_struct_meta *meta = meta__ign;

	return __bpf_list_add(n, head, false, meta ? meta->record : NULL, off);
}

__bpf_kfunc int bpf_list_push_back_impl(struct bpf_list_head *head,
					struct bpf_list_node *node,
					void *meta__ign, u64 off)
{
	struct bpf_list_node_kern *n = (void *)node;
	struct btf_struct_meta *meta = meta__ign;

	return __bpf_list_add(n, head, true, meta ? meta->record : NULL, off);
}

static struct bpf_list_node *__bpf_list_del(struct bpf_list_head *head, bool tail)
{
	struct list_head *n, *h = (void *)head;
	struct bpf_list_node_kern *node;

	/* If list_head was 0-initialized by map, bpf_obj_init_field wasn't
	 * called on its fields, so init here
	 */
	if (unlikely(!h->next))
		INIT_LIST_HEAD(h);
	if (list_empty(h))
		return NULL;

	n = tail ? h->prev : h->next;
	node = container_of(n, struct bpf_list_node_kern, list_head);
	if (WARN_ON_ONCE(READ_ONCE(node->owner) != head))
		return NULL;

	list_del_init(n);
	WRITE_ONCE(node->owner, NULL);
	return (struct bpf_list_node *)n;
}

__bpf_kfunc struct bpf_list_node *bpf_list_pop_front(struct bpf_list_head *head)
{
	return __bpf_list_del(head, false);
}

__bpf_kfunc struct bpf_list_node *bpf_list_pop_back(struct bpf_list_head *head)
{
	return __bpf_list_del(head, true);
}

__bpf_kfunc struct bpf_rb_node *bpf_rbtree_remove(struct bpf_rb_root *root,
						  struct bpf_rb_node *node)
{
	struct bpf_rb_node_kern *node_internal = (struct bpf_rb_node_kern *)node;
	struct rb_root_cached *r = (struct rb_root_cached *)root;
	struct rb_node *n = &node_internal->rb_node;

	/* node_internal->owner != root implies either RB_EMPTY_NODE(n) or
	 * n is owned by some other tree. No need to check RB_EMPTY_NODE(n)
	 */
	if (READ_ONCE(node_internal->owner) != root)
		return NULL;

	rb_erase_cached(n, r);
	RB_CLEAR_NODE(n);
	WRITE_ONCE(node_internal->owner, NULL);
	return (struct bpf_rb_node *)n;
}

/* Need to copy rbtree_add_cached's logic here because our 'less' is a BPF
 * program
 */
static int __bpf_rbtree_add(struct bpf_rb_root *root,
			    struct bpf_rb_node_kern *node,
			    void *less, struct btf_record *rec, u64 off)
{
	struct rb_node **link = &((struct rb_root_cached *)root)->rb_root.rb_node;
	struct rb_node *parent = NULL, *n = &node->rb_node;
	bpf_callback_t cb = (bpf_callback_t)less;
	bool leftmost = true;

	/* node->owner != NULL implies !RB_EMPTY_NODE(n), no need to separately
	 * check the latter
	 */
	if (cmpxchg(&node->owner, NULL, BPF_PTR_POISON)) {
		/* Only called from BPF prog, no need to migrate_disable */
		__bpf_obj_drop_impl((void *)n - off, rec, false);
		return -EINVAL;
	}

	while (*link) {
		parent = *link;
		if (cb((uintptr_t)node, (uintptr_t)parent, 0, 0, 0)) {
			link = &parent->rb_left;
		} else {
			link = &parent->rb_right;
			leftmost = false;
		}
	}

	rb_link_node(n, parent, link);
	rb_insert_color_cached(n, (struct rb_root_cached *)root, leftmost);
	WRITE_ONCE(node->owner, root);
	return 0;
}

__bpf_kfunc int bpf_rbtree_add_impl(struct bpf_rb_root *root, struct bpf_rb_node *node,
				    bool (less)(struct bpf_rb_node *a, const struct bpf_rb_node *b),
				    void *meta__ign, u64 off)
{
	struct btf_struct_meta *meta = meta__ign;
	struct bpf_rb_node_kern *n = (void *)node;

	return __bpf_rbtree_add(root, n, (void *)less, meta ? meta->record : NULL, off);
}

__bpf_kfunc struct bpf_rb_node *bpf_rbtree_first(struct bpf_rb_root *root)
{
	struct rb_root_cached *r = (struct rb_root_cached *)root;

	return (struct bpf_rb_node *)rb_first_cached(r);
}

/**
 * bpf_task_acquire - Acquire a reference to a task. A task acquired by this
 * kfunc which is not stored in a map as a kptr, must be released by calling
 * bpf_task_release().
 * @p: The task on which a reference is being acquired.
 */
__bpf_kfunc struct task_struct *bpf_task_acquire(struct task_struct *p)
{
	if (refcount_inc_not_zero(&p->rcu_users))
		return p;
	return NULL;
}

/**
 * bpf_task_release - Release the reference acquired on a task.
 * @p: The task on which a reference is being released.
 */
__bpf_kfunc void bpf_task_release(struct task_struct *p)
{
	put_task_struct_rcu_user(p);
}

__bpf_kfunc void bpf_task_release_dtor(void *p)
{
	put_task_struct_rcu_user(p);
}
CFI_NOSEAL(bpf_task_release_dtor);

#ifdef CONFIG_CGROUPS
/**
 * bpf_cgroup_acquire - Acquire a reference to a cgroup. A cgroup acquired by
 * this kfunc which is not stored in a map as a kptr, must be released by
 * calling bpf_cgroup_release().
 * @cgrp: The cgroup on which a reference is being acquired.
 */
__bpf_kfunc struct cgroup *bpf_cgroup_acquire(struct cgroup *cgrp)
{
	return cgroup_tryget(cgrp) ? cgrp : NULL;
}

/**
 * bpf_cgroup_release - Release the reference acquired on a cgroup.
 * If this kfunc is invoked in an RCU read region, the cgroup is guaranteed to
 * not be freed until the current grace period has ended, even if its refcount
 * drops to 0.
 * @cgrp: The cgroup on which a reference is being released.
 */
__bpf_kfunc void bpf_cgroup_release(struct cgroup *cgrp)
{
	cgroup_put(cgrp);
}

__bpf_kfunc void bpf_cgroup_release_dtor(void *cgrp)
{
	cgroup_put(cgrp);
}
CFI_NOSEAL(bpf_cgroup_release_dtor);

/**
 * bpf_cgroup_ancestor - Perform a lookup on an entry in a cgroup's ancestor
 * array. A cgroup returned by this kfunc which is not subsequently stored in a
 * map, must be released by calling bpf_cgroup_release().
 * @cgrp: The cgroup for which we're performing a lookup.
 * @level: The level of ancestor to look up.
 */
__bpf_kfunc struct cgroup *bpf_cgroup_ancestor(struct cgroup *cgrp, int level)
{
	struct cgroup *ancestor;

	if (level > cgrp->level || level < 0)
		return NULL;

	/* cgrp's refcnt could be 0 here, but ancestors can still be accessed */
	ancestor = cgrp->ancestors[level];
	if (!cgroup_tryget(ancestor))
		return NULL;
	return ancestor;
}

/**
 * bpf_cgroup_from_id - Find a cgroup from its ID. A cgroup returned by this
 * kfunc which is not subsequently stored in a map, must be released by calling
 * bpf_cgroup_release().
 * @cgid: cgroup id.
 */
__bpf_kfunc struct cgroup *bpf_cgroup_from_id(u64 cgid)
{
	struct cgroup *cgrp;

	cgrp = cgroup_get_from_id(cgid);
	if (IS_ERR(cgrp))
		return NULL;
	return cgrp;
}

/**
 * bpf_task_under_cgroup - wrap task_under_cgroup_hierarchy() as a kfunc, test
 * task's membership of cgroup ancestry.
 * @task: the task to be tested
 * @ancestor: possible ancestor of @task's cgroup
 *
 * Tests whether @task's default cgroup hierarchy is a descendant of @ancestor.
 * It follows all the same rules as cgroup_is_descendant, and only applies
 * to the default hierarchy.
 */
__bpf_kfunc long bpf_task_under_cgroup(struct task_struct *task,
				       struct cgroup *ancestor)
{
	long ret;

	rcu_read_lock();
	ret = task_under_cgroup_hierarchy(task, ancestor);
	rcu_read_unlock();
	return ret;
}

/**
 * bpf_task_get_cgroup1 - Acquires the associated cgroup of a task within a
 * specific cgroup1 hierarchy. The cgroup1 hierarchy is identified by its
 * hierarchy ID.
 * @task: The target task
 * @hierarchy_id: The ID of a cgroup1 hierarchy
 *
 * On success, the cgroup is returen. On failure, NULL is returned.
 */
__bpf_kfunc struct cgroup *
bpf_task_get_cgroup1(struct task_struct *task, int hierarchy_id)
{
	struct cgroup *cgrp = task_get_cgroup1(task, hierarchy_id);

	if (IS_ERR(cgrp))
		return NULL;
	return cgrp;
}
#endif /* CONFIG_CGROUPS */

/**
 * bpf_task_from_pid - Find a struct task_struct from its pid by looking it up
 * in the root pid namespace idr. If a task is returned, it must either be
 * stored in a map, or released with bpf_task_release().
 * @pid: The pid of the task being looked up.
 */
__bpf_kfunc struct task_struct *bpf_task_from_pid(s32 pid)
{
	struct task_struct *p;

	rcu_read_lock();
	p = find_task_by_pid_ns(pid, &init_pid_ns);
	if (p)
		p = bpf_task_acquire(p);
	rcu_read_unlock();

	return p;
}

/**
 * bpf_dynptr_slice() - Obtain a read-only pointer to the dynptr data.
 * @ptr: The dynptr whose data slice to retrieve
 * @offset: Offset into the dynptr
 * @buffer__opt: User-provided buffer to copy contents into.  May be NULL
 * @buffer__szk: Size (in bytes) of the buffer if present. This is the
 *               length of the requested slice. This must be a constant.
 *
 * For non-skb and non-xdp type dynptrs, there is no difference between
 * bpf_dynptr_slice and bpf_dynptr_data.
 *
 *  If buffer__opt is NULL, the call will fail if buffer_opt was needed.
 *
 * If the intention is to write to the data slice, please use
 * bpf_dynptr_slice_rdwr.
 *
 * The user must check that the returned pointer is not null before using it.
 *
 * Please note that in the case of skb and xdp dynptrs, bpf_dynptr_slice
 * does not change the underlying packet data pointers, so a call to
 * bpf_dynptr_slice will not invalidate any ctx->data/data_end pointers in
 * the bpf program.
 *
 * Return: NULL if the call failed (eg invalid dynptr), pointer to a read-only
 * data slice (can be either direct pointer to the data or a pointer to the user
 * provided buffer, with its contents containing the data, if unable to obtain
 * direct pointer)
 */
__bpf_kfunc void *bpf_dynptr_slice(const struct bpf_dynptr_kern *ptr, u32 offset,
				   void *buffer__opt, u32 buffer__szk)
{
	enum bpf_dynptr_type type;
	u32 len = buffer__szk;
	int err;

	if (!ptr->data)
		return NULL;

	err = bpf_dynptr_check_off_len(ptr, offset, len);
	if (err)
		return NULL;

	type = bpf_dynptr_get_type(ptr);

	switch (type) {
	case BPF_DYNPTR_TYPE_LOCAL:
	case BPF_DYNPTR_TYPE_RINGBUF:
		return ptr->data + ptr->offset + offset;
	case BPF_DYNPTR_TYPE_SKB:
		if (buffer__opt)
			return skb_header_pointer(ptr->data, ptr->offset + offset, len, buffer__opt);
		else
			return skb_pointer_if_linear(ptr->data, ptr->offset + offset, len);
	case BPF_DYNPTR_TYPE_XDP:
	{
		void *xdp_ptr = bpf_xdp_pointer(ptr->data, ptr->offset + offset, len);
		if (!IS_ERR_OR_NULL(xdp_ptr))
			return xdp_ptr;

		if (!buffer__opt)
			return NULL;
		bpf_xdp_copy_buf(ptr->data, ptr->offset + offset, buffer__opt, len, false);
		return buffer__opt;
	}
	default:
		WARN_ONCE(true, "unknown dynptr type %d\n", type);
		return NULL;
	}
}

/**
 * bpf_dynptr_slice_rdwr() - Obtain a writable pointer to the dynptr data.
 * @ptr: The dynptr whose data slice to retrieve
 * @offset: Offset into the dynptr
 * @buffer__opt: User-provided buffer to copy contents into. May be NULL
 * @buffer__szk: Size (in bytes) of the buffer if present. This is the
 *               length of the requested slice. This must be a constant.
 *
 * For non-skb and non-xdp type dynptrs, there is no difference between
 * bpf_dynptr_slice and bpf_dynptr_data.
 *
 * If buffer__opt is NULL, the call will fail if buffer_opt was needed.
 *
 * The returned pointer is writable and may point to either directly the dynptr
 * data at the requested offset or to the buffer if unable to obtain a direct
 * data pointer to (example: the requested slice is to the paged area of an skb
 * packet). In the case where the returned pointer is to the buffer, the user
 * is responsible for persisting writes through calling bpf_dynptr_write(). This
 * usually looks something like this pattern:
 *
 * struct eth_hdr *eth = bpf_dynptr_slice_rdwr(&dynptr, 0, buffer, sizeof(buffer));
 * if (!eth)
 *	return TC_ACT_SHOT;
 *
 * // mutate eth header //
 *
 * if (eth == buffer)
 *	bpf_dynptr_write(&ptr, 0, buffer, sizeof(buffer), 0);
 *
 * Please note that, as in the example above, the user must check that the
 * returned pointer is not null before using it.
 *
 * Please also note that in the case of skb and xdp dynptrs, bpf_dynptr_slice_rdwr
 * does not change the underlying packet data pointers, so a call to
 * bpf_dynptr_slice_rdwr will not invalidate any ctx->data/data_end pointers in
 * the bpf program.
 *
 * Return: NULL if the call failed (eg invalid dynptr), pointer to a
 * data slice (can be either direct pointer to the data or a pointer to the user
 * provided buffer, with its contents containing the data, if unable to obtain
 * direct pointer)
 */
__bpf_kfunc void *bpf_dynptr_slice_rdwr(const struct bpf_dynptr_kern *ptr, u32 offset,
					void *buffer__opt, u32 buffer__szk)
{
	if (!ptr->data || __bpf_dynptr_is_rdonly(ptr))
		return NULL;

	/* bpf_dynptr_slice_rdwr is the same logic as bpf_dynptr_slice.
	 *
	 * For skb-type dynptrs, it is safe to write into the returned pointer
	 * if the bpf program allows skb data writes. There are two possibilities
	 * that may occur when calling bpf_dynptr_slice_rdwr:
	 *
	 * 1) The requested slice is in the head of the skb. In this case, the
	 * returned pointer is directly to skb data, and if the skb is cloned, the
	 * verifier will have uncloned it (see bpf_unclone_prologue()) already.
	 * The pointer can be directly written into.
	 *
	 * 2) Some portion of the requested slice is in the paged buffer area.
	 * In this case, the requested data will be copied out into the buffer
	 * and the returned pointer will be a pointer to the buffer. The skb
	 * will not be pulled. To persist the write, the user will need to call
	 * bpf_dynptr_write(), which will pull the skb and commit the write.
	 *
	 * Similarly for xdp programs, if the requested slice is not across xdp
	 * fragments, then a direct pointer will be returned, otherwise the data
	 * will be copied out into the buffer and the user will need to call
	 * bpf_dynptr_write() to commit changes.
	 */
	return bpf_dynptr_slice(ptr, offset, buffer__opt, buffer__szk);
}

__bpf_kfunc int bpf_dynptr_adjust(struct bpf_dynptr_kern *ptr, u32 start, u32 end)
{
	u32 size;

	if (!ptr->data || start > end)
		return -EINVAL;

	size = __bpf_dynptr_size(ptr);

	if (start > size || end > size)
		return -ERANGE;

	ptr->offset += start;
	bpf_dynptr_set_size(ptr, end - start);

	return 0;
}

__bpf_kfunc bool bpf_dynptr_is_null(struct bpf_dynptr_kern *ptr)
{
	return !ptr->data;
}

__bpf_kfunc bool bpf_dynptr_is_rdonly(struct bpf_dynptr_kern *ptr)
{
	if (!ptr->data)
		return false;

	return __bpf_dynptr_is_rdonly(ptr);
}

__bpf_kfunc __u32 bpf_dynptr_size(const struct bpf_dynptr_kern *ptr)
{
	if (!ptr->data)
		return -EINVAL;

	return __bpf_dynptr_size(ptr);
}

__bpf_kfunc int bpf_dynptr_clone(struct bpf_dynptr_kern *ptr,
				 struct bpf_dynptr_kern *clone__uninit)
{
	if (!ptr->data) {
		bpf_dynptr_set_null(clone__uninit);
		return -EINVAL;
	}

	*clone__uninit = *ptr;

	return 0;
}

__bpf_kfunc void *bpf_cast_to_kern_ctx(void *obj)
{
	return obj;
}

__bpf_kfunc void *bpf_rdonly_cast(const void *obj__ign, u32 btf_id__k)
{
	return (void *)obj__ign;
}

__bpf_kfunc void bpf_rcu_read_lock(void)
{
	rcu_read_lock();
}

__bpf_kfunc void bpf_rcu_read_unlock(void)
{
	rcu_read_unlock();
}

struct bpf_throw_ctx {
	struct bpf_prog_aux *aux;
	u64 sp;
	u64 bp;
	int cnt;
};

static bool bpf_stack_walker(void *cookie, u64 ip, u64 sp, u64 bp)
{
	struct bpf_throw_ctx *ctx = cookie;
	struct bpf_prog *prog;

	if (!is_bpf_text_address(ip))
		return !ctx->cnt;
	prog = bpf_prog_ksym_find(ip);
	ctx->cnt++;
	if (bpf_is_subprog(prog))
		return true;
	ctx->aux = prog->aux;
	ctx->sp = sp;
	ctx->bp = bp;
	return false;
}

__bpf_kfunc void bpf_throw(u64 cookie)
{
	struct bpf_throw_ctx ctx = {};

	arch_bpf_stack_walk(bpf_stack_walker, &ctx);
	WARN_ON_ONCE(!ctx.aux);
	if (ctx.aux)
		WARN_ON_ONCE(!ctx.aux->exception_boundary);
	WARN_ON_ONCE(!ctx.bp);
	WARN_ON_ONCE(!ctx.cnt);
	/* Prevent KASAN false positives for CONFIG_KASAN_STACK by unpoisoning
	 * deeper stack depths than ctx.sp as we do not return from bpf_throw,
	 * which skips compiler generated instrumentation to do the same.
	 */
	kasan_unpoison_task_stack_below((void *)(long)ctx.sp);
	ctx.aux->bpf_exception_cb(cookie, ctx.sp, ctx.bp, 0, 0);
	WARN(1, "A call to BPF exception callback should never return\n");
}

<<<<<<< HEAD
=======
__bpf_kfunc int bpf_wq_init(struct bpf_wq *wq, void *p__map, unsigned int flags)
{
	struct bpf_async_kern *async = (struct bpf_async_kern *)wq;
	struct bpf_map *map = p__map;

	BUILD_BUG_ON(sizeof(struct bpf_async_kern) > sizeof(struct bpf_wq));
	BUILD_BUG_ON(__alignof__(struct bpf_async_kern) != __alignof__(struct bpf_wq));

	if (flags)
		return -EINVAL;

	return __bpf_async_init(async, map, flags, BPF_ASYNC_TYPE_WQ);
}

__bpf_kfunc int bpf_wq_start(struct bpf_wq *wq, unsigned int flags)
{
	struct bpf_async_kern *async = (struct bpf_async_kern *)wq;
	struct bpf_work *w;

	if (in_nmi())
		return -EOPNOTSUPP;
	if (flags)
		return -EINVAL;
	w = READ_ONCE(async->work);
	if (!w || !READ_ONCE(w->cb.prog))
		return -EINVAL;

	schedule_work(&w->work);
	return 0;
}

__bpf_kfunc int bpf_wq_set_callback_impl(struct bpf_wq *wq,
					 int (callback_fn)(void *map, int *key, struct bpf_wq *wq),
					 unsigned int flags,
					 void *aux__ign)
{
	struct bpf_prog_aux *aux = (struct bpf_prog_aux *)aux__ign;
	struct bpf_async_kern *async = (struct bpf_async_kern *)wq;

	if (flags)
		return -EINVAL;

	return __bpf_async_set_callback(async, callback_fn, aux, flags, BPF_ASYNC_TYPE_WQ);
}

__bpf_kfunc void bpf_preempt_disable(void)
{
	preempt_disable();
}

__bpf_kfunc void bpf_preempt_enable(void)
{
	preempt_enable();
}

>>>>>>> 0c383648
__bpf_kfunc_end_defs();

BTF_KFUNCS_START(generic_btf_ids)
#ifdef CONFIG_CRASH_DUMP
BTF_ID_FLAGS(func, crash_kexec, KF_DESTRUCTIVE)
#endif
BTF_ID_FLAGS(func, bpf_obj_new_impl, KF_ACQUIRE | KF_RET_NULL)
BTF_ID_FLAGS(func, bpf_percpu_obj_new_impl, KF_ACQUIRE | KF_RET_NULL)
BTF_ID_FLAGS(func, bpf_obj_drop_impl, KF_RELEASE)
BTF_ID_FLAGS(func, bpf_percpu_obj_drop_impl, KF_RELEASE)
BTF_ID_FLAGS(func, bpf_refcount_acquire_impl, KF_ACQUIRE | KF_RET_NULL | KF_RCU)
BTF_ID_FLAGS(func, bpf_list_push_front_impl)
BTF_ID_FLAGS(func, bpf_list_push_back_impl)
BTF_ID_FLAGS(func, bpf_list_pop_front, KF_ACQUIRE | KF_RET_NULL)
BTF_ID_FLAGS(func, bpf_list_pop_back, KF_ACQUIRE | KF_RET_NULL)
BTF_ID_FLAGS(func, bpf_task_acquire, KF_ACQUIRE | KF_RCU | KF_RET_NULL)
BTF_ID_FLAGS(func, bpf_task_release, KF_RELEASE)
BTF_ID_FLAGS(func, bpf_rbtree_remove, KF_ACQUIRE | KF_RET_NULL)
BTF_ID_FLAGS(func, bpf_rbtree_add_impl)
BTF_ID_FLAGS(func, bpf_rbtree_first, KF_RET_NULL)

#ifdef CONFIG_CGROUPS
BTF_ID_FLAGS(func, bpf_cgroup_acquire, KF_ACQUIRE | KF_RCU | KF_RET_NULL)
BTF_ID_FLAGS(func, bpf_cgroup_release, KF_RELEASE)
BTF_ID_FLAGS(func, bpf_cgroup_ancestor, KF_ACQUIRE | KF_RCU | KF_RET_NULL)
BTF_ID_FLAGS(func, bpf_cgroup_from_id, KF_ACQUIRE | KF_RET_NULL)
BTF_ID_FLAGS(func, bpf_task_under_cgroup, KF_RCU)
BTF_ID_FLAGS(func, bpf_task_get_cgroup1, KF_ACQUIRE | KF_RCU | KF_RET_NULL)
#endif
BTF_ID_FLAGS(func, bpf_task_from_pid, KF_ACQUIRE | KF_RET_NULL)
BTF_ID_FLAGS(func, bpf_throw)
BTF_KFUNCS_END(generic_btf_ids)

static const struct btf_kfunc_id_set generic_kfunc_set = {
	.owner = THIS_MODULE,
	.set   = &generic_btf_ids,
};


BTF_ID_LIST(generic_dtor_ids)
BTF_ID(struct, task_struct)
BTF_ID(func, bpf_task_release_dtor)
#ifdef CONFIG_CGROUPS
BTF_ID(struct, cgroup)
BTF_ID(func, bpf_cgroup_release_dtor)
#endif

BTF_KFUNCS_START(common_btf_ids)
BTF_ID_FLAGS(func, bpf_cast_to_kern_ctx)
BTF_ID_FLAGS(func, bpf_rdonly_cast)
BTF_ID_FLAGS(func, bpf_rcu_read_lock)
BTF_ID_FLAGS(func, bpf_rcu_read_unlock)
BTF_ID_FLAGS(func, bpf_dynptr_slice, KF_RET_NULL)
BTF_ID_FLAGS(func, bpf_dynptr_slice_rdwr, KF_RET_NULL)
BTF_ID_FLAGS(func, bpf_iter_num_new, KF_ITER_NEW)
BTF_ID_FLAGS(func, bpf_iter_num_next, KF_ITER_NEXT | KF_RET_NULL)
BTF_ID_FLAGS(func, bpf_iter_num_destroy, KF_ITER_DESTROY)
BTF_ID_FLAGS(func, bpf_iter_task_vma_new, KF_ITER_NEW | KF_RCU)
BTF_ID_FLAGS(func, bpf_iter_task_vma_next, KF_ITER_NEXT | KF_RET_NULL)
BTF_ID_FLAGS(func, bpf_iter_task_vma_destroy, KF_ITER_DESTROY)
#ifdef CONFIG_CGROUPS
BTF_ID_FLAGS(func, bpf_iter_css_task_new, KF_ITER_NEW | KF_TRUSTED_ARGS)
BTF_ID_FLAGS(func, bpf_iter_css_task_next, KF_ITER_NEXT | KF_RET_NULL)
BTF_ID_FLAGS(func, bpf_iter_css_task_destroy, KF_ITER_DESTROY)
BTF_ID_FLAGS(func, bpf_iter_css_new, KF_ITER_NEW | KF_TRUSTED_ARGS | KF_RCU_PROTECTED)
BTF_ID_FLAGS(func, bpf_iter_css_next, KF_ITER_NEXT | KF_RET_NULL)
BTF_ID_FLAGS(func, bpf_iter_css_destroy, KF_ITER_DESTROY)
#endif
BTF_ID_FLAGS(func, bpf_iter_task_new, KF_ITER_NEW | KF_TRUSTED_ARGS | KF_RCU_PROTECTED)
BTF_ID_FLAGS(func, bpf_iter_task_next, KF_ITER_NEXT | KF_RET_NULL)
BTF_ID_FLAGS(func, bpf_iter_task_destroy, KF_ITER_DESTROY)
BTF_ID_FLAGS(func, bpf_dynptr_adjust)
BTF_ID_FLAGS(func, bpf_dynptr_is_null)
BTF_ID_FLAGS(func, bpf_dynptr_is_rdonly)
BTF_ID_FLAGS(func, bpf_dynptr_size)
BTF_ID_FLAGS(func, bpf_dynptr_clone)
<<<<<<< HEAD
=======
BTF_ID_FLAGS(func, bpf_modify_return_test_tp)
BTF_ID_FLAGS(func, bpf_wq_init)
BTF_ID_FLAGS(func, bpf_wq_set_callback_impl)
BTF_ID_FLAGS(func, bpf_wq_start)
BTF_ID_FLAGS(func, bpf_preempt_disable)
BTF_ID_FLAGS(func, bpf_preempt_enable)
>>>>>>> 0c383648
BTF_KFUNCS_END(common_btf_ids)

static const struct btf_kfunc_id_set common_kfunc_set = {
	.owner = THIS_MODULE,
	.set   = &common_btf_ids,
};

static int __init kfunc_init(void)
{
	int ret;
	const struct btf_id_dtor_kfunc generic_dtors[] = {
		{
			.btf_id       = generic_dtor_ids[0],
			.kfunc_btf_id = generic_dtor_ids[1]
		},
#ifdef CONFIG_CGROUPS
		{
			.btf_id       = generic_dtor_ids[2],
			.kfunc_btf_id = generic_dtor_ids[3]
		},
#endif
	};

	ret = register_btf_kfunc_id_set(BPF_PROG_TYPE_TRACING, &generic_kfunc_set);
	ret = ret ?: register_btf_kfunc_id_set(BPF_PROG_TYPE_SCHED_CLS, &generic_kfunc_set);
	ret = ret ?: register_btf_kfunc_id_set(BPF_PROG_TYPE_XDP, &generic_kfunc_set);
	ret = ret ?: register_btf_kfunc_id_set(BPF_PROG_TYPE_STRUCT_OPS, &generic_kfunc_set);
	ret = ret ?: register_btf_kfunc_id_set(BPF_PROG_TYPE_SYSCALL, &generic_kfunc_set);
	ret = ret ?: register_btf_id_dtor_kfuncs(generic_dtors,
						  ARRAY_SIZE(generic_dtors),
						  THIS_MODULE);
	return ret ?: register_btf_kfunc_id_set(BPF_PROG_TYPE_UNSPEC, &common_kfunc_set);
}

late_initcall(kfunc_init);

/* Get a pointer to dynptr data up to len bytes for read only access. If
 * the dynptr doesn't have continuous data up to len bytes, return NULL.
 */
const void *__bpf_dynptr_data(const struct bpf_dynptr_kern *ptr, u32 len)
{
	return bpf_dynptr_slice(ptr, 0, NULL, len);
}

/* Get a pointer to dynptr data up to len bytes for read write access. If
 * the dynptr doesn't have continuous data up to len bytes, or the dynptr
 * is read only, return NULL.
 */
void *__bpf_dynptr_data_rw(const struct bpf_dynptr_kern *ptr, u32 len)
{
	if (__bpf_dynptr_is_rdonly(ptr))
		return NULL;
	return (void *)__bpf_dynptr_data(ptr, len);
}<|MERGE_RESOLUTION|>--- conflicted
+++ resolved
@@ -1110,15 +1110,7 @@
 struct bpf_hrtimer {
 	struct bpf_async_cb cb;
 	struct hrtimer timer;
-<<<<<<< HEAD
-	struct bpf_map *map;
-	struct bpf_prog *prog;
-	void __rcu *callback_fn;
-	void *value;
-	struct rcu_head rcu;
-=======
 	atomic_t cancelling;
->>>>>>> 0c383648
 };
 
 struct bpf_work {
@@ -1276,35 +1268,6 @@
 		ret = -EBUSY;
 		goto out;
 	}
-<<<<<<< HEAD
-	/* allocate hrtimer via map_kmalloc to use memcg accounting */
-	t = bpf_map_kmalloc_node(map, sizeof(*t), GFP_ATOMIC, map->numa_node);
-	if (!t) {
-		ret = -ENOMEM;
-		goto out;
-	}
-	t->value = (void *)timer - map->record->timer_off;
-	t->map = map;
-	t->prog = NULL;
-	rcu_assign_pointer(t->callback_fn, NULL);
-	hrtimer_init(&t->timer, clockid, HRTIMER_MODE_REL_SOFT);
-	t->timer.function = bpf_timer_cb;
-	WRITE_ONCE(timer->timer, t);
-	/* Guarantee the order between timer->timer and map->usercnt. So
-	 * when there are concurrent uref release and bpf timer init, either
-	 * bpf_timer_cancel_and_free() called by uref release reads a no-NULL
-	 * timer or atomic64_read() below returns a zero usercnt.
-	 */
-	smp_mb();
-	if (!atomic64_read(&map->usercnt)) {
-		/* maps with timers must be either held by user space
-		 * or pinned in bpffs.
-		 */
-		WRITE_ONCE(timer->timer, NULL);
-		kfree(t);
-		ret = -EPERM;
-	}
-=======
 
 	/* allocate hrtimer via map_kmalloc to use memcg accounting */
 	cb = bpf_map_kmalloc_node(map, size, GFP_ATOMIC, map->numa_node);
@@ -1352,7 +1315,6 @@
 		kfree(cb);
 		ret = -EPERM;
 	}
->>>>>>> 0c383648
 out:
 	__bpf_spin_unlock_irqrestore(&async->lock);
 	return ret;
@@ -1554,11 +1516,8 @@
 	 * if it was running.
 	 */
 	ret = ret ?: hrtimer_cancel(&t->timer);
-<<<<<<< HEAD
-=======
 	if (inc)
 		atomic_dec(&t->cancelling);
->>>>>>> 0c383648
 	rcu_read_unlock();
 	return ret;
 }
@@ -1587,11 +1546,7 @@
 	/* The subsequent bpf_timer_start/cancel() helpers won't be able to use
 	 * this timer, since it won't be initialized.
 	 */
-<<<<<<< HEAD
-	WRITE_ONCE(timer->timer, NULL);
-=======
 	WRITE_ONCE(async->cb, NULL);
->>>>>>> 0c383648
 out:
 	__bpf_spin_unlock_irqrestore(&async->lock);
 	return cb;
@@ -1660,13 +1615,7 @@
 	 * sleepable context.
 	 * kfree will be called once the work has finished.
 	 */
-<<<<<<< HEAD
-	if (this_cpu_read(hrtimer_running) != t)
-		hrtimer_cancel(&t->timer);
-	kfree_rcu(t, rcu);
-=======
 	schedule_work(&work->delete_work);
->>>>>>> 0c383648
 }
 
 BPF_CALL_2(bpf_kptr_xchg, void *, map_value, void *, ptr)
@@ -2805,8 +2754,6 @@
 	WARN(1, "A call to BPF exception callback should never return\n");
 }
 
-<<<<<<< HEAD
-=======
 __bpf_kfunc int bpf_wq_init(struct bpf_wq *wq, void *p__map, unsigned int flags)
 {
 	struct bpf_async_kern *async = (struct bpf_async_kern *)wq;
@@ -2862,7 +2809,6 @@
 	preempt_enable();
 }
 
->>>>>>> 0c383648
 __bpf_kfunc_end_defs();
 
 BTF_KFUNCS_START(generic_btf_ids)
@@ -2939,15 +2885,12 @@
 BTF_ID_FLAGS(func, bpf_dynptr_is_rdonly)
 BTF_ID_FLAGS(func, bpf_dynptr_size)
 BTF_ID_FLAGS(func, bpf_dynptr_clone)
-<<<<<<< HEAD
-=======
 BTF_ID_FLAGS(func, bpf_modify_return_test_tp)
 BTF_ID_FLAGS(func, bpf_wq_init)
 BTF_ID_FLAGS(func, bpf_wq_set_callback_impl)
 BTF_ID_FLAGS(func, bpf_wq_start)
 BTF_ID_FLAGS(func, bpf_preempt_disable)
 BTF_ID_FLAGS(func, bpf_preempt_enable)
->>>>>>> 0c383648
 BTF_KFUNCS_END(common_btf_ids)
 
 static const struct btf_kfunc_id_set common_kfunc_set = {
