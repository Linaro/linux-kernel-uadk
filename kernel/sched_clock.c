--- conflicted
+++ resolved
@@ -25,10 +25,7 @@
  * consistent between cpus (never more than 2 jiffies difference).
  */
 #include <linux/spinlock.h>
-<<<<<<< HEAD
-=======
 #include <linux/hardirq.h>
->>>>>>> 2e572895
 #include <linux/module.h>
 #include <linux/percpu.h>
 #include <linux/ktime.h>
@@ -48,12 +45,6 @@
 
 #ifdef CONFIG_HAVE_UNSTABLE_SCHED_CLOCK
 __read_mostly int sched_clock_stable;
-<<<<<<< HEAD
-=======
-#else
-static const int sched_clock_stable = 1;
-#endif
->>>>>>> 2e572895
 
 struct sched_clock_data {
 	/*
@@ -125,9 +116,6 @@
 	if (unlikely(delta < 0))
 		delta = 0;
 
-	if (unlikely(!sched_clock_running))
-		return 0ull;
-
 	/*
 	 * scd->clock = clamp(scd->tick_gtod + delta,
 	 *		      max(scd->tick_gtod, scd->clock),
@@ -162,8 +150,6 @@
 {
 	u64 now, clock, this_clock, remote_clock;
 	struct sched_clock_data *scd;
-<<<<<<< HEAD
-=======
 
 	if (sched_clock_stable)
 		return sched_clock();
@@ -176,12 +162,10 @@
 	 */
 	if (unlikely(in_nmi()))
 		return scd->clock;
->>>>>>> 2e572895
-
-	if (sched_clock_stable)
-		return sched_clock();
-
-	scd = cpu_sdc(cpu);
+
+	if (unlikely(!sched_clock_running))
+		return 0ull;
+
 	WARN_ON_ONCE(!irqs_disabled());
 	now = sched_clock();
 
@@ -221,8 +205,6 @@
 	return clock;
 }
 
-#ifdef CONFIG_HAVE_UNSTABLE_SCHED_CLOCK
-
 void sched_clock_tick(void)
 {
 	struct sched_clock_data *scd;
@@ -269,7 +251,6 @@
 }
 EXPORT_SYMBOL_GPL(sched_clock_idle_wakeup_event);
 
-<<<<<<< HEAD
 #else /* CONFIG_HAVE_UNSTABLE_SCHED_CLOCK */
 
 void sched_clock_init(void)
@@ -285,8 +266,6 @@
 	return sched_clock();
 }
 
-=======
->>>>>>> 2e572895
 #endif /* CONFIG_HAVE_UNSTABLE_SCHED_CLOCK */
 
 unsigned long long cpu_clock(int cpu)
