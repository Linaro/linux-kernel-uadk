--- conflicted
+++ resolved
@@ -948,11 +948,7 @@
 		/* If we're already encrypted set the REAUTH_PEND flag,
 		 * otherwise set the ENCRYPT_PEND.
 		 */
-<<<<<<< HEAD
-		if (conn->link_mode & HCI_LM_ENCRYPT)
-=======
 		if (test_bit(HCI_CONN_ENCRYPT, &conn->flags))
->>>>>>> 6fea7ad1
 			set_bit(HCI_CONN_REAUTH_PEND, &conn->flags);
 		else
 			set_bit(HCI_CONN_ENCRYPT_PEND, &conn->flags);
