--- conflicted
+++ resolved
@@ -574,19 +574,6 @@
 	struct smc_link *link;
 	int reason_code = 0;
 
-<<<<<<< HEAD
-	mutex_lock(&smc_client_lgr_pending);
-	local_contact = smc_conn_create(smc, false, aclc->hdr.flag, ibdev,
-					ibport, ntoh24(aclc->qpn), &aclc->lcl,
-					NULL, 0);
-	if (local_contact < 0) {
-		if (local_contact == -ENOMEM)
-			reason_code = SMC_CLC_DECL_MEM;/* insufficient memory*/
-		else if (local_contact == -ENOLINK)
-			reason_code = SMC_CLC_DECL_SYNCERR; /* synchr. error */
-		else
-			reason_code = SMC_CLC_DECL_INTERR; /* other error */
-=======
 	ini->is_smcd = false;
 	ini->ib_lcl = &aclc->lcl;
 	ini->ib_clcqpn = ntoh24(aclc->qpn);
@@ -595,7 +582,6 @@
 	mutex_lock(&smc_client_lgr_pending);
 	reason_code = smc_conn_create(smc, ini);
 	if (reason_code) {
->>>>>>> 0ecfebd2
 		mutex_unlock(&smc_client_lgr_pending);
 		return reason_code;
 	}
@@ -660,15 +646,6 @@
 {
 	int rc = 0;
 
-<<<<<<< HEAD
-	/* there is only one lgr role for SMC-D; use server lock */
-	mutex_lock(&smc_server_lgr_pending);
-	local_contact = smc_conn_create(smc, true, aclc->hdr.flag, NULL, 0, 0,
-					NULL, ismdev, aclc->gid);
-	if (local_contact < 0) {
-		mutex_unlock(&smc_server_lgr_pending);
-		return SMC_CLC_DECL_MEM;
-=======
 	ini->is_smcd = true;
 	ini->ism_gid = aclc->gid;
 	ini->srv_first_contact = aclc->hdr.flag;
@@ -679,7 +656,6 @@
 	if (rc) {
 		mutex_unlock(&smc_server_lgr_pending);
 		return rc;
->>>>>>> 0ecfebd2
 	}
 
 	/* Create send and receive buffers */
@@ -694,11 +670,7 @@
 
 	rc = smc_clc_send_confirm(smc);
 	if (rc)
-<<<<<<< HEAD
-		return smc_connect_abort(smc, rc, local_contact);
-=======
 		return smc_connect_abort(smc, rc, ini->cln_first_contact);
->>>>>>> 0ecfebd2
 	mutex_unlock(&smc_server_lgr_pending);
 
 	smc_copy_sock_settings_to_clc(smc);
@@ -825,11 +797,6 @@
 			smc->sk.sk_write_space(&smc->sk);
 		}
 	}
-<<<<<<< HEAD
-	kfree(smc->connect_info);
-	smc->connect_info = NULL;
-=======
->>>>>>> 0ecfebd2
 	release_sock(&smc->sk);
 }
 
@@ -1274,9 +1241,6 @@
 	if (new_smc->listen_smc->sk.sk_state != SMC_LISTEN)
 		return smc_listen_out_err(new_smc);
 
-	if (new_smc->listen_smc->sk.sk_state != SMC_LISTEN)
-		return smc_listen_out_err(new_smc);
-
 	if (new_smc->use_fallback) {
 		smc_listen_out_connected(new_smc);
 		return;
@@ -1294,19 +1258,10 @@
 	 * wait for and receive SMC Proposal CLC message
 	 */
 	pclc = (struct smc_clc_msg_proposal *)&buf;
-<<<<<<< HEAD
-	reason_code = smc_clc_wait_msg(new_smc, pclc, SMC_CLC_MAX_LEN,
-				       SMC_CLC_PROPOSAL, CLC_WAIT_TIME);
-	if (reason_code) {
-		smc_listen_decline(new_smc, reason_code, 0);
-		return;
-	}
-=======
 	rc = smc_clc_wait_msg(new_smc, pclc, SMC_CLC_MAX_LEN,
 			      SMC_CLC_PROPOSAL, CLC_WAIT_TIME);
 	if (rc)
 		goto out_decl;
->>>>>>> 0ecfebd2
 
 	/* IPSec connections opt out of SMC-R optimizations */
 	if (using_ipsec(new_smc)) {
@@ -1314,8 +1269,6 @@
 		goto out_decl;
 	}
 
-<<<<<<< HEAD
-=======
 	/* check for matching IP prefix and subnet length */
 	rc = smc_listen_prfx_check(new_smc, pclc);
 	if (rc)
@@ -1327,7 +1280,6 @@
 		goto out_decl;
 	}
 
->>>>>>> 0ecfebd2
 	mutex_lock(&smc_server_lgr_pending);
 	smc_close_init(new_smc);
 	smc_rx_init(new_smc);
@@ -1346,30 +1298,6 @@
 	}
 
 	/* check if RDMA is available */
-<<<<<<< HEAD
-	if (!ism_supported &&
-	    ((pclc->hdr.path != SMC_TYPE_R && pclc->hdr.path != SMC_TYPE_B) ||
-	     smc_vlan_by_tcpsk(new_smc->clcsock, &vlan) ||
-	     smc_check_rdma(new_smc, &ibdev, &ibport, vlan, NULL) ||
-	     smc_listen_rdma_check(new_smc, pclc) ||
-	     smc_listen_rdma_init(new_smc, pclc, ibdev, ibport,
-				  &local_contact) ||
-	     smc_listen_rdma_reg(new_smc, local_contact))) {
-		/* SMC not supported, decline */
-		mutex_unlock(&smc_server_lgr_pending);
-		smc_listen_decline(new_smc, SMC_CLC_DECL_MODEUNSUPP,
-				   local_contact);
-		return;
-	}
-
-	/* send SMC Accept CLC message */
-	rc = smc_clc_send_accept(new_smc, local_contact);
-	if (rc) {
-		mutex_unlock(&smc_server_lgr_pending);
-		smc_listen_decline(new_smc, rc, local_contact);
-		return;
-	}
-=======
 	if (!ism_supported) { /* SMC_TYPE_R or SMC_TYPE_B */
 		/* prepare RDMA check */
 		memset(&ini, 0, sizeof(ini));
@@ -1399,39 +1327,20 @@
 	/* SMC-D does not need this lock any more */
 	if (ism_supported)
 		mutex_unlock(&smc_server_lgr_pending);
->>>>>>> 0ecfebd2
-
-	/* SMC-D does not need this lock any more */
-	if (ism_supported)
-		mutex_unlock(&smc_server_lgr_pending);
 
 	/* receive SMC Confirm CLC message */
-<<<<<<< HEAD
-	reason_code = smc_clc_wait_msg(new_smc, &cclc, sizeof(cclc),
-				       SMC_CLC_CONFIRM, CLC_WAIT_TIME);
-	if (reason_code) {
-		if (!ism_supported)
-			mutex_unlock(&smc_server_lgr_pending);
-		smc_listen_decline(new_smc, reason_code, local_contact);
-		return;
-=======
 	rc = smc_clc_wait_msg(new_smc, &cclc, sizeof(cclc),
 			      SMC_CLC_CONFIRM, CLC_WAIT_TIME);
 	if (rc) {
 		if (!ism_supported)
 			goto out_unlock;
 		goto out_decl;
->>>>>>> 0ecfebd2
 	}
 
 	/* finish worker */
 	if (!ism_supported) {
-<<<<<<< HEAD
-		rc = smc_listen_rdma_finish(new_smc, &cclc, local_contact);
-=======
 		rc = smc_listen_rdma_finish(new_smc, &cclc,
 					    ini.cln_first_contact);
->>>>>>> 0ecfebd2
 		mutex_unlock(&smc_server_lgr_pending);
 		if (rc)
 			return;
@@ -2115,13 +2024,6 @@
 	int rc;
 
 	rc = register_pernet_subsys(&smc_net_ops);
-<<<<<<< HEAD
-	if (rc)
-		return rc;
-
-	rc = smc_pnet_init();
-=======
->>>>>>> 0ecfebd2
 	if (rc)
 		return rc;
 
