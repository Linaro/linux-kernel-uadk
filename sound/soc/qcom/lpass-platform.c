/*
 * Copyright (c) 2010-2011,2013-2015 The Linux Foundation. All rights reserved.
 *
 * This program is free software; you can redistribute it and/or modify
 * it under the terms of the GNU General Public License version 2 and
 * only version 2 as published by the Free Software Foundation.
 *
 * This program is distributed in the hope that it will be useful,
 * but WITHOUT ANY WARRANTY; without even the implied warranty of
 * MERCHANTABILITY or FITNESS FOR A PARTICULAR PURPOSE.  See the
 * GNU General Public License for more details.
 *
 * lpass-platform.c -- ALSA SoC platform driver for QTi LPASS
 */

#include <linux/dma-mapping.h>
#include <linux/export.h>
#include <linux/kernel.h>
#include <linux/module.h>
#include <linux/platform_device.h>
#include <sound/pcm_params.h>
#include <linux/regmap.h>
#include <sound/soc.h>
#include "lpass-lpaif-reg.h"
#include "lpass.h"

struct lpass_pcm_data {
	int rdma_ch;
	int wrdma_ch;
	int i2s_port;
};

#define LPASS_PLATFORM_BUFFER_SIZE	(16 * 1024)
#define LPASS_PLATFORM_PERIODS		2

static struct snd_pcm_hardware lpass_platform_pcm_hardware = {
	.info			=	SNDRV_PCM_INFO_MMAP |
					SNDRV_PCM_INFO_MMAP_VALID |
					SNDRV_PCM_INFO_INTERLEAVED |
					SNDRV_PCM_INFO_PAUSE |
					SNDRV_PCM_INFO_RESUME,
	.formats		=	SNDRV_PCM_FMTBIT_S16 |
					SNDRV_PCM_FMTBIT_S24 |
					SNDRV_PCM_FMTBIT_S32,
	.rates			=	SNDRV_PCM_RATE_8000_192000,
	.rate_min		=	8000,
	.rate_max		=	192000,
	.channels_min		=	1,
	.channels_max		=	8,
	.buffer_bytes_max	=	LPASS_PLATFORM_BUFFER_SIZE,
	.period_bytes_max	=	LPASS_PLATFORM_BUFFER_SIZE /
						LPASS_PLATFORM_PERIODS,
	.period_bytes_min	=	LPASS_PLATFORM_BUFFER_SIZE /
						LPASS_PLATFORM_PERIODS,
	.periods_min		=	LPASS_PLATFORM_PERIODS,
	.periods_max		=	LPASS_PLATFORM_PERIODS,
	.fifo_size		=	0,
};

static int lpass_platform_pcmops_open(struct snd_pcm_substream *substream)
{
	struct snd_pcm_runtime *runtime = substream->runtime;
	struct snd_soc_pcm_runtime *soc_runtime = substream->private_data;
	struct snd_soc_dai *cpu_dai = soc_runtime->cpu_dai;
	struct lpass_data *drvdata =
		snd_soc_platform_get_drvdata(soc_runtime->platform);
	struct lpass_variant *v = drvdata->variant;
	int ret, dma_ch, dir = substream->stream;
	struct lpass_pcm_data *data;

	data = devm_kzalloc(soc_runtime->dev, sizeof(*data), GFP_KERNEL);
	if (!data)
		return -ENOMEM;

	data->i2s_port = cpu_dai->driver->id;
	runtime->private_data = data;

	if (v->alloc_dma_channel)
		dma_ch = v->alloc_dma_channel(drvdata, dir);
	if (dma_ch < 0)
		return dma_ch;

	drvdata->substream[dma_ch] = substream;

	ret = regmap_write(drvdata->lpaif_map,
			LPAIF_DMACTL_REG(v, dma_ch, dir), 0);
	if (ret) {
		dev_err(soc_runtime->dev,
			"%s() error writing to rdmactl reg: %d\n",
			__func__, ret);
			return ret;
	}

	if (dir == SNDRV_PCM_STREAM_PLAYBACK)
		data->rdma_ch = dma_ch;
	else
		data->wrdma_ch = dma_ch;

	snd_soc_set_runtime_hwparams(substream, &lpass_platform_pcm_hardware);

	runtime->dma_bytes = lpass_platform_pcm_hardware.buffer_bytes_max;

	ret = snd_pcm_hw_constraint_integer(runtime,
			SNDRV_PCM_HW_PARAM_PERIODS);
	if (ret < 0) {
		dev_err(soc_runtime->dev, "%s() setting constraints failed: %d\n",
				__func__, ret);
		return -EINVAL;
	}

	snd_pcm_set_runtime_buffer(substream, &substream->dma_buffer);

	return 0;
}

static int lpass_platform_pcmops_close(struct snd_pcm_substream *substream)
{
	struct snd_pcm_runtime *runtime = substream->runtime;
	struct snd_soc_pcm_runtime *soc_runtime = substream->private_data;
	struct lpass_data *drvdata =
		snd_soc_platform_get_drvdata(soc_runtime->platform);
	struct lpass_variant *v = drvdata->variant;
	struct lpass_pcm_data *data;
	int dma_ch, dir = substream->stream;

	data = runtime->private_data;
	v = drvdata->variant;

	if (dir == SNDRV_PCM_STREAM_PLAYBACK)
		dma_ch = data->rdma_ch;
	else
		dma_ch = data->wrdma_ch;

	drvdata->substream[dma_ch] = NULL;

	if (v->free_dma_channel)
		v->free_dma_channel(drvdata, dma_ch);

	return 0;
}

static int lpass_platform_pcmops_hw_params(struct snd_pcm_substream *substream,
		struct snd_pcm_hw_params *params)
{
	struct snd_soc_pcm_runtime *soc_runtime = substream->private_data;
	struct lpass_data *drvdata =
		snd_soc_platform_get_drvdata(soc_runtime->platform);
<<<<<<< HEAD
	struct lpass_pcm_data *pcm_data = drvdata->private_data;
=======
	struct snd_pcm_runtime *rt = substream->runtime;
	struct lpass_pcm_data *pcm_data = rt->private_data;
>>>>>>> d06e622d
	struct lpass_variant *v = drvdata->variant;
	snd_pcm_format_t format = params_format(params);
	unsigned int channels = params_channels(params);
	unsigned int regval;
	int ch, dir = substream->stream;
	int bitwidth;
	int ret, dma_port = pcm_data->i2s_port + v->dmactl_audif_start;

	if (dir ==  SNDRV_PCM_STREAM_PLAYBACK)
		ch = pcm_data->rdma_ch;
	else
		ch = pcm_data->wrdma_ch;

	bitwidth = snd_pcm_format_width(format);
	if (bitwidth < 0) {
		dev_err(soc_runtime->dev, "%s() invalid bit width given: %d\n",
				__func__, bitwidth);
		return bitwidth;
	}

	regval = LPAIF_DMACTL_BURSTEN_INCR4 |
			LPAIF_DMACTL_AUDINTF(dma_port) |
			LPAIF_DMACTL_FIFOWM_8;

	switch (bitwidth) {
	case 16:
		switch (channels) {
		case 1:
		case 2:
			regval |= LPAIF_DMACTL_WPSCNT_ONE;
			break;
		case 4:
			regval |= LPAIF_DMACTL_WPSCNT_TWO;
			break;
		case 6:
			regval |= LPAIF_DMACTL_WPSCNT_THREE;
			break;
		case 8:
			regval |= LPAIF_DMACTL_WPSCNT_FOUR;
			break;
		default:
			dev_err(soc_runtime->dev, "%s() invalid PCM config given: bw=%d, ch=%u\n",
					__func__, bitwidth, channels);
			return -EINVAL;
		}
		break;
	case 24:
	case 32:
		switch (channels) {
		case 1:
			regval |= LPAIF_DMACTL_WPSCNT_ONE;
			break;
		case 2:
			regval |= LPAIF_DMACTL_WPSCNT_TWO;
			break;
		case 4:
			regval |= LPAIF_DMACTL_WPSCNT_FOUR;
			break;
		case 6:
			regval |= LPAIF_DMACTL_WPSCNT_SIX;
			break;
		case 8:
			regval |= LPAIF_DMACTL_WPSCNT_EIGHT;
			break;
		default:
			dev_err(soc_runtime->dev, "%s() invalid PCM config given: bw=%d, ch=%u\n",
					__func__, bitwidth, channels);
			return -EINVAL;
		}
		break;
	default:
		dev_err(soc_runtime->dev, "%s() invalid PCM config given: bw=%d, ch=%u\n",
				__func__, bitwidth, channels);
		return -EINVAL;
	}

	ret = regmap_write(drvdata->lpaif_map,
			LPAIF_DMACTL_REG(v, ch, dir), regval);
	if (ret) {
		dev_err(soc_runtime->dev, "%s() error writing to rdmactl reg: %d\n",
				__func__, ret);
		return ret;
	}

	return 0;
}

static int lpass_platform_pcmops_hw_free(struct snd_pcm_substream *substream)
{
	struct snd_soc_pcm_runtime *soc_runtime = substream->private_data;
	struct lpass_data *drvdata =
		snd_soc_platform_get_drvdata(soc_runtime->platform);
<<<<<<< HEAD
	struct lpass_pcm_data *pcm_data = drvdata->private_data;
=======
	struct snd_pcm_runtime *rt = substream->runtime;
	struct lpass_pcm_data *pcm_data = rt->private_data;
>>>>>>> d06e622d
	struct lpass_variant *v = drvdata->variant;
	unsigned int reg;
	int ret;

	if (substream->stream ==  SNDRV_PCM_STREAM_PLAYBACK)
		reg = LPAIF_RDMACTL_REG(v, pcm_data->rdma_ch);
	else
		reg = LPAIF_WRDMACTL_REG(v, pcm_data->wrdma_ch);

	ret = regmap_write(drvdata->lpaif_map, reg, 0);
	if (ret)
		dev_err(soc_runtime->dev, "%s() error writing to rdmactl reg: %d\n",
				__func__, ret);

	return ret;
}

static int lpass_platform_pcmops_prepare(struct snd_pcm_substream *substream)
{
	struct snd_pcm_runtime *runtime = substream->runtime;
	struct snd_soc_pcm_runtime *soc_runtime = substream->private_data;
	struct lpass_data *drvdata =
		snd_soc_platform_get_drvdata(soc_runtime->platform);
<<<<<<< HEAD
	struct lpass_pcm_data *pcm_data = drvdata->private_data;
=======
	struct snd_pcm_runtime *rt = substream->runtime;
	struct lpass_pcm_data *pcm_data = rt->private_data;
>>>>>>> d06e622d
	struct lpass_variant *v = drvdata->variant;
	int ret, ch, dir = substream->stream;

	if (dir ==  SNDRV_PCM_STREAM_PLAYBACK)
		ch = pcm_data->rdma_ch;
	else
		ch = pcm_data->wrdma_ch;

	ret = regmap_write(drvdata->lpaif_map,
			LPAIF_DMABASE_REG(v, ch, dir),
			runtime->dma_addr);
	if (ret) {
		dev_err(soc_runtime->dev, "%s() error writing to rdmabase reg: %d\n",
				__func__, ret);
		return ret;
	}

	ret = regmap_write(drvdata->lpaif_map,
			LPAIF_DMABUFF_REG(v, ch, dir),
			(snd_pcm_lib_buffer_bytes(substream) >> 2) - 1);
	if (ret) {
		dev_err(soc_runtime->dev, "%s() error writing to rdmabuff reg: %d\n",
				__func__, ret);
		return ret;
	}

	ret = regmap_write(drvdata->lpaif_map,
			LPAIF_DMAPER_REG(v, ch, dir),
			(snd_pcm_lib_period_bytes(substream) >> 2) - 1);
	if (ret) {
		dev_err(soc_runtime->dev, "%s() error writing to rdmaper reg: %d\n",
				__func__, ret);
		return ret;
	}

	ret = regmap_update_bits(drvdata->lpaif_map,
			LPAIF_DMACTL_REG(v, ch, dir),
			LPAIF_DMACTL_ENABLE_MASK, LPAIF_DMACTL_ENABLE_ON);
	if (ret) {
		dev_err(soc_runtime->dev, "%s() error writing to rdmactl reg: %d\n",
				__func__, ret);
		return ret;
	}

	return 0;
}

static int lpass_platform_pcmops_trigger(struct snd_pcm_substream *substream,
		int cmd)
{
	struct snd_soc_pcm_runtime *soc_runtime = substream->private_data;
	struct lpass_data *drvdata =
		snd_soc_platform_get_drvdata(soc_runtime->platform);
<<<<<<< HEAD
	struct lpass_pcm_data *pcm_data = drvdata->private_data;
=======
	struct snd_pcm_runtime *rt = substream->runtime;
	struct lpass_pcm_data *pcm_data = rt->private_data;
>>>>>>> d06e622d
	struct lpass_variant *v = drvdata->variant;
	int ret, ch, dir = substream->stream;

	if (dir == SNDRV_PCM_STREAM_PLAYBACK)
		ch = pcm_data->rdma_ch;
	else
		ch = pcm_data->wrdma_ch;

	switch (cmd) {
	case SNDRV_PCM_TRIGGER_START:
	case SNDRV_PCM_TRIGGER_RESUME:
	case SNDRV_PCM_TRIGGER_PAUSE_RELEASE:
		/* clear status before enabling interrupts */
		ret = regmap_write(drvdata->lpaif_map,
				LPAIF_IRQCLEAR_REG(v, LPAIF_IRQ_PORT_HOST),
				LPAIF_IRQ_ALL(ch));
		if (ret) {
			dev_err(soc_runtime->dev, "%s() error writing to irqclear reg: %d\n",
					__func__, ret);
			return ret;
		}

		ret = regmap_update_bits(drvdata->lpaif_map,
				LPAIF_IRQEN_REG(v, LPAIF_IRQ_PORT_HOST),
				LPAIF_IRQ_ALL(ch),
				LPAIF_IRQ_ALL(ch));
		if (ret) {
			dev_err(soc_runtime->dev, "%s() error writing to irqen reg: %d\n",
					__func__, ret);
			return ret;
		}

		ret = regmap_update_bits(drvdata->lpaif_map,
				LPAIF_DMACTL_REG(v, ch, dir),
				LPAIF_DMACTL_ENABLE_MASK,
				LPAIF_DMACTL_ENABLE_ON);
		if (ret) {
			dev_err(soc_runtime->dev, "%s() error writing to rdmactl reg: %d\n",
					__func__, ret);
			return ret;
		}
		break;
	case SNDRV_PCM_TRIGGER_STOP:
	case SNDRV_PCM_TRIGGER_SUSPEND:
	case SNDRV_PCM_TRIGGER_PAUSE_PUSH:
		ret = regmap_update_bits(drvdata->lpaif_map,
				LPAIF_DMACTL_REG(v, ch, dir),
				LPAIF_DMACTL_ENABLE_MASK,
				LPAIF_DMACTL_ENABLE_OFF);
		if (ret) {
			dev_err(soc_runtime->dev, "%s() error writing to rdmactl reg: %d\n",
					__func__, ret);
			return ret;
		}

		ret = regmap_update_bits(drvdata->lpaif_map,
				LPAIF_IRQEN_REG(v, LPAIF_IRQ_PORT_HOST),
				LPAIF_IRQ_ALL(ch), 0);
		if (ret) {
			dev_err(soc_runtime->dev, "%s() error writing to irqen reg: %d\n",
					__func__, ret);
			return ret;
		}
		break;
	}

	return 0;
}

static snd_pcm_uframes_t lpass_platform_pcmops_pointer(
		struct snd_pcm_substream *substream)
{
	struct snd_soc_pcm_runtime *soc_runtime = substream->private_data;
	struct lpass_data *drvdata =
			snd_soc_platform_get_drvdata(soc_runtime->platform);
<<<<<<< HEAD
	struct lpass_pcm_data *pcm_data = drvdata->private_data;
=======
	struct snd_pcm_runtime *rt = substream->runtime;
	struct lpass_pcm_data *pcm_data = rt->private_data;
>>>>>>> d06e622d
	struct lpass_variant *v = drvdata->variant;
	unsigned int base_addr, curr_addr;
	int ret, ch, dir = substream->stream;

	if (dir == SNDRV_PCM_STREAM_PLAYBACK)
		ch = pcm_data->rdma_ch;
	else
		ch = pcm_data->wrdma_ch;

	ret = regmap_read(drvdata->lpaif_map,
			LPAIF_DMABASE_REG(v, ch, dir), &base_addr);
	if (ret) {
		dev_err(soc_runtime->dev, "%s() error reading from rdmabase reg: %d\n",
				__func__, ret);
		return ret;
	}

	ret = regmap_read(drvdata->lpaif_map,
			LPAIF_DMACURR_REG(v, ch, dir), &curr_addr);
	if (ret) {
		dev_err(soc_runtime->dev, "%s() error reading from rdmacurr reg: %d\n",
				__func__, ret);
		return ret;
	}

	return bytes_to_frames(substream->runtime, curr_addr - base_addr);
}

static int lpass_platform_pcmops_mmap(struct snd_pcm_substream *substream,
		struct vm_area_struct *vma)
{
	struct snd_pcm_runtime *runtime = substream->runtime;

	return dma_mmap_coherent(substream->pcm->card->dev, vma,
			runtime->dma_area, runtime->dma_addr,
			runtime->dma_bytes);
}

static const struct snd_pcm_ops lpass_platform_pcm_ops = {
	.open		= lpass_platform_pcmops_open,
	.close		= lpass_platform_pcmops_close,
	.ioctl		= snd_pcm_lib_ioctl,
	.hw_params	= lpass_platform_pcmops_hw_params,
	.hw_free	= lpass_platform_pcmops_hw_free,
	.prepare	= lpass_platform_pcmops_prepare,
	.trigger	= lpass_platform_pcmops_trigger,
	.pointer	= lpass_platform_pcmops_pointer,
	.mmap		= lpass_platform_pcmops_mmap,
};

static irqreturn_t lpass_dma_interrupt_handler(
			struct snd_pcm_substream *substream,
			struct lpass_data *drvdata,
			int chan, u32 interrupts)
{
	struct snd_soc_pcm_runtime *soc_runtime = substream->private_data;
	struct lpass_variant *v = drvdata->variant;
	irqreturn_t ret = IRQ_NONE;
	int rv;

	if (interrupts & LPAIF_IRQ_PER(chan)) {
		rv = regmap_write(drvdata->lpaif_map,
				LPAIF_IRQCLEAR_REG(v, LPAIF_IRQ_PORT_HOST),
				LPAIF_IRQ_PER(chan));
		if (rv) {
			dev_err(soc_runtime->dev, "%s() error writing to irqclear reg: %d\n",
					__func__, rv);
			return IRQ_NONE;
		}
		snd_pcm_period_elapsed(substream);
		ret = IRQ_HANDLED;
	}

	if (interrupts & LPAIF_IRQ_XRUN(chan)) {
		rv = regmap_write(drvdata->lpaif_map,
				LPAIF_IRQCLEAR_REG(v, LPAIF_IRQ_PORT_HOST),
				LPAIF_IRQ_XRUN(chan));
		if (rv) {
			dev_err(soc_runtime->dev, "%s() error writing to irqclear reg: %d\n",
					__func__, rv);
			return IRQ_NONE;
		}
		dev_warn(soc_runtime->dev, "%s() xrun warning\n", __func__);
		snd_pcm_stop(substream, SNDRV_PCM_STATE_XRUN);
		ret = IRQ_HANDLED;
	}

	if (interrupts & LPAIF_IRQ_ERR(chan)) {
		rv = regmap_write(drvdata->lpaif_map,
				LPAIF_IRQCLEAR_REG(v, LPAIF_IRQ_PORT_HOST),
				LPAIF_IRQ_ERR(chan));
		if (rv) {
			dev_err(soc_runtime->dev, "%s() error writing to irqclear reg: %d\n",
					__func__, rv);
			return IRQ_NONE;
		}
		dev_err(soc_runtime->dev, "%s() bus access error\n", __func__);
		snd_pcm_stop(substream, SNDRV_PCM_STATE_DISCONNECTED);
		ret = IRQ_HANDLED;
	}

	return ret;
}

static irqreturn_t lpass_platform_lpaif_irq(int irq, void *data)
{
	struct lpass_data *drvdata = data;
	struct lpass_variant *v = drvdata->variant;
	unsigned int irqs;
	int rv, chan;

	rv = regmap_read(drvdata->lpaif_map,
			LPAIF_IRQSTAT_REG(v, LPAIF_IRQ_PORT_HOST), &irqs);
	if (rv) {
		pr_err("%s() error reading from irqstat reg: %d\n",
				__func__, rv);
		return IRQ_NONE;
	}

	/* Handle per channel interrupts */
	for (chan = 0; chan < LPASS_MAX_DMA_CHANNELS; chan++) {
		if (irqs & LPAIF_IRQ_ALL(chan) && drvdata->substream[chan]) {
			rv = lpass_dma_interrupt_handler(
						drvdata->substream[chan],
						drvdata, chan, irqs);
			if (rv != IRQ_HANDLED)
				return rv;
		}
	}

	return IRQ_HANDLED;
}

static int lpass_platform_pcm_new(struct snd_soc_pcm_runtime *soc_runtime)
{
	struct snd_pcm *pcm = soc_runtime->pcm;
	struct snd_pcm_substream *psubstream, *csubstream;
	int ret = -EINVAL;
	size_t size = lpass_platform_pcm_hardware.buffer_bytes_max;

<<<<<<< HEAD
	data = devm_kzalloc(soc_runtime->dev, sizeof(*data), GFP_KERNEL);
	if (!data)
		return -ENOMEM;

	data->i2s_port = cpu_dai->driver->id;
	drvdata->private_data = data;

=======
>>>>>>> d06e622d
	psubstream = pcm->streams[SNDRV_PCM_STREAM_PLAYBACK].substream;
	if (psubstream) {
		ret = snd_dma_alloc_pages(SNDRV_DMA_TYPE_DEV,
					soc_runtime->platform->dev,
					size, &psubstream->dma_buffer);
		if (ret) {
			dev_err(soc_runtime->dev, "Cannot allocate buffer(s)\n");
			return ret;
		}
	}

	csubstream = pcm->streams[SNDRV_PCM_STREAM_CAPTURE].substream;
	if (csubstream) {
		ret = snd_dma_alloc_pages(SNDRV_DMA_TYPE_DEV,
					soc_runtime->platform->dev,
					size, &csubstream->dma_buffer);
		if (ret) {
			dev_err(soc_runtime->dev, "Cannot allocate buffer(s)\n");
			if (psubstream)
				snd_dma_free_pages(&psubstream->dma_buffer);
			return ret;
		}

	}

	return 0;
}

static void lpass_platform_pcm_free(struct snd_pcm *pcm)
{
	struct snd_pcm_substream *substream;
	int i;

	for (i = 0; i < ARRAY_SIZE(pcm->streams); i++) {
		substream = pcm->streams[i].substream;
		if (substream) {
<<<<<<< HEAD
			rt = substream->private_data;
			drvdata = snd_soc_platform_get_drvdata(rt->platform);
			data = drvdata->private_data;

			ch = (substream->stream == SNDRV_PCM_STREAM_PLAYBACK)
				? data->rdma_ch
				: data->wrdma_ch;
			v = drvdata->variant;
			drvdata->substream[ch] = NULL;
			if (v->free_dma_channel)
				v->free_dma_channel(drvdata, ch);

=======
>>>>>>> d06e622d
			snd_dma_free_pages(&substream->dma_buffer);
			substream->dma_buffer.area = NULL;
			substream->dma_buffer.addr = 0;
		}
	}
}

static struct snd_soc_platform_driver lpass_platform_driver = {
	.pcm_new	= lpass_platform_pcm_new,
	.pcm_free	= lpass_platform_pcm_free,
	.ops		= &lpass_platform_pcm_ops,
};

int asoc_qcom_lpass_platform_register(struct platform_device *pdev)
{
	struct lpass_data *drvdata = platform_get_drvdata(pdev);
	struct lpass_variant *v = drvdata->variant;
	int ret;

	drvdata->lpaif_irq = platform_get_irq_byname(pdev, "lpass-irq-lpaif");
	if (drvdata->lpaif_irq < 0) {
		dev_err(&pdev->dev, "%s() error getting irq handle: %d\n",
				__func__, drvdata->lpaif_irq);
		return -ENODEV;
	}

	/* ensure audio hardware is disabled */
	ret = regmap_write(drvdata->lpaif_map,
			LPAIF_IRQEN_REG(v, LPAIF_IRQ_PORT_HOST), 0);
	if (ret) {
		dev_err(&pdev->dev, "%s() error writing to irqen reg: %d\n",
				__func__, ret);
		return ret;
	}

	ret = devm_request_irq(&pdev->dev, drvdata->lpaif_irq,
			lpass_platform_lpaif_irq, IRQF_TRIGGER_RISING,
			"lpass-irq-lpaif", drvdata);
	if (ret) {
		dev_err(&pdev->dev, "%s() irq request failed: %d\n",
				__func__, ret);
		return ret;
	}


	return devm_snd_soc_register_platform(&pdev->dev,
			&lpass_platform_driver);
}
EXPORT_SYMBOL_GPL(asoc_qcom_lpass_platform_register);

MODULE_DESCRIPTION("QTi LPASS Platform Driver");
MODULE_LICENSE("GPL v2");<|MERGE_RESOLUTION|>--- conflicted
+++ resolved
@@ -145,12 +145,8 @@
 	struct snd_soc_pcm_runtime *soc_runtime = substream->private_data;
 	struct lpass_data *drvdata =
 		snd_soc_platform_get_drvdata(soc_runtime->platform);
-<<<<<<< HEAD
-	struct lpass_pcm_data *pcm_data = drvdata->private_data;
-=======
 	struct snd_pcm_runtime *rt = substream->runtime;
 	struct lpass_pcm_data *pcm_data = rt->private_data;
->>>>>>> d06e622d
 	struct lpass_variant *v = drvdata->variant;
 	snd_pcm_format_t format = params_format(params);
 	unsigned int channels = params_channels(params);
@@ -243,12 +239,8 @@
 	struct snd_soc_pcm_runtime *soc_runtime = substream->private_data;
 	struct lpass_data *drvdata =
 		snd_soc_platform_get_drvdata(soc_runtime->platform);
-<<<<<<< HEAD
-	struct lpass_pcm_data *pcm_data = drvdata->private_data;
-=======
 	struct snd_pcm_runtime *rt = substream->runtime;
 	struct lpass_pcm_data *pcm_data = rt->private_data;
->>>>>>> d06e622d
 	struct lpass_variant *v = drvdata->variant;
 	unsigned int reg;
 	int ret;
@@ -272,12 +264,8 @@
 	struct snd_soc_pcm_runtime *soc_runtime = substream->private_data;
 	struct lpass_data *drvdata =
 		snd_soc_platform_get_drvdata(soc_runtime->platform);
-<<<<<<< HEAD
-	struct lpass_pcm_data *pcm_data = drvdata->private_data;
-=======
 	struct snd_pcm_runtime *rt = substream->runtime;
 	struct lpass_pcm_data *pcm_data = rt->private_data;
->>>>>>> d06e622d
 	struct lpass_variant *v = drvdata->variant;
 	int ret, ch, dir = substream->stream;
 
@@ -331,12 +319,8 @@
 	struct snd_soc_pcm_runtime *soc_runtime = substream->private_data;
 	struct lpass_data *drvdata =
 		snd_soc_platform_get_drvdata(soc_runtime->platform);
-<<<<<<< HEAD
-	struct lpass_pcm_data *pcm_data = drvdata->private_data;
-=======
 	struct snd_pcm_runtime *rt = substream->runtime;
 	struct lpass_pcm_data *pcm_data = rt->private_data;
->>>>>>> d06e622d
 	struct lpass_variant *v = drvdata->variant;
 	int ret, ch, dir = substream->stream;
 
@@ -412,12 +396,8 @@
 	struct snd_soc_pcm_runtime *soc_runtime = substream->private_data;
 	struct lpass_data *drvdata =
 			snd_soc_platform_get_drvdata(soc_runtime->platform);
-<<<<<<< HEAD
-	struct lpass_pcm_data *pcm_data = drvdata->private_data;
-=======
 	struct snd_pcm_runtime *rt = substream->runtime;
 	struct lpass_pcm_data *pcm_data = rt->private_data;
->>>>>>> d06e622d
 	struct lpass_variant *v = drvdata->variant;
 	unsigned int base_addr, curr_addr;
 	int ret, ch, dir = substream->stream;
@@ -558,16 +538,6 @@
 	int ret = -EINVAL;
 	size_t size = lpass_platform_pcm_hardware.buffer_bytes_max;
 
-<<<<<<< HEAD
-	data = devm_kzalloc(soc_runtime->dev, sizeof(*data), GFP_KERNEL);
-	if (!data)
-		return -ENOMEM;
-
-	data->i2s_port = cpu_dai->driver->id;
-	drvdata->private_data = data;
-
-=======
->>>>>>> d06e622d
 	psubstream = pcm->streams[SNDRV_PCM_STREAM_PLAYBACK].substream;
 	if (psubstream) {
 		ret = snd_dma_alloc_pages(SNDRV_DMA_TYPE_DEV,
@@ -604,21 +574,6 @@
 	for (i = 0; i < ARRAY_SIZE(pcm->streams); i++) {
 		substream = pcm->streams[i].substream;
 		if (substream) {
-<<<<<<< HEAD
-			rt = substream->private_data;
-			drvdata = snd_soc_platform_get_drvdata(rt->platform);
-			data = drvdata->private_data;
-
-			ch = (substream->stream == SNDRV_PCM_STREAM_PLAYBACK)
-				? data->rdma_ch
-				: data->wrdma_ch;
-			v = drvdata->variant;
-			drvdata->substream[ch] = NULL;
-			if (v->free_dma_channel)
-				v->free_dma_channel(drvdata, ch);
-
-=======
->>>>>>> d06e622d
 			snd_dma_free_pages(&substream->dma_buffer);
 			substream->dma_buffer.area = NULL;
 			substream->dma_buffer.addr = 0;
