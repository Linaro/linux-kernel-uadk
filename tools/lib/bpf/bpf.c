--- conflicted
+++ resolved
@@ -243,11 +243,7 @@
 	memcpy(attr.prog_name, load_attr->name,
 	       min(name_len, BPF_OBJ_NAME_LEN - 1));
 
-<<<<<<< HEAD
-	fd = sys_bpf(BPF_PROG_LOAD, &attr, sizeof(attr));
-=======
 	fd = sys_bpf_prog_load(&attr, sizeof(attr));
->>>>>>> f17b5f06
 	if (fd >= 0)
 		return fd;
 
@@ -284,11 +280,7 @@
 			break;
 		}
 
-<<<<<<< HEAD
-		fd = sys_bpf(BPF_PROG_LOAD, &attr, sizeof(attr));
-=======
 		fd = sys_bpf_prog_load(&attr, sizeof(attr));
->>>>>>> f17b5f06
 
 		if (fd >= 0)
 			goto done;
@@ -302,11 +294,7 @@
 	attr.log_size = log_buf_sz;
 	attr.log_level = 1;
 	log_buf[0] = 0;
-<<<<<<< HEAD
-	fd = sys_bpf(BPF_PROG_LOAD, &attr, sizeof(attr));
-=======
 	fd = sys_bpf_prog_load(&attr, sizeof(attr));
->>>>>>> f17b5f06
 done:
 	free(finfo);
 	free(linfo);
